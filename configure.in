dnl  Autoconf script for GNU Emacs
dnl To rebuild the `configure' script from this, execute the command
dnl 	autoconf
dnl in the directory containing this script.
dnl If you changed any AC_DEFINES, also run autoheader.
dnl
dnl  Copyright (C) 1994, 1995, 1996, 1999, 2000, 2001, 2002, 2003, 2004,
dnl    2005, 2006, 2007, 2008, 2009, 2010
dnl    Free Software Foundation, Inc.
dnl
dnl  This file is part of GNU Emacs.
dnl
dnl  GNU Emacs is free software: you can redistribute it and/or modify
dnl  it under the terms of the GNU General Public License as published by
dnl  the Free Software Foundation, either version 3 of the License, or
dnl  (at your option) any later version.
dnl
dnl  GNU Emacs is distributed in the hope that it will be useful,
dnl  but WITHOUT ANY WARRANTY; without even the implied warranty of
dnl  MERCHANTABILITY or FITNESS FOR A PARTICULAR PURPOSE.  See the
dnl  GNU General Public License for more details.
dnl
dnl  You should have received a copy of the GNU General Public License
dnl  along with GNU Emacs.  If not, see <http://www.gnu.org/licenses/>.

AC_PREREQ(2.65)
AC_INIT(emacs, 24.0.50)
AC_CONFIG_HEADER(src/config.h:src/config.in)
AC_CONFIG_SRCDIR(src/lisp.h)

dnl Support for --program-prefix, --program-suffix and
dnl --program-transform-name options
AC_ARG_PROGRAM

dnl It is important that variables on the RHS not be expanded here,
dnl hence the single quotes.  This is per the GNU coding standards, see
dnl (autoconf) Installation Directory Variables
dnl See also epaths.h below.
lispdir='${datadir}/emacs/${version}/lisp'
locallisppath='${datadir}/emacs/${version}/site-lisp:'\
'${datadir}/emacs/site-lisp'
lisppath='${locallisppath}:${lispdir}:${datadir}/emacs/${version}/leim'
etcdir='${datadir}/emacs/${version}/etc'
archlibdir='${libexecdir}/emacs/${version}/${configuration}'
docdir='${datadir}/emacs/${version}/etc'
gamedir='${localstatedir}/games/emacs'

gameuser=games

dnl OPTION_DEFAULT_OFF(NAME, HELP-STRING)
dnl Create a new --with option that defaults to being disabled.
dnl NAME is the base name of the option.  The shell variable with_NAME
dnl   will be set to either the user's value (if the option is
dnl   specified; 'yes' for a plain --with-NAME) or to 'no' (if the
dnl   option is not specified).  Note that the shell variable name is
dnl   constructed as autoconf does, by replacing non-alphanumeric
dnl   characters with "_".
dnl HELP-STRING is the help text for the option.
AC_DEFUN([OPTION_DEFAULT_OFF], [dnl
  AC_ARG_WITH([$1],[AS_HELP_STRING([--with-$1],[$2])],[],[dnl
    m4_bpatsubst([with_$1], [[^0-9a-z]], [_])=no])dnl
])dnl

dnl OPTION_DEFAULT_ON(NAME, HELP-STRING)
dnl Create a new --with option that defaults to being enabled.  NAME
dnl   is the base name of the option.  The shell variable with_NAME
dnl   will be set either to 'no' (for a plain --without-NAME) or to
dnl   'yes' (if the option is not specified).  Note that the shell
dnl   variable name is constructed as autoconf does, by replacing
dnl   non-alphanumeric characters with "_".
dnl HELP-STRING is the help text for the option.
AC_DEFUN([OPTION_DEFAULT_ON], [dnl
  AC_ARG_WITH([$1],[AS_HELP_STRING([--without-$1],[$2])],[],[dnl
   m4_bpatsubst([with_$1], [[^0-9a-z]], [_])=yes])dnl
])dnl

OPTION_DEFAULT_ON([pop],[don't support POP mail retrieval with movemail])
if test "$with_pop" = yes; then
   AC_DEFINE(MAIL_USE_POP)
fi
AH_TEMPLATE(MAIL_USE_POP, [Define to support POP mail retrieval.])dnl

OPTION_DEFAULT_OFF([kerberos],[support Kerberos-authenticated POP])
if test "$with_kerberos" != no; then
   AC_DEFINE(KERBEROS)
fi
AH_TEMPLATE(KERBEROS,
	    [Define to support Kerberos-authenticated POP mail retrieval.])dnl

OPTION_DEFAULT_OFF([kerberos5],[support Kerberos version 5 authenticated POP])
if test "${with_kerberos5}" != no; then
  if test "${with_kerberos}" = no; then
    with_kerberos=yes
    AC_DEFINE(KERBEROS)
  fi
  AC_DEFINE(KERBEROS5, 1, [Define to use Kerberos 5 instead of Kerberos 4.])
fi

OPTION_DEFAULT_OFF([hesiod],[support Hesiod to get the POP server host])
dnl FIXME hesiod support may not be present, so it seems like an error
dnl to define, or at least use, this unconditionally.
if test "$with_hesiod" != no; then
  AC_DEFINE(HESIOD, 1, [Define to support using a Hesiod database to find the POP server.])
fi

OPTION_DEFAULT_OFF([mmdf],[support MMDF mailboxes])
if test "$with_mmdf" != no; then
   AC_DEFINE(MAIL_USE_MMDF, 1, [Define to support MMDF mailboxes in movemail.])
fi

OPTION_DEFAULT_OFF([mail-unlink],[unlink, rather than empty, mail spool after reading])
if test "$with_mail_unlink" != no; then
   AC_DEFINE(MAIL_UNLINK_SPOOL, 1, [Define to unlink, rather than empty, mail spool after reading.])
fi

AC_ARG_WITH([mailhost],[AS_HELP_STRING([--with-mailhost=HOSTNAME],
    [string giving default POP mail host])],
    AC_DEFINE_UNQUOTED(MAILHOST, ["$withval"], [String giving fallback POP mail host.]))

OPTION_DEFAULT_ON([sound],[don't compile with sound support])

OPTION_DEFAULT_ON([sync-input],[process async input synchronously])
if test "$with_sync_input" = yes; then
   AC_DEFINE(SYNC_INPUT, 1, [Process async input synchronously.])
fi

dnl FIXME currently it is not the last.
dnl This should be the last --with option, because --with-x is
dnl added later on when we find the path of X, and it's best to
dnl keep them together visually.
AC_ARG_WITH([x-toolkit],[AS_HELP_STRING([--with-x-toolkit=KIT],
 [use an X toolkit (KIT one of: yes or gtk, gtk3, lucid or athena, motif, no)])],
[	  case "${withval}" in
	    y | ye | yes )	val=gtk ;;
	    n | no )		val=no  ;;
	    l | lu | luc | luci | lucid )	val=lucid ;;
	    a | at | ath | athe | athen | athena )	val=athena ;;
	    m | mo | mot | moti | motif )	val=motif ;;
	    g | gt | gtk  )	val=gtk ;;
	    gtk3  )	val=gtk3 ;;
	    * )
AC_MSG_ERROR([`--with-x-toolkit=$withval' is invalid;
this option's value should be `yes', `no', `lucid', `athena', `motif', `gtk' or
`gtk3'.  `yes' and `gtk' are synonyms. `athena' and `lucid' are synonyms.])
	    ;;
	  esac
	  with_x_toolkit=$val
])

dnl _ON results in a '--without' option in the --help output, so
dnl the help text should refer to "don't compile", etc.
OPTION_DEFAULT_ON([xpm],[don't compile with XPM image support])
OPTION_DEFAULT_ON([jpeg],[don't compile with JPEG image support])
OPTION_DEFAULT_ON([tiff],[don't compile with TIFF image support])
OPTION_DEFAULT_ON([gif],[don't compile with GIF image support])
OPTION_DEFAULT_ON([png],[don't compile with PNG image support])
OPTION_DEFAULT_ON([rsvg],[don't compile with SVG image support])
OPTION_DEFAULT_OFF([imagemagick],[compile with ImageMagick image support])

OPTION_DEFAULT_ON([xft],[don't use XFT for anti aliased fonts])
OPTION_DEFAULT_ON([libotf],[don't use libotf for OpenType font support])
OPTION_DEFAULT_ON([m17n-flt],[don't use m17n-flt for text shaping])

OPTION_DEFAULT_ON([toolkit-scroll-bars],[don't use Motif or Xaw3d scroll bars])
OPTION_DEFAULT_ON([xaw3d],[don't use Xaw3d])
OPTION_DEFAULT_ON([xim],[don't use X11 XIM])
OPTION_DEFAULT_OFF([ns],[use nextstep (Cocoa or GNUstep) windowing system])

OPTION_DEFAULT_ON([gpm],[don't use -lgpm for mouse support on a GNU/Linux console])
OPTION_DEFAULT_ON([dbus],[don't compile with D-Bus support])
OPTION_DEFAULT_ON([gconf],[don't compile with GConf support])
OPTION_DEFAULT_ON([selinux],[don't compile with SELinux support])

## For the times when you want to build Emacs but don't have
## a suitable makeinfo, and can live without the manuals.
dnl http://lists.gnu.org/archive/html/emacs-devel/2008-04/msg01844.html
OPTION_DEFAULT_ON([makeinfo],[don't require makeinfo for building manuals])

## This is an option because I do not know if all info/man support
## compressed files, nor how to test if they do so.
OPTION_DEFAULT_ON([compress-info],[don't compress the installed Info pages])
if test $with_compress_info = yes; then
   GZIP_INFO=yes
else
   GZIP_INFO=
fi
AC_SUBST(GZIP_INFO)

AC_ARG_WITH([pkg-config-prog],dnl
[AS_HELP_STRING([--with-pkg-config-prog=PATH],
                  [path to pkg-config for finding GTK and librsvg])])
if test "X${with_pkg_config_prog}" != X; then
   if test "${with_pkg_config_prog}" != yes; then
      PKG_CONFIG="${with_pkg_config_prog}"
   fi
fi

CRT_DIR=
AC_ARG_WITH([crt-dir],dnl
[AS_HELP_STRING([--with-crt-dir=DIR],[directory containing crtn.o etc.
The default is /usr/lib, or /usr/lib64 on some platforms.])])
CRT_DIR="${with_crt_dir}"

AC_ARG_WITH([gnustep-conf],dnl
[AS_HELP_STRING([--with-gnustep-conf=PATH],[path to GNUstep.conf; default $GNUSTEP_CONFIG_FILE, or /etc/GNUstep/GNUstep.conf])])
test "X${with_gnustep_conf}" != X && test "${with_gnustep_conf}" != yes && \
  GNUSTEP_CONFIG_FILE="${with_gnustep_conf}"
test "X$GNUSTEP_CONFIG_FILE" = "X" && \
     GNUSTEP_CONFIG_FILE=/etc/GNUstep/GNUstep.conf

AC_ARG_ENABLE(ns-self-contained,
[AS_HELP_STRING([--disable-ns-self-contained],
                [disable self contained build under NeXTstep])],
   EN_NS_SELF_CONTAINED=$enableval,
   EN_NS_SELF_CONTAINED=yes)

AC_ARG_ENABLE(asserts,
[AS_HELP_STRING([--enable-asserts], [compile code with asserts enabled])],
      USE_XASSERTS=$enableval,
      USE_XASSERTS=no)

AC_ARG_ENABLE(maintainer-mode,
[AS_HELP_STRING([--enable-maintainer-mode],
                [enable make rules and dependencies not useful (and sometimes
		 confusing) to the casual installer])],
      USE_MAINTAINER_MODE=$enableval,
      USE_MAINTAINER_MODE=no)
if test $USE_MAINTAINER_MODE = yes; then
  MAINT=
else
  MAINT=#
fi
AC_SUBST(MAINT)

AC_ARG_ENABLE(locallisppath,
[AS_HELP_STRING([--enable-locallisppath=PATH],
                [directories Emacs should search for lisp files specific
		 to this site])],
if test "${enableval}" = "no"; then
  locallisppath=
elif test "${enableval}" != "yes"; then
  locallisppath=${enableval}
fi)

AC_ARG_ENABLE(checking,
[AS_HELP_STRING([--enable-checking@<:@=LIST@:>@],
		[enable expensive run-time checks.  With LIST,
		 enable only specific categories of checks.
		 Categories are: all,yes,no.
		 Flags are: stringbytes, stringoverrun, stringfreelist,
		 xmallocoverrun, conslist])],
[ac_checking_flags="${enableval}"],[])
IFS="${IFS= 	}"; ac_save_IFS="$IFS"; IFS="$IFS,"
for check in $ac_checking_flags
do
	case $check in
	# these set all the flags to specific states
	yes)		ac_enable_checking=1 ;;
	no)		ac_enable_checking= ;
			ac_gc_check_stringbytes= ;
	                ac_gc_check_string_overrun= ;
	                ac_gc_check_string_free_list= ;
	                ac_xmalloc_overrun= ;
	                ac_gc_check_cons_list= ;;
	all)		ac_enable_checking=1 ;
			ac_gc_check_stringbytes=1 ;
	                ac_gc_check_string_overrun=1 ;
	                ac_gc_check_string_free_list=1 ;
	                ac_xmalloc_overrun=1 ;
	                ac_gc_check_cons_list=1 ;;
	# these enable particular checks
	stringbytes) 	ac_gc_check_stringbytes=1 ;;
	stringoverrun) 	ac_gc_check_string_overrun=1 ;;
	stringfreelist) ac_gc_check_string_free_list=1 ;;
	xmallocoverrun)	ac_xmalloc_overrun=1 ;;
	conslist)	ac_gc_check_cons_list=1 ;;
	*)	AC_MSG_ERROR(unknown check category $check) ;;
	esac
done
IFS="$ac_save_IFS"

if test x$ac_enable_checking != x ; then
  AC_DEFINE(ENABLE_CHECKING, 1,
[Enable expensive run-time checking of data types?])
fi
if test x$ac_gc_check_stringbytes != x ; then
  AC_DEFINE(GC_CHECK_STRING_BYTES, 1,
[Define this temporarily to hunt a bug.  If defined, the size of
   strings is redundantly recorded in sdata structures so that it can
   be compared to the sizes recorded in Lisp strings.])
fi
if test x$ac_gc_check_stringoverrun != x ; then
  AC_DEFINE(GC_CHECK_STRING_OVERRUN, 1,
[Define this to check for short string overrun.])
fi
if test x$ac_gc_check_string_free_list != x ; then
  AC_DEFINE(GC_CHECK_STRING_FREE_LIST, 1,
[Define this to check the string free list.])
fi
if test x$ac_xmalloc_overrun != x ; then
  AC_DEFINE(XMALLOC_OVERRUN_CHECK, 1,
[Define this to check for malloc buffer overrun.])
fi
if test x$ac_gc_check_cons_list != x ; then
  AC_DEFINE(GC_CHECK_CONS_LIST, 1,
[Define this to check for errors in cons list.])
fi

AC_ARG_ENABLE(use-lisp-union-type,
[AS_HELP_STRING([--enable-use-lisp-union-type],
                [use a union for the Lisp_Object data type.
		This is only useful for development for catching certain types of bugs.])],
if test "${enableval}" != "no"; then
   AC_DEFINE(USE_LISP_UNION_TYPE, 1,
   [Define this to use a lisp union for the Lisp_Object data type.])
fi)


AC_ARG_ENABLE(profiling,
[AS_HELP_STRING([--enable-profiling],
		[build emacs with profiling support.
		 This might not work on all platforms])],
[ac_enable_profiling="${enableval}"],[])
if test x$ac_enable_profiling != x ; then
   PROFILING_CFLAGS="-DPROFILING=1 -pg"
   PROFILING_LDFLAGS="-pg"
else
   PROFILING_CFLAGS=
   PROFILING_LDFLAGS=
fi
AC_SUBST(PROFILING_CFLAGS)
AC_SUBST(PROFILING_LDFLAGS)

AC_ARG_ENABLE(autodepend,
[AS_HELP_STRING([--enable-autodepend],
		[automatically generate dependencies to .h-files.
 		 Requires GNU Make and Gcc. Enabled if GNU Make and Gcc is
 		 found])],
[ac_enable_autodepend="${enableval}"],[ac_enable_autodepend=yes])

#### Make srcdir absolute, if it isn't already.  It's important to
#### avoid running the path through pwd unnecessarily, since pwd can
#### give you automounter prefixes, which can go away.  We do all this
#### so Emacs can find its files when run uninstalled.
## Make sure CDPATH doesn't affect cd (in case PWD is relative).
unset CDPATH
case "${srcdir}" in
  /* ) ;;
  . )
    ## We may be able to use the $PWD environment variable to make this
    ## absolute.  But sometimes PWD is inaccurate.
    ## Note: we used to use ${PWD} at the end instead of `pwd`,
    ## but that tested only for a well-formed and valid PWD,
    ## it did not object when PWD was well-formed and valid but just wrong.
    if test ".${PWD}" != "." && test ".`(cd ${PWD} ; sh -c pwd)`" = ".`pwd`"  ;
    then
      srcdir="$PWD"
    else
      srcdir="`(cd ${srcdir}; pwd)`"
    fi
  ;;
  *  ) srcdir="`(cd ${srcdir}; pwd)`" ;;
esac

#### Check if the source directory already has a configured system in it.
if test `pwd` != `(cd ${srcdir} && pwd)` \
   && test -f "${srcdir}/src/config.h" ; then
  AC_MSG_WARN([[The directory tree `${srcdir}' is being used
   as a build directory right now; it has been configured in its own
   right.  To configure in another directory as well, you MUST
   use GNU make.  If you do not have GNU make, then you must
   now do `make distclean' in ${srcdir},
   and then run $0 again.]])
fi

#### Given the configuration name, set machfile and opsysfile to the
#### names of the m/*.h and s/*.h files we should use.

### Canonicalize the configuration name.

AC_CANONICAL_HOST
canonical=$host
configuration=${host_alias-${build_alias-$host}}

dnl This used to use changequote, but, apart from `changequote is evil'
dnl per the autoconf manual, we can speed up autoconf somewhat by quoting
dnl the great gob of text.  Thus it's not processed for possible expansion.
dnl Just make sure the brackets remain balanced.
dnl
dnl Since Emacs can't find matching pairs of quotes, boundaries are
dnl indicated by comments.
dnl quotation begins
[

### If you add support for a new configuration, add code to this
### switch statement to recognize your configuration name and select
### the appropriate operating system and machine description files.

### You would hope that you could choose an m/*.h file pretty much
### based on the machine portion of the configuration name, and an s/*.h
### file based on the operating system portion.  However, it turns out
### that each m/*.h file is pretty manufacturer-specific - for
### example mips.h is MIPS
### So we basically have to have a special case for each
### configuration name.
###
### As far as handling version numbers on operating systems is
### concerned, make sure things will fail in a fixable way.  If
### /etc/MACHINES doesn't say anything about version numbers, be
### prepared to handle anything reasonably.  If version numbers
### matter, be sure /etc/MACHINES says something about it.

machine='' opsys='' unported=no
case "${canonical}" in

  ## FreeBSD ports
  *-*-freebsd* )
    opsys=freebsd
    case "${canonical}" in
      alpha*)           machine=alpha ;;
      amd64-*|x86_64-*) machine=amdx86-64 ;;
      arm*)             machine=arm ;;
      ia64-*)           machine=ia64 ;;
      i[3456]86-*)      machine=intel386 ;;
      powerpc-*)        machine=macppc ;;
      sparc-*)          machine=sparc ;;
      sparc64-*)        machine=sparc ;;
    esac
  ;;

  ## FreeBSD kernel + glibc based userland
  *-*-kfreebsd*gnu* )
    opsys=gnu-kfreebsd
    case "${canonical}" in
      alpha*)           machine=alpha ;;
      amd64-*|x86_64-*) machine=amdx86-64 ;;
      ia64-*)           machine=ia64 ;;
      i[3456]86-*)      machine=intel386 ;;
      powerpc-*)        machine=macppc ;;
      sparc-*)          machine=sparc ;;
      sparc64-*)        machine=sparc ;;
    esac
  ;;

  ## NetBSD ports
  *-*-netbsd* )
    opsys=netbsd
    case "${canonical}" in
      alpha*)      machine=alpha ;;
      x86_64-*)    machine=amdx86-64 ;;
      arm-*)       machine=arm ;;
      hppa-*)      machine=hp800 ;;
      i[3456]86-*) machine=intel386 ;;
      m68k-*)      machine=m68k ;;
      powerpc-*)   machine=macppc ;;
      mips-*)      machine=mips ;;
      mipse[bl]-*) machine=mips ;;
      sparc*-)     machine=sparc ;;
      vax-*)       machine=vax ;;
    esac
  ;;

  ## OpenBSD ports
  *-*-openbsd* )
    opsys=openbsd
    case "${canonical}" in
      alpha*)    machine=alpha ;;
      x86_64-*)  machine=amdx86-64 ;;
      arm-*)     machine=arm ;;
      hppa-*)    machine=hp800 ;;
      i386-*)    machine=intel386 ;;
      powerpc-*) machine=macppc ;;
      sparc*)    machine=sparc ;;
      vax-*)     machine=vax ;;
    esac
  ;;

  alpha*-*-linux-gnu* )
    machine=alpha opsys=gnu-linux
  ;;

  arm*-*-linux-gnu* )
    machine=arm opsys=gnu-linux
  ;;

  ## Apple Darwin / Mac OS X
  *-apple-darwin* )
    case "${canonical}" in
      i[3456]86-* )  machine=intel386 ;;
      powerpc-* )    machine=macppc ;;
      x86_64-* )     machine=amdx86-64 ;;
      * )            unported=yes ;;
    esac
    opsys=darwin
    # Define CPP as follows to make autoconf work correctly.
    CPP="${CC-cc} -E -no-cpp-precomp"
    # Use fink packages if available.
    if test -d /sw/include && test -d /sw/lib; then
      GCC_TEST_OPTIONS="-I/sw/include -L/sw/lib"
      CPP="${CPP} ${GCC_TEST_OPTIONS}"
      NON_GCC_TEST_OPTIONS=${GCC_TEST_OPTIONS}
    fi
  ;;

  ## HP 9000 series 700 and 800, running HP/UX
  hppa*-hp-hpux10.2* )
    machine=hp800 opsys=hpux10-20
  ;;
  hppa*-hp-hpux1[1-9]* )
    machine=hp800 opsys=hpux11
    CFLAGS="-D_INCLUDE__STDC_A1_SOURCE $CFLAGS"
  ;;

  hppa*-*-linux-gnu* )
    machine=hp800 opsys=gnu-linux
  ;;

  ## IBM machines
  s390-*-linux-gnu* )
    machine=ibms390 opsys=gnu-linux
  ;;
  s390x-*-linux-gnu* )
    machine=ibms390x opsys=gnu-linux
  ;;
  rs6000-ibm-aix4.[23]* )
    machine=ibmrs6000 opsys=aix4-2
  ;;
  powerpc-ibm-aix4.[23]*  )
    machine=ibmrs6000 opsys=aix4-2
  ;;
  rs6000-ibm-aix[56]* )
    machine=ibmrs6000 opsys=aix4-2
  ;;
  powerpc-ibm-aix[56]*  )
    machine=ibmrs6000 opsys=aix4-2
  ;;

  ## Macintosh PowerPC
  powerpc*-*-linux-gnu* )
    machine=macppc opsys=gnu-linux
  ;;

  ## Silicon Graphics machines
  ## Iris 4D
  mips-sgi-irix6.5 )
    machine=iris4d opsys=irix6-5
    # Without defining _LANGUAGE_C, things get masked out in the headers
    # so that, for instance, grepping for `free' in stdlib.h fails and
    # AC_HEADER_STD_C fails.   (MIPSPro 7.2.1.2m compilers, Irix 6.5.3m).
    NON_GNU_CPP="/lib/cpp -D_LANGUAGE_C"
    NON_GCC_TEST_OPTIONS="-D_LANGUAGE_C"
  ;;

  ## Suns
  sparc-*-linux-gnu* | sparc64-*-linux-gnu* )
    machine=sparc opsys=gnu-linux
  ;;

  *-sun-solaris* \
    | i[3456]86-*-solaris2* | i[3456]86-*-sunos5* \
    | x86_64-*-solaris2*    | x86_64-*-sunos5*)
    case "${canonical}" in
      i[3456]86-*-* )     machine=intel386 ;;
      amd64-*-*|x86_64-*-*)	machine=amdx86-64 ;;
      sparc* )		machine=sparc ;;
      * )		unported=yes ;;
    esac
    case "${canonical}" in
      *-sunos5.6* | *-solaris2.6* )
		opsys=sol2-6
		NON_GNU_CPP=/usr/ccs/lib/cpp
		RANLIB="ar -ts"
		;;
      *-sunos5.[7-9]* | *-solaris2.[7-9]* )
		opsys=sol2-6
		emacs_check_sunpro_c=yes
		NON_GNU_CPP=/usr/ccs/lib/cpp
		;;
      *-sunos5* | *-solaris* )
		opsys=sol2-10
		emacs_check_sunpro_c=yes
		NON_GNU_CPP=/usr/ccs/lib/cpp
		;;
    esac
    ## Watch out for a compiler that we know will not work.
    case "${canonical}" in
     *-solaris* | *-sunos5* )
		if [ "x$CC" = x/usr/ucb/cc ]; then
		  ## /usr/ucb/cc doesn't work;
		  ## we should find some other compiler that does work.
		  unset CC
		fi
		;;
      *) ;;
    esac
  ;;

  ## IA-64
  ia64*-*-linux* )
    machine=ia64 opsys=gnu-linux
  ;;

  ## Intel 386 machines where we don't care about the manufacturer.
  i[3456]86-*-* )
    machine=intel386
    case "${canonical}" in
      *-cygwin )                opsys=cygwin ;;
      *-darwin* )               opsys=darwin
                                CPP="${CC-cc} -E -no-cpp-precomp"
 				;;
      *-linux-gnu* )		opsys=gnu-linux ;;
      *-sysv4.2uw* )	  	opsys=unixware; NON_GNU_CPP=/lib/cpp ;;
      *-sysv5uw* )	  	opsys=unixware; NON_GNU_CPP=/lib/cpp ;;
      *-sysv5OpenUNIX* )  	opsys=unixware; NON_GNU_CPP=/lib/cpp ;;
      ## Otherwise, we'll fall through to the generic opsys code at the bottom.
    esac
  ;;

  ## m68k Linux-based GNU system
  m68k-*-linux-gnu* )
    machine=m68k opsys=gnu-linux
  ;;

  ## Mips Linux-based GNU system
  mips-*-linux-gnu* | mipsel-*-linux-gnu* \
    | mips64-*-linux-gnu* | mips64el-*-linux-gnu* )
    machine=mips opsys=gnu-linux
  ;;

  ## AMD x86-64 Linux-based GNU system
  x86_64-*-linux-gnu* )
    machine=amdx86-64 opsys=gnu-linux
  ;;

  ## Tensilica Xtensa Linux-based GNU system
  xtensa*-*-linux-gnu* )
    machine=xtensa opsys=gnu-linux
    ;;

  ## SuperH Linux-based GNU system
  sh[34]*-*-linux-gnu* )
    machine=sh3 opsys=gnu-linux
  ;;

  * )
    unported=yes
  ;;
esac

### If the code above didn't choose an operating system, just choose
### an operating system based on the configuration name.  You really
### only want to use this when you have no idea what the right
### operating system is; if you know what operating systems a machine
### runs, it's cleaner to make it explicit in the case statement
### above.
if test x"${opsys}" = x; then
  case "${canonical}" in
    *-gnu* )				opsys=gnu ;;
    * )
      unported=yes
    ;;
  esac
fi

]
dnl quotation ends

if test $unported = yes; then
  AC_MSG_ERROR([Emacs hasn't been ported to `${canonical}' systems.
Check `etc/MACHINES' for recognized configuration names.])
fi

machfile="m/${machine}.h"
opsysfile="s/${opsys}.h"


#### Choose a compiler.
test -n "$CC" && cc_specified=yes

# Save the value of CFLAGS that the user specified.
SPECIFIED_CFLAGS="$CFLAGS"

dnl Sets GCC=yes if using gcc.
AC_PROG_CC

# On Suns, sometimes $CPP names a directory.
if test -n "$CPP" && test -d "$CPP"; then
  CPP=
fi

## If not using gcc, and on Solaris, and no CPP specified, see if
## using a Sun compiler, which needs -Xs to prevent whitespace.
if test x"$GCC" != xyes && test x"$emacs_check_sunpro_c" = xyes && \
 test x"$CPP" = x; then
  AC_MSG_CHECKING([whether we are using a Sun C compiler])
  AC_CACHE_VAL(emacs_cv_sunpro_c,
  [AC_TRY_LINK([],
[#ifndef __SUNPRO_C
fail;
#endif
], emacs_cv_sunpro_c=yes, emacs_cv_sunpro_c=no)])
  AC_MSG_RESULT($emacs_cv_sunpro_c)

  if test x"$emacs_cv_sunpro_c" = xyes; then
    NON_GNU_CPP="$CC -E -Xs"
  fi
fi

#### Some systems specify a CPP to use unless we are using GCC.
#### Now that we know whether we are using GCC, we can decide whether
#### to use that one.
if test "x$NON_GNU_CPP" != x && test x$GCC != xyes && test "x$CPP" = x
then
  CPP="$NON_GNU_CPP"
fi

#### Some systems specify a CC to use unless we are using GCC.
#### Now that we know whether we are using GCC, we can decide whether
#### to use that one.
if test "x$NON_GNU_CC" != x && test x$GCC != xyes &&
  test x$cc_specified != xyes
then
  CC="$NON_GNU_CC"
fi

if test x$GCC = xyes; then
  test "x$GCC_TEST_OPTIONS" != x && CC="$CC $GCC_TEST_OPTIONS"
else
  test "x$NON_GCC_TEST_OPTIONS" != x && CC="$CC $NON_GCC_TEST_OPTIONS"
fi

dnl checks for Unix variants
AC_USE_SYSTEM_EXTENSIONS

### Use -Wno-pointer-sign if the compiler supports it
AC_MSG_CHECKING([whether gcc understands -Wno-pointer-sign])
SAVE_CFLAGS="$CFLAGS"
CFLAGS="$CFLAGS -Wno-pointer-sign"
AC_TRY_COMPILE([], [], has_option=yes, has_option=no,)
if test $has_option = yes; then
   C_WARNINGS_SWITCH="-Wno-pointer-sign $C_WARNINGS_SWITCH"
fi
AC_MSG_RESULT($has_option)
CFLAGS="$SAVE_CFLAGS"
unset has_option
unset SAVE_CFLAGS

### Use -Wdeclaration-after-statement if the compiler supports it
AC_MSG_CHECKING([whether gcc understands -Wdeclaration-after-statement])
SAVE_CFLAGS="$CFLAGS"
CFLAGS="$CFLAGS -Wdeclaration-after-statement"
AC_TRY_COMPILE([], [], has_option=yes, has_option=no,)
if test $has_option = yes; then
   C_WARNINGS_SWITCH="-Wdeclaration-after-statement $C_WARNINGS_SWITCH"
fi
AC_MSG_RESULT($has_option)
CFLAGS="$SAVE_CFLAGS"
unset has_option
unset SAVE_CFLAGS

### Use -Wold-style-definition if the compiler supports it
# This can be removed when conversion to standard C is finished.
AC_MSG_CHECKING([whether gcc understands -Wold-style-definition])
SAVE_CFLAGS="$CFLAGS"
CFLAGS="$CFLAGS -Wold-style-definition"
AC_TRY_COMPILE([], [], has_option=yes, has_option=no,)
if test $has_option = yes; then
   C_WARNINGS_SWITCH="-Wold-style-definition $C_WARNINGS_SWITCH"
fi
AC_MSG_RESULT($has_option)
CFLAGS="$SAVE_CFLAGS"
unset has_option
unset SAVE_CFLAGS

### Use -Wimplicit-function-declaration if the compiler supports it
AC_MSG_CHECKING([whether gcc understands -Wimplicit-function-declaration])
SAVE_CFLAGS="$CFLAGS"
CFLAGS="$CFLAGS -Wimplicit-function-declaration"
AC_TRY_COMPILE([], [], has_option=yes, has_option=no,)
if test $has_option = yes; then
   C_WARNINGS_SWITCH="-Wimplicit-function-declaration $C_WARNINGS_SWITCH"
fi
AC_MSG_RESULT($has_option)
CFLAGS="$SAVE_CFLAGS"
unset has_option
unset SAVE_CFLAGS

AC_SUBST(C_WARNINGS_SWITCH)


#### Some other nice autoconf tests.

dnl checks for programs
AC_PROG_CPP
AC_PROG_INSTALL
if test "x$RANLIB" = x; then
  AC_PROG_RANLIB
fi

## Although we're running on an amd64 kernel, we're actually compiling for
## the x86 architecture.  The user should probably have provided an
## explicit --build to `configure', but if everything else than the kernel
## is running in i386 mode, we can help them out.
if test "$machine" = "amdx86-64"; then
  AC_CHECK_DECL([i386])
  if test "$ac_cv_have_decl_i386" = "yes"; then
    canonical=`echo "$canonical" | sed -e 's/^amd64/i386/' -e 's/^x86_64/i386/'`
    machine=intel386
    machfile="m/${machine}.h"
  fi
fi

AC_PATH_PROG(INSTALL_INFO, install-info)
AC_PATH_PROG(INSTALL_INFO, install-info,, /usr/sbin)
AC_PATH_PROG(INSTALL_INFO, install-info,:, /sbin)
dnl Don't use GZIP, which is used by gzip for additional parameters.
AC_PATH_PROG(GZIP_PROG, gzip)


## Need makeinfo >= 4.6 (?) to build the manuals.
AC_PATH_PROG(MAKEINFO, makeinfo, no)
dnl By this stage, configure has already checked for egrep and set EGREP,
dnl or exited with an error if no egrep was found.
if test "$MAKEINFO" != "no" && \
  test x"`$MAKEINFO --version 2> /dev/null | $EGREP 'texinfo[[^0-9]]*([[1-4]][[0-9]]+|[[5-9]]|4\.[[6-9]]|4\.[[1-5]][[0-9]]+)'`" = x; then
   MAKEINFO=no
fi

## Makeinfo is unusual.  For a released Emacs, the manuals are
## pre-built, and not deleted by the normal clean rules.  makeinfo is
## therefore in the category of "special tools" not normally required, which
## configure does not have to check for (eg autoconf itself).
## In a Bazaar checkout on the other hand, the manuals are not included.
## So makeinfo is a requirement to build from Bazaar, and configure
## should test for it as it does for any other build requirement.
## We use the presence of $srcdir/info/emacs to distinguish a release,
## with pre-built manuals, from a Bazaar checkout.
if test "$MAKEINFO" = "no"; then
  if test "x${with_makeinfo}" = "xno"; then
    MAKEINFO=off
  elif test ! -e $srcdir/info/emacs; then
    AC_MSG_ERROR( [You do not seem to have makeinfo >= 4.6, and your
source tree does not seem to have pre-built manuals in the `info' directory.
Either install a suitable version of makeinfo, or re-run configure
with the `--without-makeinfo' option to build without the manuals.] )
  fi
fi

dnl Add our options to ac_link now, after it is set up.

if test x$GCC = xyes && test "x$GCC_LINK_TEST_OPTIONS" != x
then
  ac_link="$ac_link $GCC_LINK_TEST_OPTIONS"
fi

if test x$GCC = x && test "x$NON_GCC_LINK_TEST_OPTIONS" != x
then
  ac_link="$ac_link $NON_GCC_LINK_TEST_OPTIONS"
fi

dnl We need -znocombreloc if we're using a relatively recent GNU ld.
dnl If we can link with the flag, it shouldn't do any harm anyhow.
dnl (Don't use `-z nocombreloc' as -z takes no arg on Irix.)
dnl Treat GCC specially since it just gives a non-fatal `unrecognized option'
dnl if not built to support GNU ld.

late_LDFLAGS=$LDFLAGS
if test "$GCC" = yes; then
  LDFLAGS="$LDFLAGS -Wl,-znocombreloc"
else
  LDFLAGS="$LDFLAGS -znocombreloc"
fi

AC_MSG_CHECKING([for -znocombreloc])
AC_LINK_IFELSE([main(){return 0;}],
  [AC_MSG_RESULT(yes)],
  LDFLAGS=$late_LDFLAGS
  [AC_MSG_RESULT(no)])


# The value of CPP is a quoted variable reference, so we need to do this
# to get its actual value...
CPP=`eval "echo $CPP"`


dnl Not used by any currently supported platform.
dnl The function dump-emacs will not be defined and temacs will do
dnl (load "loadup") automatically unless told otherwise.
CANNOT_DUMP=no
case "$opsys" in
  your-opsys-here)
   CANNOT_DUMP=yes
   AC_DEFINE(CANNOT_DUMP, 1, [Define if Emacs cannot be dumped on your system.])
  ;;
esac
AC_SUBST(CANNOT_DUMP)


UNEXEC_OBJ=unexelf.o
case "$opsys" in
  # MSDOS uses unexcoff.o
  # MSWindows uses unexw32.o
  aix4-2)
   UNEXEC_OBJ=unexaix.o
   ;;
  cygwin)
   UNEXEC_OBJ=unexcw.o
   ;;
  darwin)
   UNEXEC_OBJ=unexmacosx.o
   ;;
  hpux10-20 | hpux11)
   UNEXEC_OBJ=unexhp9k800.o
   ;;
  sol2-10)
   # Use the Solaris dldump() function, called from unexsol.c, to dump
   # emacs, instead of the generic ELF dump code found in unexelf.c.
   # The resulting binary has a complete symbol table, and is better
   # for debugging and other observability tools (debuggers, pstack, etc).
   # 
   # If you encounter a problem using dldump(), please consider sending
   # a message to the OpenSolaris tools-linking mailing list:
   #      http://mail.opensolaris.org/mailman/listinfo/tools-linking
   # 
   # It is likely that dldump() works with older Solaris too, but this has
   # not been tested, so for now this change is for Solaris 10 or newer.
   UNEXEC_OBJ=unexsol.o
   ;;
esac

LD_SWITCH_SYSTEM=
case "$opsys" in
  freebsd)
   ## Let `ld' find image libs and similar things in /usr/local/lib.
   ## The system compiler, GCC, has apparently been modified to not
   ## look there, contrary to what a stock GCC would do.
   LD_SWITCH_SYSTEM=-L/usr/local/lib
   ;;

  gnu-linux)
   ## cpp test was "ifdef __mips__", but presumably this is equivalent...
   test "$machine" = "mips" && LD_SWITCH_SYSTEM="-G 0"
   ;;

  netbsd)
   LD_SWITCH_SYSTEM="-Wl,-rpath,/usr/pkg/lib -L/usr/pkg/lib -Wl,-rpath,/usr/local/lib -L/usr/local/lib"
   ;;

  openbsd)
   ## Han Boetes <han@mijncomputer.nl> says this is necessary,
   ## otherwise Emacs dumps core on elf systems.
   LD_SWITCH_SYSTEM="-Z"
   ;;
esac
AC_SUBST(LD_SWITCH_SYSTEM)

ac_link="$ac_link $LD_SWITCH_SYSTEM"

## This setting of LD_SWITCH_SYSTEM references LD_SWITCH_X_SITE_AUX,
## which has not been defined yet.  When this was handled with cpp,
## it was expanded to null when configure sourced the s/*.h file.
## Thus LD_SWITCH_SYSTEM had different values in configure and the Makefiles.
## FIXME it would be cleaner to put this in LD_SWITCH_SYSTEM_TEMACS
## (or somesuch), but because it is supposed to go at the _front_
## of LD_SWITCH_SYSTEM, we cannot do that in exactly the same way.
## Compare with the gnu-linux case below, which added to the end
## of LD_SWITCH_SYSTEM, and so can instead go at the front of
## LD_SWITCH_SYSTEM_TEMACS.
case "$opsys" in
  netbsd|openbsd)
   ## _AUX_RPATH is like _AUX, but uses -rpath instead of -R.
   LD_SWITCH_SYSTEM="\$(LD_SWITCH_X_SITE_AUX_RPATH) $LD_SWITCH_SYSTEM" ;;
esac


C_SWITCH_MACHINE=
if test "$machine" = "alpha"; then
  AC_CHECK_DECL([__ELF__])
  if test "$ac_cv_have_decl___ELF__" = "yes"; then
    ## With ELF, make sure that all common symbols get allocated to in the
    ## data section.  Otherwise, the dump of temacs may miss variables in
    ## the shared library that have been initialized.  For example, with
    ## GNU libc, __malloc_initialized would normally be resolved to the
    ## shared library's .bss section, which is fatal.
    if test "x$GCC" = "xyes"; then
      C_SWITCH_MACHINE="-fno-common"
    else
      AC_MSG_ERROR([What gives?  Fix me if DEC Unix supports ELF now.])
    fi
  else
    UNEXEC_OBJ=unexalpha.o 
  fi
fi
AC_SUBST(C_SWITCH_MACHINE)

AC_SUBST(UNEXEC_OBJ)

C_SWITCH_SYSTEM=
## Some programs in src produce warnings saying certain subprograms
## are too complex and need a MAXMEM value greater than 2000 for
## additional optimization.  --nils@exp-math.uni-essen.de
test "$opsys" = "aix4.2" && test "x$GCC" != "xyes" && \
  C_SWITCH_SYSTEM="-ma -qmaxmem=4000"
## gnu-linux might need -D_BSD_SOURCE on old libc5 systems.
## It is redundant in glibc2, since we define _GNU_SOURCE.
AC_SUBST(C_SWITCH_SYSTEM)


LIBS_SYSTEM=
case "$opsys" in
  ## IBM's X11R5 uses -lIM and -liconv in AIX 3.2.2.
  aix4-2) LIBS_SYSTEM="-lrts -lIM -liconv" ;;

  freebsd) LIBS_SYSTEM="-lutil" ;;

  hpux*) LIBS_SYSTEM="-l:libdld.sl" ;;

  sol2*) LIBS_SYSTEM="-lsocket -lnsl -lkstat" ;;

  ## Motif needs -lgen.
  unixware) LIBS_SYSTEM="-lsocket -lnsl -lelf -lgen" ;;
esac
AC_SUBST(LIBS_SYSTEM)


### Make sure subsequent tests use flags consistent with the build flags.

if test x"${OVERRIDE_CPPFLAGS}" != x; then
  CPPFLAGS="${OVERRIDE_CPPFLAGS}"
else
  CPPFLAGS="$C_SWITCH_SYSTEM $C_SWITCH_MACHINE $CPPFLAGS"
fi

dnl For AC_FUNC_GETLOADAVG, at least:
AC_CONFIG_LIBOBJ_DIR(src)

dnl Do this early because it can frob feature test macros for Unix-98 &c.
AC_SYS_LARGEFILE


## If user specified a crt-dir, use that unconditionally.
if test "X$CRT_DIR" = "X"; then

  case "$canonical" in
    x86_64-*-linux-gnu* | s390x-*-linux-gnu*)
    ## On x86-64 and s390x GNU/Linux distributions, the standard library
    ## can be in a variety of places.  We only try /usr/lib64 and /usr/lib.
    ## For anything else (eg /usr/lib32), it is up the user to specify
    ## the location (bug#5655).
    ## Test for crtn.o, not just the directory, because sometimes the
    ## directory exists but does not have the relevant files (bug#1287).
    ## FIXME better to test for binary compatibility somehow.
    test -e /usr/lib64/crtn.o && CRT_DIR=/usr/lib64
    ;;

    powerpc64-*-linux-gnu* | sparc64-*-linux-gnu*) CRT_DIR=/usr/lib64 ;;
  esac

  case "$opsys" in
    hpux10-20) CRT_DIR=/lib ;;
  esac

  ## Default is /usr/lib.
  test "X$CRT_DIR" = "X" && CRT_DIR=/usr/lib

else

  ## Some platforms don't use any of these files, so it is not
  ## appropriate to put this test outside the if block.
  test -e $CRT_DIR/crtn.o || test -e $CRT_DIR/crt0.o || \
    AC_MSG_ERROR([crt*.o not found in specified location.])

fi

AC_SUBST(CRT_DIR)

LIB_MATH=-lm
LIB_STANDARD=
START_FILES=

case $opsys in
  cygwin )
    LIB_MATH=
    START_FILES='pre-crt0.o'
    ;;
  darwin )
    ## Adding -lm confuses the dynamic linker, so omit it.
    LIB_MATH=
    START_FILES='pre-crt0.o'
    ;;
  freebsd )
    LIB_STANDARD='-lgcc -lc -lgcc $(CRT_DIR)/crtend.o $(CRT_DIR)/crtn.o'
    START_FILES='pre-crt0.o $(CRT_DIR)/crt1.o $(CRT_DIR)/crti.o $(CRT_DIR)/crtbegin.o'
    ;;
  gnu-linux | gnu-kfreebsd )
    LIB_STANDARD='-lgcc -lc -lgcc $(CRT_DIR)/crtn.o'
    START_FILES='pre-crt0.o $(CRT_DIR)/crt1.o $(CRT_DIR)/crti.o'
    ;;
  hpux10-20 | hpux11 )
    LIB_STANDARD=-lc
    START_FILES='pre-crt0.o $(CRT_DIR)/crt0.o'
    ;;
  netbsd | openbsd )
    if test -f $CRT_DIR/crti.o; then
	LIB_STANDARD='-lgcc -lc -lgcc $(CRT_DIR)/crtend.o $(CRT_DIR)/crtn.o'
        START_FILES='pre-crt0.o $(CRT_DIR)/crt0.o $(CRT_DIR)/crti.o $(CRT_DIR)/crtbegin.o'
    else
	LIB_STANDARD='-lgcc -lc -lgcc $(CRT_DIR)/crtend.o'
	START_FILES='pre-crt0.o $(CRT_DIR)/crt0.o $(CRT_DIR)/crtbegin.o'
    fi
    ;;
esac

AC_SUBST(LIB_MATH)
AC_SUBST(START_FILES)

dnl This function definition taken from Gnome 2.0
dnl PKG_CHECK_MODULES(GSTUFF, gtk+-2.0 >= 1.3 glib = 1.3.4, action-if, action-not)
dnl defines GSTUFF_LIBS, GSTUFF_CFLAGS, see pkg-config man page
dnl also defines GSTUFF_PKG_ERRORS on error
AC_DEFUN([PKG_CHECK_MODULES], [
  succeeded=no

  AC_PATH_PROG(PKG_CONFIG, pkg-config, no)

  if test "$PKG_CONFIG" = "no" ; then
     ifelse([$4], , [AC_MSG_ERROR([
      *** The pkg-config script could not be found. Make sure it is in your path, or give the full path to pkg-config with the PKG_CONFIG environment variable or --with-pkg-config-prog.  Or see http://www.freedesktop.org/software/pkgconfig to get pkg-config.])], [$4])
  else
     PKG_CONFIG_MIN_VERSION=0.9.0
     if $PKG_CONFIG --atleast-pkgconfig-version $PKG_CONFIG_MIN_VERSION; then
        AC_MSG_CHECKING(for $2)

        if $PKG_CONFIG --exists "$2" 2>&AS_MESSAGE_LOG_FD; then
            AC_MSG_RESULT(yes)
            succeeded=yes

            AC_MSG_CHECKING($1_CFLAGS)
            $1_CFLAGS=`$PKG_CONFIG --cflags "$2"|sed -e 's,///*,/,g'`
            AC_MSG_RESULT($$1_CFLAGS)

            AC_MSG_CHECKING($1_LIBS)
            $1_LIBS=`$PKG_CONFIG --libs "$2"|sed -e 's,///*,/,g'`
            AC_MSG_RESULT($$1_LIBS)
        else
            AC_MSG_RESULT(no)
            $1_CFLAGS=""
            $1_LIBS=""
            ## If we have a custom action on failure, don't print errors, but
            ## do set a variable so people can do so.
            $1_PKG_ERRORS=`$PKG_CONFIG --errors-to-stdout --print-errors "$2"`
            ifelse([$4], ,echo $$1_PKG_ERRORS,)
        fi

        AC_SUBST($1_CFLAGS)
        AC_SUBST($1_LIBS)
     else
        echo "*** Your version of pkg-config is too old. You need version $PKG_CONFIG_MIN_VERSION or newer."
        echo "*** See http://www.freedesktop.org/software/pkgconfig"
     fi
  fi

  if test $succeeded = yes; then
     ifelse([$3], , :, [$3])
  else
     ifelse([$4], , [AC_MSG_ERROR([Library requirements ($2) not met; consider adjusting the PKG_CONFIG_PATH environment variable if your libraries are in a nonstandard prefix so pkg-config can find them.])], [$4])
  fi
])


if test "${with_sound}" != "no"; then
  # Sound support for GNU/Linux and the free BSDs.
  AC_CHECK_HEADERS(machine/soundcard.h sys/soundcard.h soundcard.h, 
    have_sound_header=yes)
  # Emulation library used on NetBSD.
  AC_CHECK_LIB(ossaudio, _oss_ioctl, LIBSOUND=-lossaudio, LIBSOUND=)
  AC_SUBST(LIBSOUND)

  ALSA_REQUIRED=1.0.0
  ALSA_MODULES="alsa >= $ALSA_REQUIRED"
  PKG_CHECK_MODULES(ALSA, $ALSA_MODULES, HAVE_ALSA=yes, HAVE_ALSA=no)
  if test $HAVE_ALSA = yes; then
    SAVE_CFLAGS="$CFLAGS"
    SAVE_LDFLAGS="$LDFLAGS"
    CFLAGS="$ALSA_CFLAGS $CFLAGS"
    LDFLAGS="$ALSA_LIBS $LDFLAGS"
    AC_TRY_COMPILE([#include <asoundlib.h>], [snd_lib_error_set_handler (0);],
                    emacs_alsa_normal=yes,
	            emacs_alsa_normal=no)
    if test "$emacs_alsa_normal" != yes; then
      AC_TRY_COMPILE([#include <alsa/asoundlib.h>],
                     [snd_lib_error_set_handler (0);],
                     emacs_alsa_subdir=yes,
	             emacs_alsa_subdir=no)
      if test "$emacs_alsa_subdir" != yes; then
        AC_MSG_ERROR([pkg-config found alsa, but it does not compile.  See config.log for error messages.])
      fi
      ALSA_CFLAGS="$ALSA_CFLAGS -DALSA_SUBDIR_INCLUDE"
    fi

    CFLAGS="$SAVE_CFLAGS"
    LDFLAGS="$SAVE_LDFLAGS"
    LIBSOUND="$LIBSOUND $ALSA_LIBS"
    CFLAGS_SOUND="$CFLAGS_SOUND $ALSA_CFLAGS"
    AC_DEFINE(HAVE_ALSA, 1, [Define to 1 if ALSA is available.])
  fi

  dnl Define HAVE_SOUND if we have sound support.  We know it works and
  dnl compiles only on the specified platforms.  For others, it
  dnl probably doesn't make sense to try.
  if test x$have_sound_header = xyes || test $HAVE_ALSA = yes; then
     case "$opsys" in
       dnl defined __FreeBSD__ || defined __NetBSD__ || defined __linux__
       gnu-linux|freebsd|netbsd)
         AC_DEFINE(HAVE_SOUND, 1, [Define to 1 if you have sound support.])
         ;;
     esac
  fi

  AC_SUBST(CFLAGS_SOUND)
fi

dnl checks for header files
AC_CHECK_HEADERS(sys/select.h sys/timeb.h sys/time.h unistd.h utime.h \
  linux/version.h sys/systeminfo.h termios.h limits.h string.h stdlib.h \
  stdio_ext.h fcntl.h strings.h coff.h pty.h sys/mman.h \
  sys/param.h sys/vlimit.h sys/resource.h locale.h sys/_mbstate_t.h \
  sys/utsname.h pwd.h utmp.h dirent.h util.h)

AC_MSG_CHECKING(if personality LINUX32 can be set)
AC_TRY_COMPILE([#include <sys/personality.h>], [personality (PER_LINUX32)],
               emacs_cv_personality_linux32=yes,
	       emacs_cv_personality_linux32=no)
AC_MSG_RESULT($emacs_cv_personality_linux32)

if test $emacs_cv_personality_linux32 = yes; then
  AC_DEFINE(HAVE_PERSONALITY_LINUX32, 1,
            [Define to 1 if personality LINUX32 can be set.])
fi

dnl On Solaris 8 there's a compilation warning for term.h because
dnl it doesn't define `bool'.
AC_CHECK_HEADERS(term.h, , , -)
AC_HEADER_STDC
AC_HEADER_TIME
AC_CHECK_DECLS([sys_siglist])
if test $ac_cv_have_decl_sys_siglist != yes; then
  # For Tru64, at least:
  AC_CHECK_DECLS([__sys_siglist])
  if test $ac_cv_have_decl___sys_siglist = yes; then
    AC_DEFINE(sys_siglist, __sys_siglist,
              [Define to any substitute for sys_siglist.])
  fi
fi
AC_HEADER_SYS_WAIT

dnl Some systems have utime.h but don't declare the struct anyplace.
AC_CACHE_CHECK(for struct utimbuf, emacs_cv_struct_utimbuf,
AC_TRY_COMPILE([#ifdef TIME_WITH_SYS_TIME
#include <sys/time.h>
#include <time.h>
#else
#ifdef HAVE_SYS_TIME_H
#include <sys/time.h>
#else
#include <time.h>
#endif
#endif
#ifdef HAVE_UTIME_H
#include <utime.h>
#endif], [static struct utimbuf x; x.actime = x.modtime;],
  emacs_cv_struct_utimbuf=yes, emacs_cv_struct_utimbuf=no))
if test $emacs_cv_struct_utimbuf = yes; then
  AC_DEFINE(HAVE_STRUCT_UTIMBUF, 1, [Define to 1 if `struct utimbuf' is declared by <utime.h>.])
fi

dnl checks for typedefs
AC_TYPE_SIGNAL

dnl Check for speed_t typedef.
AC_CACHE_CHECK(for speed_t, emacs_cv_speed_t,
  [AC_TRY_COMPILE([#include <termios.h>], [speed_t x = 1;],
    emacs_cv_speed_t=yes, emacs_cv_speed_t=no)])
if test $emacs_cv_speed_t = yes; then
  AC_DEFINE(HAVE_SPEED_T, 1,
  	   [Define to 1 if `speed_t' is declared by <termios.h>.])
fi

AC_CACHE_CHECK(for struct timeval, emacs_cv_struct_timeval,
AC_TRY_COMPILE([#ifdef TIME_WITH_SYS_TIME
#include <sys/time.h>
#include <time.h>
#else
#ifdef HAVE_SYS_TIME_H
#include <sys/time.h>
#else
#include <time.h>
#endif
#endif], [static struct timeval x; x.tv_sec = x.tv_usec;],
  emacs_cv_struct_timeval=yes, emacs_cv_struct_timeval=no))
HAVE_TIMEVAL=$emacs_cv_struct_timeval
if test $emacs_cv_struct_timeval = yes; then
  AC_DEFINE(HAVE_TIMEVAL, 1, [Define to 1 if `struct timeval' is declared by <sys/time.h>.])
fi

AC_CACHE_CHECK(for struct exception, emacs_cv_struct_exception,
AC_TRY_COMPILE([#include <math.h>],
[static struct exception x; x.arg1 = x.arg2 = x.retval; x.name = ""; x.type = 1;],
  emacs_cv_struct_exception=yes, emacs_cv_struct_exception=no))
HAVE_EXCEPTION=$emacs_cv_struct_exception
if test $emacs_cv_struct_exception != yes; then
  AC_DEFINE(NO_MATHERR, 1, [Define to 1 if you don't have struct exception in math.h.])
fi

AC_CHECK_HEADERS(sys/socket.h)
AC_CHECK_HEADERS(net/if.h, , , [AC_INCLUDES_DEFAULT
#if HAVE_SYS_SOCKET_H
#include <sys/socket.h>
#endif])

dnl checks for structure members
AC_STRUCT_TM
AC_STRUCT_TIMEZONE
AC_CHECK_MEMBER(struct tm.tm_gmtoff,
		[AC_DEFINE(HAVE_TM_GMTOFF, 1,
			   [Define to 1 if `tm_gmtoff' is member of `struct tm'.])],,
		[#include <time.h>])
AC_CHECK_MEMBERS([struct ifreq.ifr_flags, struct ifreq.ifr_hwaddr,
		  struct ifreq.ifr_netmask, struct ifreq.ifr_broadaddr,
		  struct ifreq.ifr_addr], , ,
		 [AC_INCLUDES_DEFAULT
#if HAVE_SYS_SOCKET_H
#include <sys/socket.h>
#endif
#if HAVE_NET_IF_H
#include <net/if.h>
#endif])

dnl checks for compiler characteristics

dnl Testing __STDC__ to determine prototype support isn't good enough.
dnl DEC C, for instance, doesn't define it with default options, and
dnl is used on 64-bit systems (OSF Alphas).  Similarly for volatile
dnl and void *.
AC_C_PROTOTYPES
AC_C_VOLATILE
AC_C_CONST
dnl This isn't useful because we can't turn on use of `inline' unless
dnl the compiler groks `extern inline'.
dnl AC_C_INLINE
AC_CACHE_CHECK([for void * support], emacs_cv_void_star,
  [AC_TRY_COMPILE(, [void * foo;],
                   emacs_cv_void_star=yes, emacs_cv_void_star=no)])
if test $emacs_cv_void_star = yes; then
  AC_DEFINE(POINTER_TYPE, void)
else
  AC_DEFINE(POINTER_TYPE, char)
fi
AH_TEMPLATE(POINTER_TYPE,
	    [Define as `void' if your compiler accepts `void *'; otherwise
	     define as `char'.])dnl

dnl Check for endianess
AC_C_BIGENDIAN

dnl check for Make feature
AC_PROG_MAKE_SET

DEPFLAGS=
MKDEPDIR=":"
deps_frag=deps.mk
dnl check for GNU Make if we have GCC and autodepend is on.
if test "$GCC" = yes && test "$ac_enable_autodepend" = yes; then
   AC_MSG_CHECKING([whether we are using GNU Make])
   HAVE_GNU_MAKE=no
   testval=`make --version 2>/dev/null | grep 'GNU Make'`
   if test "x$testval" != x; then
      HAVE_GNU_MAKE=yes
   else
      ac_enable_autodepend=no
   fi
   AC_MSG_RESULT([$HAVE_GNU_MAKE])
   if test $HAVE_GNU_MAKE = yes; then
      AC_MSG_CHECKING([whether gcc understands -MMD -MF])
      SAVE_CFLAGS="$CFLAGS"
      CFLAGS="$CFLAGS -MMD -MF deps.d"
      AC_TRY_COMPILE([], [], , ac_enable_autodepend=no)
      CFLAGS="$SAVE_CFLAGS"
      test -f deps.d || ac_enable_autodepend=no
      rm -rf deps.d
      AC_MSG_RESULT([$ac_enable_autodepend])
   fi
   if test $ac_enable_autodepend = yes; then
      DEPFLAGS='-MMD -MF ${DEPDIR}/$*.d'
      ## In parallel builds, another make might create depdir between
      ## the first test and mkdir, so stick another test on the end.
      ## Or use mkinstalldirs?  mkdir -p is not portable.
      MKDEPDIR='test -d ${DEPDIR} || mkdir ${DEPDIR} || test -d ${DEPDIR}'
      deps_frag=autodeps.mk
   fi
fi
deps_frag=$srcdir/src/$deps_frag
AC_SUBST(MKDEPDIR)
AC_SUBST(DEPFLAGS)
AC_SUBST_FILE(deps_frag)


dnl checks for operating system services
AC_SYS_LONG_FILE_NAMES

#### Choose a window system.

AC_PATH_X
if test "$no_x" = yes; then
  window_system=none
else
  window_system=x11
fi

## Workaround for bug in autoconf <= 2.62.
## http://lists.gnu.org/archive/html/emacs-devel/2008-04/msg01551.html
## No need to do anything special for these standard directories.
if test -n "${x_libraries}" && test x"${x_libraries}" != xNONE; then

   x_libraries=`echo :${x_libraries}: | sed -e 's|:/usr/lib64:|:|g' -e 's|:/lib64:|:|g' -e 's|^:||' -e 's|:$||'`

fi

LD_SWITCH_X_SITE_AUX=
LD_SWITCH_X_SITE_AUX_RPATH=
if test "${x_libraries}" != NONE; then
  if test -n "${x_libraries}"; then
    LD_SWITCH_X_SITE=-L`echo ${x_libraries} | sed -e "s/:/ -L/g"`
    LD_SWITCH_X_SITE_AUX=-R`echo ${x_libraries} | sed -e "s/:/ -R/g"`
    LD_SWITCH_X_SITE_AUX_RPATH=`echo ${LD_SWITCH_X_SITE_AUX} | sed -e 's/-R/-Wl,-rpath,/'`
  fi
  x_default_search_path=""
  x_search_path=${x_libraries}
  if test -z "${x_search_path}"; then
    x_search_path=/usr/lib
  fi
  for x_library in `echo ${x_search_path}: | \
		    sed -e "s/:/ /g" -e p -e "s:/lib[[^ /]]* :/share :g"`; do
    x_search_path="\
${x_library}/X11/%L/%T/%N%C%S:\
${x_library}/X11/%l/%T/%N%C%S:\
${x_library}/X11/%T/%N%C%S:\
${x_library}/X11/%L/%T/%N%S:\
${x_library}/X11/%l/%T/%N%S:\
${x_library}/X11/%T/%N%S"
    if test x"${x_default_search_path}" = x; then
      x_default_search_path=${x_search_path}
    else
      x_default_search_path="${x_search_path}:${x_default_search_path}"
    fi
  done
fi
AC_SUBST(LD_SWITCH_X_SITE_AUX)
AC_SUBST(LD_SWITCH_X_SITE_AUX_RPATH)

if test "${x_includes}" != NONE && test -n "${x_includes}"; then
  C_SWITCH_X_SITE=-I`echo ${x_includes} | sed -e "s/:/ -I/g"`
fi

if test x"${x_includes}" = x; then
  bitmapdir=/usr/include/X11/bitmaps
else
  # accumulate include directories that have X11 bitmap subdirectories
  bmd_acc="dummyval"
  for bmd in `echo ${x_includes} | sed -e "s/:/ /g"`; do
    if test -d "${bmd}/X11/bitmaps"; then
      bmd_acc="${bmd_acc}:${bmd}/X11/bitmaps"
    fi
    if test -d "${bmd}/bitmaps"; then
      bmd_acc="${bmd_acc}:${bmd}/bitmaps"
    fi
  done
  if test ${bmd_acc} != "dummyval"; then
    bitmapdir=`echo ${bmd_acc} | sed -e "s/^dummyval://"`
  fi
fi

HAVE_NS=no
NS_IMPL_COCOA=no
NS_IMPL_GNUSTEP=no
tmp_CPPFLAGS="$CPPFLAGS"
tmp_CFLAGS="$CFLAGS"
CPPFLAGS="$CPPFLAGS -x objective-c"
CFLAGS="$CFLAGS -x objective-c"
TEMACS_LDFLAGS2="\${LDFLAGS} \${PROFILING_LDFLAGS}"
dnl I don't think it's especially important, but src/Makefile.in
dnl (now the only user of ns_appdir) used to go to the trouble of adding a
dnl trailing "/" to it, so now we do it here.
if test "${with_ns}" != no; then
  if test "${opsys}" = darwin; then
     NS_IMPL_COCOA=yes
     ns_appdir=`pwd`/nextstep/Emacs.app/
     ns_appbindir=${ns_appdir}Contents/MacOS/
     ns_appresdir=${ns_appdir}Contents/Resources
     ns_appsrc=${srcdir}/nextstep/Cocoa/Emacs.base
  elif test -f $GNUSTEP_CONFIG_FILE; then
     NS_IMPL_GNUSTEP=yes
     ns_appdir=`pwd`/nextstep/Emacs.app/
     ns_appbindir=${ns_appdir}
     ns_appresdir=${ns_appdir}Resources
     ns_appsrc=${srcdir}/nextstep/GNUstep/Emacs.base
     dnl FIXME sourcing this several times in subshells seems inefficient.
     GNUSTEP_SYSTEM_HEADERS="$(. $GNUSTEP_CONFIG_FILE; echo $GNUSTEP_SYSTEM_HEADERS)"
     GNUSTEP_SYSTEM_LIBRARIES="$(. $GNUSTEP_CONFIG_FILE; echo $GNUSTEP_SYSTEM_LIBRARIES)"
     dnl I seemed to need these as well with GNUstep-startup 0.25.
     GNUSTEP_LOCAL_HEADERS="$(. $GNUSTEP_CONFIG_FILE; echo $GNUSTEP_LOCAL_HEADERS)"
     GNUSTEP_LOCAL_LIBRARIES="$(. $GNUSTEP_CONFIG_FILE; echo $GNUSTEP_LOCAL_LIBRARIES)"
     test "x${GNUSTEP_LOCAL_HEADERS}" != "x" && \
       GNUSTEP_LOCAL_HEADERS="-I${GNUSTEP_LOCAL_HEADERS}"
     test "x${GNUSTEP_LOCAL_LIBRARIES}" != "x" && \
       GNUSTEP_LOCAL_LIBRARIES="-L${GNUSTEP_LOCAL_LIBRARIES}"
     CPPFLAGS="$CPPFLAGS -I${GNUSTEP_SYSTEM_HEADERS} ${GNUSTEP_LOCAL_HEADERS}"
     CFLAGS="$CFLAGS -I${GNUSTEP_SYSTEM_HEADERS} ${GNUSTEP_LOCAL_HEADERS}"
     LDFLAGS="$LDFLAGS -L${GNUSTEP_SYSTEM_LIBRARIES} ${GNUSTEP_LOCAL_LIBRARIES}"
     LIB_STANDARD=
     START_FILES=
     TEMACS_LDFLAGS2=
  fi
  AC_CHECK_HEADER([AppKit/AppKit.h], [HAVE_NS=yes],
  		  [AC_MSG_ERROR([`--with-ns' was specified, but the include
  files are missing or cannot be compiled.])])
  NS_HAVE_NSINTEGER=yes
  AC_COMPILE_IFELSE([AC_LANG_PROGRAM([#include <Foundation/NSObjCRuntime.h>],
                                     [NSInteger i;])],
		    ns_have_nsinteger=yes,
		    ns_have_nsinteger=no)
  if test $ns_have_nsinteger = no; then
    NS_HAVE_NSINTEGER=no
  fi
fi
AC_SUBST(TEMACS_LDFLAGS2)

ns_frag=/dev/null
NS_OBJ=
NS_SUPPORT=
if test "${HAVE_NS}" = yes; then
  window_system=nextstep
  with_xft=no
  # set up packaging dirs
  exec_prefix=${ns_appbindir}
  libexecdir=${ns_appbindir}/libexec
  if test "${EN_NS_SELF_CONTAINED}" = yes; then
     prefix=${ns_appresdir}
  fi
  ns_frag=$srcdir/src/ns.mk
  NS_OBJ="nsterm.o nsfns.o nsmenu.o nsselect.o nsimage.o nsfont.o fontset.o fringe.o image.o"
  NS_SUPPORT="\${lispsource}emacs-lisp/easymenu.elc \${lispsource}term/ns-win.elc"
fi
CFLAGS="$tmp_CFLAGS"
CPPFLAGS="$tmp_CPPFLAGS"
AC_SUBST(NS_OBJ)
AC_SUBST(NS_SUPPORT)
AC_SUBST(LIB_STANDARD)
AC_SUBST_FILE(ns_frag)

case "${window_system}" in
  x11 )
    HAVE_X_WINDOWS=yes
    HAVE_X11=yes
    case "${with_x_toolkit}" in
      athena | lucid ) USE_X_TOOLKIT=LUCID ;;
      motif ) USE_X_TOOLKIT=MOTIF ;;
      gtk ) with_gtk=yes
dnl Dont set this for GTK.  A lot of tests below assumes Xt when
dnl USE_X_TOOLKIT is set.
            USE_X_TOOLKIT=none ;;
      gtk3 ) with_gtk3=yes
             USE_X_TOOLKIT=none ;;
      no ) USE_X_TOOLKIT=none ;;
dnl If user did not say whether to use a toolkit, make this decision later:
dnl use the toolkit if we have gtk, or X11R5 or newer.
      * ) USE_X_TOOLKIT=maybe ;;
    esac
  ;;
  nextstep | none )
    HAVE_X_WINDOWS=no
    HAVE_X11=no
    USE_X_TOOLKIT=none
  ;;
esac

if test "$window_system" = none && test "X$with_x" != "Xno"; then
   AC_CHECK_PROG(HAVE_XSERVER, X, true, false)
   if test "$HAVE_XSERVER" = true ||
      test -n "$DISPLAY" ||
      test "`echo /usr/lib/libX11.*`" != "/usr/lib/libX11.*"; then
        AC_MSG_ERROR([You seem to be running X, but no X development libraries
were found.  You should install the relevant development files for X
and for the toolkit you want, such as Gtk+, Lesstif or Motif.  Also make
sure you have development files for image handling, i.e.
tiff, gif, jpeg, png and xpm.
If you are sure you want Emacs compiled without X window support, pass
  --without-x
to configure.])
   fi
fi

### If we're using X11, we should use the X menu package.
HAVE_MENUS=no
case ${HAVE_X11} in
  yes ) HAVE_MENUS=yes ;;
esac

# Do the opsystem or machine files prohibit the use of the GNU malloc?
# Assume not, until told otherwise.
GNU_MALLOC=yes
doug_lea_malloc=yes
AC_CHECK_FUNC(malloc_get_state, ,doug_lea_malloc=no)
AC_CHECK_FUNC(malloc_set_state, ,doug_lea_malloc=no)
AC_CACHE_CHECK(whether __after_morecore_hook exists,
	       emacs_cv_var___after_morecore_hook,
[AC_TRY_LINK([extern void (* __after_morecore_hook)();],[__after_morecore_hook = 0],
  emacs_cv_var___after_morecore_hook=yes,
  emacs_cv_var___after_morecore_hook=no)])
if test $emacs_cv_var___after_morecore_hook = no; then
  doug_lea_malloc=no
fi


dnl See comments in aix4-2.h about maybe using system malloc there.
system_malloc=no
case "$opsys" in
  ## darwin ld insists on the use of malloc routines in the System framework.
  darwin|sol2-10) system_malloc=yes ;;
esac

if test "${system_malloc}" = "yes"; then
  AC_DEFINE(SYSTEM_MALLOC, 1, [Define to use system malloc.])
  GNU_MALLOC=no
  GNU_MALLOC_reason="
    (The GNU allocators don't work with this system configuration.)"
  GMALLOC_OBJ=
  VMLIMIT_OBJ=
else
  test "$doug_lea_malloc" != "yes" && GMALLOC_OBJ=gmalloc.o
  VMLIMIT_OBJ=vm-limit.o
fi
AC_SUBST(GMALLOC_OBJ)
AC_SUBST(VMLIMIT_OBJ)

if test "$doug_lea_malloc" = "yes" ; then
  if test "$GNU_MALLOC" = yes ; then
    GNU_MALLOC_reason="
      (Using Doug Lea's new malloc from the GNU C Library.)"
  fi
  AC_DEFINE(DOUG_LEA_MALLOC, 1,
	    [Define to 1 if you are using the GNU C Library.])

  ## Use mmap directly for allocating larger buffers.
  ## FIXME this comes from src/s/{gnu,gnu-linux}.h:
  ## #ifdef DOUG_LEA_MALLOC; #undef REL_ALLOC; #endif
  ## Does the AC_FUNC_MMAP test below make this check unecessary?
  case "$opsys" in
    gnu*) REL_ALLOC=no ;;
  esac
fi

if test x"${REL_ALLOC}" = x; then
  REL_ALLOC=${GNU_MALLOC}
fi

use_mmap_for_buffers=no
case "$opsys" in
  freebsd|irix6-5) use_mmap_for_buffers=yes ;;
esac

AC_FUNC_MMAP
if test $use_mmap_for_buffers = yes; then
  AC_DEFINE(USE_MMAP_FOR_BUFFERS, 1, [Define to use mmap to allocate buffer text.])
  REL_ALLOC=no
fi

LIBS="$LIBS_SYSTEM $LIBS"

dnl If found, this defines HAVE_LIBDNET, which m/pmax.h checks,
dnl and also adds -ldnet to LIBS, which Autoconf uses for checks.
AC_CHECK_LIB(dnet, dnet_ntoa)
dnl This causes -lresolv to get used in subsequent tests,
dnl which causes failures on some systems such as HPUX 9.
dnl AC_CHECK_LIB(resolv, gethostbyname)

dnl FIXME replace main with a function we actually want from this library.
AC_CHECK_LIB(Xbsd, main, LD_SWITCH_X_SITE="$LD_SWITCH_X_SITE -lXbsd")

AC_CHECK_LIB(pthreads, cma_open)

## Note: when using cpp in s/aix4.2.h, this definition depended on
## HAVE_LIBPTHREADS.  That was not defined earlier in configure when
## the system file was sourced.  Hence the value of LIBS_SYSTEM
## added to LIBS in configure would never contain the pthreads part,
## but the value used in Makefiles might.  FIXME?
##
## -lpthreads seems to be necessary for Xlib in X11R6, and should
## be harmless on older versions of X where it happens to exist.
test "$opsys" = "aix4-2" && \
  test $ac_cv_lib_pthreads_cma_open = yes && \
  LIBS_SYSTEM="$LIBS_SYSTEM -lpthreads"

dnl Check for need for bigtoc support on IBM AIX

case ${host_os} in
aix*)
  AC_CACHE_CHECK([for -bbigtoc option], [gdb_cv_bigtoc], [
    case $GCC in
    yes) gdb_cv_bigtoc=-Wl,-bbigtoc ;;
    *) gdb_cv_bigtoc=-bbigtoc ;;
    esac

    LDFLAGS=$LDFLAGS\ $gdb_cv_bigtoc
    AC_TRY_LINK([], [int i;], [], [gdb_cv_bigtoc=])
  ])
  ;;
esac

# Change CFLAGS and CPPFLAGS temporarily so that C_SWITCH_X_SITE gets
# used for the tests that follow.  We set them back to REAL_CFLAGS and
# REAL_CPPFLAGS later on.

REAL_CFLAGS="$CFLAGS"
REAL_CPPFLAGS="$CPPFLAGS"

if test "${HAVE_X11}" = "yes"; then
  DEFS="$C_SWITCH_X_SITE $DEFS"
  LDFLAGS="$LDFLAGS $LD_SWITCH_X_SITE"
  LIBS="-lX11 $LIBS"
  CFLAGS="$C_SWITCH_X_SITE $CFLAGS"
  CPPFLAGS="$C_SWITCH_X_SITE $CPPFLAGS"

  # On Solaris, arrange for LD_RUN_PATH to point to the X libraries for tests.
  # This is handled by LD_SWITCH_X_SITE_AUX during the real build,
  # but it's more convenient here to set LD_RUN_PATH
  # since this also works on hosts that don't understand LD_SWITCH_X_SITE_AUX.
  if test "${x_libraries}" != NONE && test -n "${x_libraries}"; then
    LD_RUN_PATH=$x_libraries${LD_RUN_PATH+:}$LD_RUN_PATH
    export LD_RUN_PATH
  fi

  if test "${opsys}" = "gnu-linux"; then
    AC_MSG_CHECKING(whether X on GNU/Linux needs -b to link)
    AC_TRY_LINK([],
     [XOpenDisplay ("foo");],
     [xlinux_first_failure=no],
     [xlinux_first_failure=yes])
    if test "${xlinux_first_failure}" = "yes"; then
      OLD_LD_SWITCH_X_SITE="$LD_SWITCH_X_SITE"
      OLD_C_SWITCH_X_SITE="$C_SWITCH_X_SITE"
      OLD_CPPFLAGS="$CPPFLAGS"
      OLD_LIBS="$LIBS"
      LD_SWITCH_X_SITE="$LD_SWITCH_X_SITE -b i486-linuxaout"
      C_SWITCH_X_SITE="$C_SWITCH_X_SITE -b i486-linuxaout"
      CPPFLAGS="$CPPFLAGS -b i486-linuxaout"
      LIBS="$LIBS -b i486-linuxaout"
      AC_TRY_LINK([],
       [XOpenDisplay ("foo");],
       [xlinux_second_failure=no],
       [xlinux_second_failure=yes])
      if test "${xlinux_second_failure}" = "yes"; then
	# If we get the same failure with -b, there is no use adding -b.
	# So take it out.  This plays safe.
	LD_SWITCH_X_SITE="$OLD_LD_SWITCH_X_SITE"
	C_SWITCH_X_SITE="$OLD_C_SWITCH_X_SITE"
	CPPFLAGS="$OLD_CPPFLAGS"
	LIBS="$OLD_LIBS"
        AC_MSG_RESULT(no)
      else
        AC_MSG_RESULT(yes)
      fi
    else
      AC_MSG_RESULT(no)
    fi
  fi

  # Reportedly, some broken Solaris systems have XKBlib.h but are missing
  # header files included from there.
  AC_MSG_CHECKING(for Xkb)
  AC_TRY_LINK([#include <X11/Xlib.h>
#include <X11/XKBlib.h>],
	[XkbDescPtr kb = XkbGetKeyboard (0, XkbAllComponentsMask, XkbUseCoreKbd);],
	emacs_xkb=yes, emacs_xkb=no)
  AC_MSG_RESULT($emacs_xkb)
  if test $emacs_xkb = yes; then
    AC_DEFINE(HAVE_XKBGETKEYBOARD, 1, [Define to 1 if you have the XkbGetKeyboard function.])
  fi

  AC_CHECK_FUNCS(XrmSetDatabase XScreenResourceString \
XScreenNumberOfScreen XSetWMProtocols)
fi

if test "${window_system}" = "x11"; then
  AC_MSG_CHECKING(X11 version 6)
  AC_CACHE_VAL(emacs_cv_x11_version_6,
  [AC_TRY_LINK([#include <X11/Xlib.h>],
[#if XlibSpecificationRelease < 6
fail;
#endif
], emacs_cv_x11_version_6=yes, emacs_cv_x11_version_6=no)])
  if test $emacs_cv_x11_version_6 = yes; then
    AC_MSG_RESULT(6 or newer)
    AC_DEFINE(HAVE_X11R6, 1,
	      [Define to 1 if you have the X11R6 or newer version of Xlib.])
    AC_DEFINE(HAVE_X_I18N, 1, [Define if you have usable i18n support.])
    ## inoue@ainet.or.jp says Solaris has a bug related to X11R6-style
    ## XIM support.
    case "$opsys" in
      sol2-*) : ;;
      *) AC_DEFINE(HAVE_X11R6_XIM, 1,
           [Define if you have usable X11R6-style XIM support.])
         ;;
    esac
  else
    AC_MSG_RESULT(before 6)
  fi
fi


### Use -lrsvg-2 if available, unless `--with-rsvg=no' is specified.
HAVE_RSVG=no
if test "${HAVE_X11}" = "yes" || test "${NS_IMPL_GNUSTEP}" = "yes"; then
  if test "${with_rsvg}" != "no"; then
    RSVG_REQUIRED=2.11.0
    RSVG_MODULE="librsvg-2.0 >= $RSVG_REQUIRED"

    PKG_CHECK_MODULES(RSVG, $RSVG_MODULE, HAVE_RSVG=yes, :)
    AC_SUBST(RSVG_CFLAGS)
    AC_SUBST(RSVG_LIBS)

    if test $HAVE_RSVG = yes; then
      AC_DEFINE(HAVE_RSVG, 1, [Define to 1 if using librsvg.])
      CFLAGS="$CFLAGS $RSVG_CFLAGS"
      LIBS="$RSVG_LIBS $LIBS"
    fi
  fi
fi

HAVE_IMAGEMAGICK=no
if test "${with_imagemagick}" != "no"; then
  IMAGEMAGICK_MODULE="Wand"
  PKG_CHECK_MODULES(IMAGEMAGICK, $IMAGEMAGICK_MODULE, HAVE_IMAGEMAGICK=yes, :)
  AC_SUBST(IMAGEMAGICK_CFLAGS)
  AC_SUBST(IMAGEMAGICK_LIBS)

  if test $HAVE_IMAGEMAGICK = yes; then
    AC_DEFINE(HAVE_IMAGEMAGICK, 1, [Define to 1 if using imagemagick.])
    CFLAGS="$CFLAGS $IMAGEMAGICK_CFLAGS"
    LIBS="$IMAGEMAGICK_LIBS $LIBS"
    AC_CHECK_FUNCS(MagickExportImagePixels)
  fi
<<<<<<< HEAD

  AC_CHECK_FUNCS_ONCE(MagickExportImagePixels)
  
=======
>>>>>>> f083205a
fi


HAVE_GTK=no
if test "${with_gtk3}" = "yes"; then
  GLIB_REQUIRED=2.6
  GTK_REQUIRED=2.90
  GTK_MODULES="gtk+-3.0 >= $GTK_REQUIRED glib-2.0 >= $GLIB_REQUIRED"

  dnl Checks for libraries.
  PKG_CHECK_MODULES(GTK, $GTK_MODULES, pkg_check_gtk=yes, pkg_check_gtk=no)
  if test "$pkg_check_gtk" = "no" && test "$USE_X_TOOLKIT" != "maybe"; then
     AC_MSG_ERROR($GTK_PKG_ERRORS)
  fi
fi

if test "$pkg_check_gtk" != "yes"; then
  HAVE_GTK=no
if test "${with_gtk}" = "yes" || test "$USE_X_TOOLKIT" = "maybe"; then
  GLIB_REQUIRED=2.6
  GTK_REQUIRED=2.6
  GTK_MODULES="gtk+-2.0 >= $GTK_REQUIRED glib-2.0 >= $GLIB_REQUIRED"

  dnl Checks for libraries.
  PKG_CHECK_MODULES(GTK, $GTK_MODULES, pkg_check_gtk=yes, pkg_check_gtk=no)
  if test "$pkg_check_gtk" = "no" && test "$USE_X_TOOLKIT" != "maybe"; then
     AC_MSG_ERROR($GTK_PKG_ERRORS)
  fi
fi
fi

GTK_OBJ=
if test x"$pkg_check_gtk" = xyes; then

  AC_SUBST(GTK_CFLAGS)
  AC_SUBST(GTK_LIBS)
  C_SWITCH_X_SITE="$C_SWITCH_X_SITE $GTK_CFLAGS"
  CFLAGS="$CFLAGS $GTK_CFLAGS"
  LIBS="$GTK_LIBS $LIBS"
  dnl Try to compile a simple GTK program.
  GTK_COMPILES=no
  AC_CHECK_FUNCS(gtk_main, GTK_COMPILES=yes)
  if test "${GTK_COMPILES}" != "yes"; then
    if test "$USE_X_TOOLKIT" != "maybe"; then
      AC_MSG_ERROR([Gtk+ wanted, but it does not compile, see config.log.  Maybe some x11-devel files missing?]);
    fi
  else
    HAVE_GTK=yes
    AC_DEFINE(USE_GTK, 1, [Define to 1 if using GTK.])
    GTK_OBJ=gtkutil.o
    USE_X_TOOLKIT=none
    if $PKG_CONFIG --atleast-version=2.10 gtk+-2.0; then
      :
    else
      AC_MSG_WARN([[Your version of Gtk+ will have problems with
       closing open displays.  This is no problem if you just use
       one display, but if you use more than one and close one of them
       Emacs may crash.]])
      sleep 3
    fi
  fi

fi
AC_SUBST(GTK_OBJ)


if test "${HAVE_GTK}" = "yes"; then

  dnl  GTK scrollbars resemble toolkit scrollbars a lot, so to avoid
  dnl  a lot if #ifdef:s, say we have toolkit scrollbars.
  if test "$with_toolkit_scroll_bars" != no; then
    with_toolkit_scroll_bars=yes
  fi

  dnl  Check if we have the old file selection dialog declared and
  dnl  in the link library.  In 2.x it may be in the library,
  dnl  but not declared if deprecated featured has been selected out.
  dnl  AC_CHECK_DECL checks for a macro, so check for GTK_TYPE_FILE_SELECTION.
  HAVE_GTK_FILE_SELECTION=no
  AC_CHECK_DECL(GTK_TYPE_FILE_SELECTION, HAVE_GTK_FILE_SELECTION=yes,
                   HAVE_GTK_FILE_SELECTION=no, [AC_INCLUDES_DEFAULT
#include <gtk/gtk.h>])
  if test "$HAVE_GTK_FILE_SELECTION" = yes; then
    AC_CHECK_FUNCS(gtk_file_selection_new)
  fi

  dnl Check if pthreads are available.  Emacs only needs this when using
  dnl gtk_file_chooser under Gnome.
    HAVE_GTK_AND_PTHREAD=no
    AC_CHECK_HEADERS(pthread.h)
    if test "$ac_cv_header_pthread_h"; then
      AC_CHECK_LIB(pthread, pthread_self, HAVE_GTK_AND_PTHREAD=yes)
    fi
    if test "$HAVE_GTK_AND_PTHREAD" = yes; then
      case "${canonical}" in
        *-hpux*) ;;
        *) GTK_LIBS="$GTK_LIBS -lpthread" ;;
      esac
      AC_DEFINE(HAVE_GTK_AND_PTHREAD, 1,
               [Define to 1 if you have GTK and pthread (-lpthread).])
    fi

  dnl Check for functions introduced in 2.14 and later.
  AC_CHECK_FUNCS(gtk_widget_get_window gtk_widget_set_has_window \
                 gtk_dialog_get_action_area gtk_widget_get_sensitive \
                 gtk_widget_get_mapped gtk_adjustment_get_page_size \
                 gtk_orientable_set_orientation)

fi

dnl D-Bus has been tested under GNU/Linux only.  Must be adapted for
dnl other platforms.  Support for higher D-Bus versions than 1.0 is
dnl also not configured.
HAVE_DBUS=no
DBUS_OBJ=
if test "${with_dbus}" = "yes"; then
   PKG_CHECK_MODULES(DBUS, dbus-1 >= 1.0, HAVE_DBUS=yes, HAVE_DBUS=no)
   if test "$HAVE_DBUS" = yes; then
     LIBS="$LIBS $DBUS_LIBS"
     AC_DEFINE(HAVE_DBUS, 1, [Define to 1 if using D-Bus.])
     AC_CHECK_FUNCS([dbus_watch_get_unix_fd])
     DBUS_OBJ=dbusbind.o
   fi
fi
AC_SUBST(DBUS_OBJ)

dnl GConf has been tested under GNU/Linux only.
dnl The version is really arbitrary, it is about the same age as Gtk+ 2.6.
HAVE_GCONF=no
if test "${HAVE_X11}" = "yes" && test "${with_gconf}" = "yes"; then
   PKG_CHECK_MODULES(GCONF, gconf-2.0 >= 2.13, HAVE_GCONF=yes, HAVE_GCONF=no)
   if test "$HAVE_GCONF" = yes; then
      AC_DEFINE(HAVE_GCONF, 1, [Define to 1 if using GConf.])
   fi
fi

dnl SELinux is available for GNU/Linux only.
HAVE_LIBSELINUX=no
LIBSELINUX_LIBS=
if test "${with_selinux}" = "yes"; then
   AC_CHECK_LIB([selinux], [lgetfilecon], HAVE_LIBSELINUX=yes, HAVE_LIBSELINUX=no)
   if test "$HAVE_LIBSELINUX" = yes; then
      AC_DEFINE(HAVE_LIBSELINUX, 1, [Define to 1 if using SELinux.])
      LIBSELINUX_LIBS=-lselinux
   fi
fi
AC_SUBST(LIBSELINUX_LIBS)

dnl Do not put whitespace before the #include statements below.
dnl Older compilers (eg sunos4 cc) choke on it.
HAVE_XAW3D=no
LUCID_LIBW=
if test x"${USE_X_TOOLKIT}" = xmaybe || test x"${USE_X_TOOLKIT}" = xLUCID; then
  if test "$with_xaw3d" != no; then
    AC_MSG_CHECKING(for xaw3d)
    AC_CACHE_VAL(emacs_cv_xaw3d,
    [AC_TRY_LINK([
#include <X11/Intrinsic.h>
#include <X11/Xaw3d/Simple.h>],
      [],
      emacs_cv_xaw3d=yes,
      emacs_cv_xaw3d=no)])
  else
    emacs_cv_xaw3d=no
  fi
  if test $emacs_cv_xaw3d = yes; then
    AC_MSG_RESULT([yes; using Lucid toolkit])
    USE_X_TOOLKIT=LUCID
    HAVE_XAW3D=yes
    LUCID_LIBW=-lXaw3d
    AC_DEFINE(HAVE_XAW3D, 1,
              [Define to 1 if you have the Xaw3d library (-lXaw3d).])
  else
    AC_MSG_RESULT(no)
    AC_MSG_CHECKING(for libXaw)
    AC_CACHE_VAL(emacs_cv_xaw,
    [AC_TRY_LINK([
#include <X11/Intrinsic.h>
#include <X11/Xaw/Simple.h>],
      [],
      emacs_cv_xaw=yes,
      emacs_cv_xaw=no)])
    if test $emacs_cv_xaw = yes; then
      AC_MSG_RESULT([yes; using Lucid toolkit])
      USE_X_TOOLKIT=LUCID
      LUCID_LIBW=-lXaw
    elif test x"${USE_X_TOOLKIT}" = xLUCID; then
      AC_MSG_ERROR([Lucid toolkit requires X11/Xaw include files])
    else
      AC_MSG_RESULT([no; do not use toolkit by default])
      USE_X_TOOLKIT=none
    fi
  fi
fi

X_TOOLKIT_TYPE=$USE_X_TOOLKIT

LIBXTR6=
if test "${USE_X_TOOLKIT}" != "none"; then
  AC_MSG_CHECKING(X11 toolkit version)
  AC_CACHE_VAL(emacs_cv_x11_toolkit_version_6,
  [AC_TRY_LINK([#include <X11/Intrinsic.h>],
[#if XtSpecificationRelease < 6
fail;
#endif
], emacs_cv_x11_toolkit_version_6=yes, emacs_cv_x11_toolkit_version_6=no)])
  HAVE_X11XTR6=$emacs_cv_x11_toolkit_version_6
  if test $emacs_cv_x11_toolkit_version_6 = yes; then
    AC_MSG_RESULT(6 or newer)
    AC_DEFINE(HAVE_X11XTR6, 1,
	      [Define to 1 if you have the X11R6 or newer version of Xt.])
    LIBXTR6="-lSM -lICE"
    case "$opsys" in
      ## Use libw.a along with X11R6 Xt.
      unixware) LIBXTR6="$LIBXTR6 -lw" ;;
    esac
  else
    AC_MSG_RESULT(before 6)
  fi

dnl If using toolkit, check whether libXmu.a exists.
dnl tranle@intellicorp.com says libXmu.a can need XtMalloc in libXt.a to link.
  OLDLIBS="$LIBS"
  if test x$HAVE_X11XTR6 = xyes; then
    LIBS="-lXt -lSM -lICE $LIBS"
  else
    LIBS="-lXt $LIBS"
  fi
  AC_CHECK_LIB(Xmu, XmuConvertStandardSelection)
  test $ac_cv_lib_Xmu_XmuConvertStandardSelection = no && LIBS="$OLDLIBS"
fi
AC_SUBST(LIBXTR6)

dnl FIXME the logic here seems weird, but this is what cpp was doing.
dnl Why not just test for libxmu in the normal way?
LIBXMU=-lXmu
case "$machine" in
  ## These machines don't supply Xmu.
  hpux* | aix4-2 )
    test "X$ac_cv_lib_Xmu_XmuConvertStandardSelection" != "Xyes" && LIBXMU=
    ;;
esac
AC_SUBST(LIBXMU)

# On Irix 6.5, at least, we need XShapeQueryExtension from -lXext for Xaw3D.
if test "${HAVE_X11}" = "yes"; then
  if test "${USE_X_TOOLKIT}" != "none"; then
    AC_CHECK_LIB(Xext, XShapeQueryExtension)
  fi
fi

LIBXP=
if test "${USE_X_TOOLKIT}" = "MOTIF"; then
  AC_CACHE_CHECK(for Motif version 2.1, emacs_cv_motif_version_2_1,
  [AC_TRY_COMPILE([#include <Xm/Xm.h>],
    [#if XmVERSION > 2 || (XmVERSION == 2 && XmREVISION >= 1)
int x = 5;
#else
Motif version prior to 2.1.
#endif],
    emacs_cv_motif_version_2_1=yes, emacs_cv_motif_version_2_1=no)])
  if test $emacs_cv_motif_version_2_1 = yes; then
    AC_CHECK_LIB(Xp, XpCreateContext, LIBXP=-lXp)
  else
    AC_CACHE_CHECK(for LessTif where some systems put it, emacs_cv_lesstif,
    # We put this in CFLAGS temporarily to precede other -I options
    # that might be in CFLAGS temporarily.
    # We put this in CPPFLAGS where it precedes the other -I options.
    OLD_CPPFLAGS=$CPPFLAGS
    OLD_CFLAGS=$CFLAGS
    CPPFLAGS="-I/usr/X11R6/LessTif/Motif1.2/include $CPPFLAGS"
    CFLAGS="-I/usr/X11R6/LessTif/Motif1.2/include $CFLAGS"
    [AC_TRY_COMPILE([#include </usr/X11R6/LessTif/Motif1.2/include/Xm/Xm.h>],
      [int x = 5;],
      emacs_cv_lesstif=yes, emacs_cv_lesstif=no)])
    if test $emacs_cv_lesstif = yes; then
      # Make sure this -I option remains in CPPFLAGS after it is set
      # back to REAL_CPPFLAGS.
      # There is no need to change REAL_CFLAGS, because REAL_CFLAGS does not
      # have those other -I options anyway.  Ultimately, having this
      # directory ultimately in CPPFLAGS will be enough.
      REAL_CPPFLAGS="-I/usr/X11R6/LessTif/Motif1.2/include $REAL_CPPFLAGS"
      LDFLAGS="-L/usr/X11R6/LessTif/Motif1.2/lib $LDFLAGS"
    else
      CFLAGS=$OLD_CFLAGS
      CPPFLAGS=$OLD_CPPFLAGS
    fi
  fi
fi

dnl Use toolkit scroll bars if configured for GTK or X toolkit and either
dnl using Motif or Xaw3d is available, and unless
dnl --with-toolkit-scroll-bars=no was specified.

AH_TEMPLATE(USE_TOOLKIT_SCROLL_BARS,
	    [Define to 1 if we should use toolkit scroll bars.])dnl
USE_TOOLKIT_SCROLL_BARS=no
if test "${with_toolkit_scroll_bars}" != "no"; then
  if test "${USE_X_TOOLKIT}" != "none"; then
    if test "${USE_X_TOOLKIT}" = "MOTIF"; then
      AC_DEFINE(USE_TOOLKIT_SCROLL_BARS)
      HAVE_XAW3D=no
      USE_TOOLKIT_SCROLL_BARS=yes
    elif test "${HAVE_XAW3D}" = "yes"; then
      AC_DEFINE(USE_TOOLKIT_SCROLL_BARS)
      USE_TOOLKIT_SCROLL_BARS=yes
    fi
  elif test "${HAVE_GTK}" = "yes"; then
    AC_DEFINE(USE_TOOLKIT_SCROLL_BARS)
    USE_TOOLKIT_SCROLL_BARS=yes
  elif test "${HAVE_NS}" = "yes"; then
    AC_DEFINE(USE_TOOLKIT_SCROLL_BARS)
    USE_TOOLKIT_SCROLL_BARS=yes
  fi
fi

dnl See if XIM is available.
AC_TRY_COMPILE([
	  #include <X11/Xlib.h>
	  #include <X11/Xresource.h>],
	 [XIMProc  callback;],
	 [HAVE_XIM=yes
	 AC_DEFINE(HAVE_XIM, 1, [Define to 1 if XIM is available])],
	 HAVE_XIM=no)

dnl `--with-xim' now controls only the initial value of use_xim at run time.

if test "${with_xim}" != "no"; then
  AC_DEFINE(USE_XIM, 1,
	    [Define to 1 if we should use XIM, if it is available.])
fi


if test "${HAVE_XIM}" != "no"; then
  late_CFLAGS=$CFLAGS
  if test "$GCC" = yes; then
    CFLAGS="$CFLAGS --pedantic-errors"
  fi
  AC_TRY_COMPILE([
#include <X11/Xlib.h>
#include <X11/Xresource.h>],
[Display *display;
XrmDatabase db;
char *res_name;
char *res_class;
XIMProc  callback;
XPointer *client_data;
#ifndef __GNUC__
/* If we're not using GCC, it's probably not XFree86, and this is
   probably right, but we can't use something like --pedantic-errors.  */
extern Bool XRegisterIMInstantiateCallback(Display*, XrmDatabase, char*,
                                           char*, XIMProc, XPointer*);
#endif
(void)XRegisterIMInstantiateCallback(display, db, res_name, res_class, callback,
   client_data);],
    [emacs_cv_arg6_star=yes])
  AH_TEMPLATE(XRegisterIMInstantiateCallback_arg6,
         [Define to the type of the 6th arg of XRegisterIMInstantiateCallback,
either XPointer or XPointer*.])dnl
  if test "$emacs_cv_arg6_star" = yes; then
    AC_DEFINE(XRegisterIMInstantiateCallback_arg6, [XPointer*])
  else
    AC_DEFINE(XRegisterIMInstantiateCallback_arg6, [XPointer])
  fi
  CFLAGS=$late_CFLAGS
fi

### Start of font-backend (under any platform) section.
# (nothing here yet -- this is a placeholder)
### End of font-backend (under any platform) section.

### Start of font-backend (under X11) section.
if test "${HAVE_X11}" = "yes"; then
   PKG_CHECK_MODULES(FONTCONFIG, fontconfig >= 2.2.0, HAVE_FC=yes, HAVE_FC=no)

   ## Use -lXft if available, unless `--with-xft=no'.
   HAVE_XFT=maybe
    if test "${HAVE_FC}" = "no" || test "x${with_x}" = "xno"; then
      with_xft="no";
    fi
    if test "x${with_xft}" != "xno"; then

      PKG_CHECK_MODULES(XFT, xft >= 0.13.0, , HAVE_XFT=no)
      ## Because xftfont.c uses XRenderQueryExtension, we also
      ## need to link to -lXrender.
      HAVE_XRENDER=no
      AC_CHECK_LIB(Xrender, XRenderQueryExtension, HAVE_XRENDER=yes)
      if test "$HAVE_XFT" != no && test "$HAVE_XRENDER" != no; then
	OLD_CPPFLAGS="$CPPFLAGS"
	OLD_CFLAGS="$CFLAGS"
	OLD_LIBS="$LIBS"
	CPPFLAGS="$CPPFLAGS $XFT_CFLAGS"
	CFLAGS="$CFLAGS $XFT_CFLAGS"
	XFT_LIBS="-lXrender $XFT_LIBS"
	LIBS="$XFT_LIBS $LIBS"
	AC_CHECK_HEADER(X11/Xft/Xft.h,
	  AC_CHECK_LIB(Xft, XftFontOpen, HAVE_XFT=yes, , $XFT_LIBS))

	if test "${HAVE_XFT}" = "yes"; then
	  AC_DEFINE(HAVE_XFT, 1, [Define to 1 if you have the Xft library.])
	    AC_SUBST(XFT_LIBS)
	  C_SWITCH_X_SITE="$C_SWITCH_X_SITE $XFT_CFLAGS"
	else
	  CPPFLAGS="$OLD_CPPFLAGS"
	  CFLAGS="$OLD_CFLAGS"
	  LIBS="$OLD_LIBS"
	fi                        # "${HAVE_XFT}" = "yes"
      fi                          # "$HAVE_XFT" != no
    fi                            # "x${with_xft}" != "xno"

    dnl For the "Does Emacs use" message at the end.
    if test "$HAVE_XFT" != "yes"; then
       HAVE_XFT=no
    fi


    HAVE_FREETYPE=no
    ## We used to allow building with FreeType and without Xft.
    ## However, the ftx font backend driver is not in good shape.
    if test "${HAVE_XFT}" = "yes"; then
      dnl As we use Xft, we anyway use freetype.
      dnl There's no need for additional CFLAGS and LIBS.
      HAVE_FREETYPE=yes
      FONTCONFIG_CFLAGS=
      FONTCONFIG_LIBS=
    fi

    HAVE_LIBOTF=no
    if test "${HAVE_FREETYPE}" = "yes"; then
      AC_DEFINE(HAVE_FREETYPE, 1,
		[Define to 1 if using the freetype and fontconfig libraries.])
      if test "${with_libotf}" != "no"; then
	PKG_CHECK_MODULES(LIBOTF, libotf, HAVE_LIBOTF=yes,
			  HAVE_LIBOTF=no)
	if test "$HAVE_LIBOTF" = "yes"; then
	  AC_DEFINE(HAVE_LIBOTF, 1, [Define to 1 if using libotf.])
	  AC_CHECK_LIB(otf, OTF_get_variation_glyphs,
		       HAVE_OTF_GET_VARIATION_GLYPHS=yes,
		       HAVE_OTF_GET_VARIATION_GLYPHS=no)
	  if test "${HAVE_OTF_GET_VARIATION_GLYPHS}" = "yes"; then
	    AC_DEFINE(HAVE_OTF_GET_VARIATION_GLYPHS, 1,
		      [Define to 1 if libotf has OTF_get_variation_glyphs.])
	  fi
	fi
      fi
    dnl FIXME should there be an error if HAVE_FREETYPE != yes?
    dnl Does the new font backend require it, or can it work without it?
    fi

    HAVE_M17N_FLT=no
    if test "${HAVE_LIBOTF}" = yes; then
      if test "${with_m17n_flt}" != "no"; then
	PKG_CHECK_MODULES(M17N_FLT, m17n-flt, HAVE_M17N_FLT=yes, HAVE_M17N_FLT=no)
	if test "$HAVE_M17N_FLT" = "yes"; then
	  AC_DEFINE(HAVE_M17N_FLT, 1, [Define to 1 if using libm17n-flt.])
	fi
      fi
    fi
else
    HAVE_XFT=no
    HAVE_FREETYPE=no
    HAVE_LIBOTF=no
    HAVE_M17N_FLT=no
fi

### End of font-backend (under X11) section.

AC_SUBST(FREETYPE_CFLAGS)
AC_SUBST(FREETYPE_LIBS)
AC_SUBST(FONTCONFIG_CFLAGS)
AC_SUBST(FONTCONFIG_LIBS)
AC_SUBST(LIBOTF_CFLAGS)
AC_SUBST(LIBOTF_LIBS)
AC_SUBST(M17N_FLT_CFLAGS)
AC_SUBST(M17N_FLT_LIBS)

### Use -lXpm if available, unless `--with-xpm=no'.
HAVE_XPM=no
LIBXPM=
if test "${HAVE_X11}" = "yes"; then
  if test "${with_xpm}" != "no"; then
    AC_CHECK_HEADER(X11/xpm.h,
      [AC_CHECK_LIB(Xpm, XpmReadFileToPixmap, HAVE_XPM=yes, , -lX11)])
    if test "${HAVE_XPM}" = "yes"; then
      AC_MSG_CHECKING(for XpmReturnAllocPixels preprocessor define)
      AC_EGREP_CPP(no_return_alloc_pixels,
      [#include "X11/xpm.h"
#ifndef XpmReturnAllocPixels
no_return_alloc_pixels
#endif
      ], HAVE_XPM=no, HAVE_XPM=yes)

      if test "${HAVE_XPM}" = "yes"; then
	AC_MSG_RESULT(yes)
      else
	AC_MSG_RESULT(no)
      fi
    fi
  fi

  if test "${HAVE_XPM}" = "yes"; then
    AC_DEFINE(HAVE_XPM, 1, [Define to 1 if you have the Xpm libary (-lXpm).])
    LIBXPM=-lXpm
  fi
fi
AC_SUBST(LIBXPM)

### Use -ljpeg if available, unless `--with-jpeg=no'.
HAVE_JPEG=no
LIBJPEG=
if test "${HAVE_X11}" = "yes"; then
  if test "${with_jpeg}" != "no"; then
    dnl Checking for jpeglib.h can lose because of a redefinition of
    dnl  HAVE_STDLIB_H.
    AC_CHECK_HEADER(jerror.h,
      [AC_CHECK_LIB(jpeg, jpeg_destroy_compress, HAVE_JPEG=yes)])
  fi

  AH_TEMPLATE(HAVE_JPEG, [Define to 1 if you have the jpeg library (-ljpeg).])dnl
  if test "${HAVE_JPEG}" = "yes"; then
    AC_DEFINE(HAVE_JPEG)
    AC_EGREP_CPP([version= *(6[2-9]|[7-9][0-9])],
        [#include <jpeglib.h>
	 version=JPEG_LIB_VERSION
],
        [AC_DEFINE(HAVE_JPEG)],
        [AC_MSG_WARN([libjpeg found, but not version 6b or later])
        HAVE_JPEG=no])
  fi
  if test "${HAVE_JPEG}" = "yes"; then
    LIBJPEG=-ljpeg
  fi
fi
AC_SUBST(LIBJPEG)

### Use -lpng if available, unless `--with-png=no'.
HAVE_PNG=no
LIBPNG=
if test "${HAVE_X11}" = "yes"; then
  if test "${with_png}" != "no"; then
    # Debian unstable as of July 2003 has multiple libpngs, and puts png.h
    # in /usr/include/libpng.
    AC_CHECK_HEADERS(png.h libpng/png.h)
    if test "$ac_cv_header_png_h" = yes || test "$ac_cv_header_libpng_png_h" = yes ; then
      AC_CHECK_LIB(png, png_get_channels, HAVE_PNG=yes, , -lz -lm)
    fi
  fi

  if test "${HAVE_PNG}" = "yes"; then
    AC_DEFINE(HAVE_PNG, 1, [Define to 1 if you have the png library (-lpng).])
    LIBPNG="-lpng -lz -lm"
  fi
fi
AC_SUBST(LIBPNG)

### Use -ltiff if available, unless `--with-tiff=no'.
HAVE_TIFF=no
LIBTIFF=
if test "${HAVE_X11}" = "yes"; then
  if test "${with_tiff}" != "no"; then
    AC_CHECK_HEADER(tiffio.h,
      [tifflibs="-lz -lm"
      # At least one tiff package requires the jpeg library.
      if test "${HAVE_JPEG}" = yes; then tifflibs="-ljpeg $tifflibs"; fi
      AC_CHECK_LIB(tiff, TIFFGetVersion, HAVE_TIFF=yes, , $tifflibs)])
  fi

  if test "${HAVE_TIFF}" = "yes"; then
    AC_DEFINE(HAVE_TIFF, 1, [Define to 1 if you have the tiff library (-ltiff).])
    dnl FIXME -lz -lm, as per libpng?
    LIBTIFF=-ltiff
  fi
fi
AC_SUBST(LIBTIFF)

### Use -lgif or -lungif if available, unless `--with-gif=no'.
HAVE_GIF=no
LIBGIF=
if test "${HAVE_X11}" = "yes" && test "${with_gif}" != "no"; then
  AC_CHECK_HEADER(gif_lib.h,
# EGifPutExtensionLast only exists from version libungif-4.1.0b1.
# Earlier versions can crash Emacs.
    [AC_CHECK_LIB(gif, EGifPutExtensionLast, HAVE_GIF=yes, HAVE_GIF=maybe)])

  if test "$HAVE_GIF" = yes; then
    LIBGIF=-lgif
  elif test "$HAVE_GIF" = maybe; then
# If gif_lib.h but no libgif, try libungif.
    AC_CHECK_LIB(ungif, EGifPutExtensionLast, HAVE_GIF=yes, HAVE_GIF=no)
    test "$HAVE_GIF" = yes && LIBGIF=-lungif
  fi

  if test "${HAVE_GIF}" = "yes"; then
    AC_DEFINE(HAVE_GIF, 1, [Define to 1 if you have a gif (or ungif) library.])
  fi
fi
AC_SUBST(LIBGIF)

dnl Check for required libraries.
if test "${HAVE_X11}" = "yes"; then
  MISSING=""
  WITH_NO=""
  test "${with_xpm}" != "no" && test "${HAVE_XPM}" != "yes" &&
    MISSING="libXpm" && WITH_NO="--with-xpm=no"
  test "${with_jpeg}" != "no" && test "${HAVE_JPEG}" != "yes" &&
    MISSING="$MISSING libjpeg" && WITH_NO="$WITH_NO --with-jpeg=no"
  test "${with_png}" != "no" && test "${HAVE_PNG}" != "yes" &&
    MISSING="$MISSING libpng" && WITH_NO="$WITH_NO --with-png=no"
  test "${with_gif}" != "no" && test "${HAVE_GIF}" != "yes" &&
    MISSING="$MISSING libgif/libungif" && WITH_NO="$WITH_NO --with-gif=no"
  test "${with_tiff}" != "no" && test "${HAVE_TIFF}" != "yes" &&
    MISSING="$MISSING libtiff" && WITH_NO="$WITH_NO --with-tiff=no"

  if test "X${MISSING}" != X; then
    AC_MSG_ERROR([The following required libraries were not found:
    $MISSING
Maybe some development libraries/packages are missing?
If you don't want to link with them give
    $WITH_NO
as options to configure])
  fi
fi

### Use -lgpm if available, unless `--with-gpm=no'.
HAVE_GPM=no
LIBGPM=
MOUSE_SUPPORT=
if test "${with_gpm}" != "no"; then
  AC_CHECK_HEADER(gpm.h,
    [AC_CHECK_LIB(gpm, Gpm_Open, HAVE_GPM=yes)])

  if test "${HAVE_GPM}" = "yes"; then
    AC_DEFINE(HAVE_GPM, 1, [Define to 1 if you have the gpm library (-lgpm).])
    LIBGPM=-lgpm
    ## May be reset below.
    MOUSE_SUPPORT="\$(GPM_MOUSE_SUPPORT)"
  fi
fi
AC_SUBST(LIBGPM)

dnl Check for malloc/malloc.h on darwin
AC_CHECK_HEADER(malloc/malloc.h, [AC_DEFINE(HAVE_MALLOC_MALLOC_H, 1, [Define to 1 if you have the <malloc/malloc.h> header file.])])

C_SWITCH_X_SYSTEM=
### Use NeXTstep API to implement GUI.
if test "${HAVE_NS}" = "yes"; then
  AC_DEFINE(HAVE_NS, 1, [Define to 1 if you are using the NeXTstep API, either GNUstep or Cocoa on Mac OS X.])
  if test "${NS_IMPL_COCOA}" = "yes"; then
    AC_DEFINE(NS_IMPL_COCOA, 1, [Define to 1 if you are using NS windowing under MacOS X.])
    GNU_OBJC_CFLAGS=
  fi
  if test "${NS_IMPL_GNUSTEP}" = "yes"; then
    AC_DEFINE(NS_IMPL_GNUSTEP, 1, [Define to 1 if you are using NS windowing under GNUstep.])
    # See also .m.o rule in Makefile.in */
    # FIXME: are all these flags really needed?  Document here why.  */
    C_SWITCH_X_SYSTEM="-D_REENTRANT -fPIC -fno-strict-aliasing"
    GNU_OBJC_CFLAGS="-fgnu-runtime -Wno-import -fconstant-string-class=NSConstantString -DGNUSTEP_BASE_LIBRARY=1 -DGNU_GUI_LIBRARY=1 -DGNU_RUNTIME=1 -DGSWARN -DGSDIAGNOSE"
  fi
  if test "${NS_HAVE_NSINTEGER}" = "yes"; then
    AC_DEFINE(NS_HAVE_NSINTEGER, 1, [Define to 1 if `NSInteger' is defined.])
  fi
  # We also have mouse menus.
  HAVE_MENUS=yes
  OTHER_FILES=ns-app
fi


### Use session management (-lSM -lICE) if available
HAVE_X_SM=no
LIBXSM=
if test "${HAVE_X11}" = "yes"; then
  AC_CHECK_HEADER(X11/SM/SMlib.h,
    [AC_CHECK_LIB(SM, SmcOpenConnection, HAVE_X_SM=yes, , -lICE)])

  if test "${HAVE_X_SM}" = "yes"; then
    AC_DEFINE(HAVE_X_SM, 1, [Define to 1 if you have the SM library (-lSM).])
    LIBXSM="-lSM -lICE"
    case "$LIBS" in
      *-lSM*) ;;
      *)      LIBS="$LIBXSM $LIBS" ;;
    esac
  fi
fi
AC_SUBST(LIBXSM)

# If netdb.h doesn't declare h_errno, we must declare it by hand.
AC_CACHE_CHECK(whether netdb declares h_errno,
	       emacs_cv_netdb_declares_h_errno,
[AC_TRY_LINK([#include <netdb.h>],
  [return h_errno;],
  emacs_cv_netdb_declares_h_errno=yes, emacs_cv_netdb_declares_h_errno=no)])
if test $emacs_cv_netdb_declares_h_errno = yes; then
  AC_DEFINE(HAVE_H_ERRNO, 1, [Define to 1 if netdb.h declares h_errno.])
fi

AC_FUNC_ALLOCA

dnl src/alloca.c has been removed.  Could also check if $ALLOCA is set?
dnl FIXME is there an autoconf test that does the right thing, without
dnl needing to call A_M_E afterwards?
if test x"$ac_cv_func_alloca_works" != xyes; then
   AC_MSG_ERROR( [a system implementation of alloca is required] )
fi

# fmod, logb, and frexp are found in -lm on most systems.
# On HPUX 9.01, -lm does not contain logb, so check for sqrt.
AC_CHECK_LIB(m, sqrt)

# Check for mail-locking functions in a "mail" library.  Probably this should
# have the same check as for liblockfile below.
AC_CHECK_LIB(mail, maillock, have_mail=yes, have_mail=no)
if test $have_mail = yes; then
  LIBS_MAIL=-lmail
  LIBS="$LIBS_MAIL $LIBS"
  AC_DEFINE(HAVE_LIBMAIL, 1, [Define to 1 if you have the `mail' library (-lmail).])
else
  LIBS_MAIL=
fi
dnl Debian, at least:
AC_CHECK_LIB(lockfile, maillock, have_lockfile=yes, have_lockfile=no)
if test $have_lockfile = yes; then
   LIBS_MAIL=-llockfile
   LIBS="$LIBS_MAIL $LIBS"
   AC_DEFINE(HAVE_LIBLOCKFILE, 1, [Define to 1 if you have the `lockfile' library (-llockfile).])
else
# If we have the shared liblockfile, assume we must use it for mail
# locking (e.g. Debian).  If we couldn't link against liblockfile
# (no liblockfile.a installed), ensure that we don't need to.
  dnl This works for files generally, not just executables.
  dnl Should we look elsewhere for it?  Maybe examine /etc/ld.so.conf?
  AC_CHECK_PROG(liblockfile, liblockfile.so, yes, no,
                /usr/lib:/lib:/usr/local/lib:$LD_LIBRARY_PATH)
  if test $ac_cv_prog_liblockfile = yes; then
    AC_MSG_ERROR([Shared liblockfile found but can't link against it.
This probably means that movemail could lose mail.
There may be a `development' package to install containing liblockfile.])
  fi
fi
AC_CHECK_FUNCS(touchlock)
AC_CHECK_HEADERS(maillock.h)
AC_SUBST(LIBS_MAIL)

## Define MAIL_USE_FLOCK (or LOCKF) if the mailer uses flock (or lockf) to
## interlock access to the mail spool.  The alternative is a lock file named
## /usr/spool/mail/$USER.lock.
mail_lock=no
case "$opsys" in
  aix4-2) mail_lock="lockf" ;;

  gnu|freebsd|netbsd|openbsd|darwin|irix6-5) mail_lock="flock" ;;

  ## On GNU/Linux systems, both methods are used by various mail programs.
  ## I assume most people are using newer mailers that have heard of flock.
  ## Change this if you need to.
  ## Debian contains a patch which says: ``On Debian/GNU/Linux systems,
  ## configure gets the right answers, and that means *NOT* using flock.
  ## Using flock is guaranteed to be the wrong thing. See Debian Policy
  ## for details.'' and then uses `#ifdef DEBIAN'.  Unfortunately the
  ## Debian maintainer hasn't provided a clean fix for Emacs.
  ## movemail.c will use `maillock' when MAILDIR, HAVE_LIBMAIL and
  ## HAVE_MAILLOCK_H are defined, so the following appears to be the
  ## correct logic.  -- fx
  ## We must check for HAVE_LIBLOCKFILE too, as movemail does.
  ## liblockfile is a Free Software replacement for libmail, used on
  ## Debian systems and elsewhere. -rfr.
  gnu-*)
    mail_lock="flock"
    if test $have_mail = yes || test $have_lockfile = yes; then
      test $ac_cv_header_maillock_h = yes && mail_lock=no
    fi
    ;;
esac

BLESSMAIL_TARGET=
case "$mail_lock" in
  flock) AC_DEFINE(MAIL_USE_FLOCK, 1, [Define if the mailer uses flock to interlock the mail spool.]) ;;

  lockf) AC_DEFINE(MAIL_USE_LOCKF, 1, [Define if the mailer uses lockf to interlock the mail spool.]) ;;

  *) BLESSMAIL_TARGET="need-blessmail" ;;
esac
AC_SUBST(BLESSMAIL_TARGET)


AC_CHECK_FUNCS(gethostname getdomainname dup2 \
rename closedir mkdir rmdir sysinfo getrusage get_current_dir_name \
random lrand48 logb frexp fmod rint cbrt ftime setsid \
strerror fpathconf select mktime euidaccess getpagesize tzset setlocale \
utimes getrlimit setrlimit setpgid getcwd getwd shutdown getaddrinfo \
__fpending mblen mbrlen mbsinit strsignal setitimer ualarm strchr strrchr \
sendto recvfrom getsockopt setsockopt getsockname getpeername \
gai_strerror mkstemp getline getdelim mremap memmove fsync sync \
memset memcmp difftime memcpy mempcpy mblen mbrlen posix_memalign \
cfmakeraw cfsetspeed isnan copysign __executable_start)

AC_CHECK_HEADERS(sys/un.h)

AC_FUNC_MKTIME
if test "$ac_cv_func_working_mktime" = no; then
  AC_DEFINE(BROKEN_MKTIME, 1, [Define to 1 if the mktime function is broken.])
fi

AC_FUNC_GETLOADAVG

AC_FUNC_FSEEKO

# Configure getopt.
m4_include([m4/getopt.m4])
gl_GETOPT_IFELSE([
  gl_GETOPT_SUBSTITUTE_HEADER
  gl_PREREQ_GETOPT
  GETOPTOBJS='getopt.o getopt1.o'
])
AC_SUBST(GETOPTOBJS)

AC_FUNC_GETPGRP

AC_FUNC_STRFTIME

# UNIX98 PTYs.
AC_CHECK_FUNCS(grantpt)

# PTY-related GNU extensions.
AC_CHECK_FUNCS(getpt)

# Check this now, so that we will NOT find the above functions in ncurses.
# That is because we have not set up to link ncurses in lib-src.
# It's better to believe a function is not available
# than to expect to find it in ncurses.
# Also we need tputs and friends to be able to build at all.
have_tputs_et_al=true
AC_SEARCH_LIBS(tputs, [ncurses terminfo termcap], , have_tputs_et_al=false)
if test "$have_tputs_et_al" != true; then
  AC_MSG_ERROR([I couldn't find termcap functions (tputs and friends).
Maybe some development libraries/packages are missing?  Try installing
libncurses-dev(el), libterminfo-dev(el) or similar.])
fi
# Must define this when any termcap library is found.
AC_DEFINE(HAVE_LIBNCURSES, 1,
          [Define to 1 if you have the `ncurses' library (-lncurses).])
## FIXME This was the cpp logic, but I am not sure it is right.
## The above test has not necessarily found libncurses.
HAVE_LIBNCURSES=yes

## Use terminfo instead of termcap?
## Note only system files NOT using terminfo are:
## freebsd < 40000, ms-w32, msdos, netbsd < 599002500, and
## darwin|gnu without ncurses.
TERMINFO=no
LIBS_TERMCAP=
case "$opsys" in
  ## cygwin: Fewer environment variables to go wrong, more terminal types.
  ## hpux10-20: Use the system provided termcap(3) library.
  ## openbsd: David Mazieres <dm@reeducation-labor.lcs.mit.edu> says this
  ##  is necessary.  Otherwise Emacs dumps core when run -nw.
  aix4-2|cygwin|hpux*|irix6-5|openbsd|sol2*|unixware) TERMINFO=yes ;;

  ## darwin: Prevents crashes when running Emacs in Terminal.app under 10.2.
  ##  The ncurses library has been moved out of the System framework in
  ##  Mac OS X 10.2.  So if configure detects it, set the command-line
  ##  option to use it.
  darwin|gnu*)
    ## (HAVE_LIBNCURSES was not always true, but is since 2010-03-18.)
    if test "x$HAVE_LIBNCURSES" = "xyes"; then
      TERMINFO=yes
      LIBS_TERMCAP="-lncurses"
    fi
    ;;

  freebsd)
    AC_MSG_CHECKING([whether FreeBSD is new enough to use terminfo])
    AC_CACHE_VAL(emacs_cv_freebsd_terminfo,
    [AC_TRY_LINK([#include <osreldate.h>],
[#if __FreeBSD_version < 400000
fail;
#endif
], emacs_cv_freebsd_terminfo=yes, emacs_cv_freebsd_terminfo=no)])

    AC_MSG_RESULT($emacs_cv_freebsd_terminfo)

    if test $emacs_cv_freebsd_terminfo = yes; then
      TERMINFO=yes
      LIBS_TERMCAP="-lncurses"
    else
      LIBS_TERMCAP="-ltermcap"
    fi
    ;;

  netbsd)
    if test $ac_cv_search_tputs = -lterminfo; then
      TERMINFO=yes
      LIBS_TERMCAP="-lterminfo"
    else
      LIBS_TERMCAP="-ltermcap"
    fi
    ;;

esac

case "$opsys" in
  ## hpux: Make sure we get select from libc rather than from libcurses
  ##  because libcurses on HPUX 10.10 has a broken version of select.
  ##  We used to use -lc -lcurses, but this may be cleaner.
  hpux*) LIBS_TERMCAP="-ltermcap" ;;

  openbsd) LIBS_TERMCAP="-lncurses" ;;

  ## Must use system termcap, if we use any termcap.  It does special things.
  sol2*) test "$TERMINFO" != yes && LIBS_TERMCAP="-ltermcap" ;;
esac

TERMCAP_OBJ=tparam.o
if test $TERMINFO = yes; then
  AC_DEFINE(TERMINFO, 1, [Define to 1 if you use terminfo instead of termcap.])

  ## Default used to be -ltermcap.  Add a case above if need something else.
  test "x$LIBS_TERMCAP" = "x" && LIBS_TERMCAP="-lcurses"

  TERMCAP_OBJ=terminfo.o
fi
AC_SUBST(LIBS_TERMCAP)
AC_SUBST(TERMCAP_OBJ)


# Do we have res_init, for detecting changes in /etc/resolv.conf?
resolv=no
AC_TRY_LINK([#include <netinet/in.h>
#include <arpa/nameser.h>
#include <resolv.h>],
    [return res_init();],
    have_res_init=yes, have_res_init=no)
if test "$have_res_init" = no; then
  OLIBS="$LIBS"
  LIBS="$LIBS -lresolv"
  AC_MSG_CHECKING(for res_init with -lresolv)
  AC_TRY_LINK([#include <netinet/in.h>
#include <arpa/nameser.h>
#include <resolv.h>],
    [return res_init();],
    have_res_init=yes, have_res_init=no)
  AC_MSG_RESULT($have_res_init)
  if test "$have_res_init" = yes ; then
    resolv=yes
  fi
  LIBS="$OLIBS"
fi

if test "$have_res_init" = yes; then
  AC_DEFINE(HAVE_RES_INIT, 1, [Define to 1 if res_init is available.])
fi

# Do we need the Hesiod library to provide the support routines?
LIBHESIOD=
if test "$with_hesiod" != no ; then
  # Don't set $LIBS here -- see comments above.  FIXME which comments?
  AC_CHECK_FUNC(res_send, , [AC_CHECK_FUNC(__res_send, ,
     [AC_CHECK_LIB(resolv, res_send, resolv=yes,
		  [AC_CHECK_LIB(resolv, __res_send, resolv=yes)])])])
  if test "$resolv" = yes ; then
    RESOLVLIB=-lresolv
  else
    RESOLVLIB=
  fi
  AC_CHECK_FUNC(hes_getmailhost, , [AC_CHECK_LIB(hesiod, hes_getmailhost,
	hesiod=yes, :, $RESOLVLIB)])

  if test x"$hesiod" = xyes; then
    AC_DEFINE(HAVE_LIBHESIOD, 1,
              [Define to 1 if you have the hesiod library (-lhesiod).])
    LIBHESIOD=-lhesiod
  fi
fi
AC_SUBST(LIBHESIOD)

# Do we need libresolv (due to res_init or Hesiod)?
if test "$resolv" = yes ; then
  AC_DEFINE(HAVE_LIBRESOLV, 1,
            [Define to 1 if you have the resolv library (-lresolv).])
  LIBRESOLV=-lresolv
else
  LIBRESOLV=
fi
AC_SUBST(LIBRESOLV)

# These tell us which Kerberos-related libraries to use.
COM_ERRLIB=
CRYPTOLIB=
KRB5LIB=
DESLIB=
KRB4LIB=

if test "${with_kerberos}" != no; then
  AC_CHECK_LIB(com_err, com_err, have_com_err=yes, have_com_err=no)
  if test $have_com_err = yes; then
    COM_ERRLIB=-lcom_err
    LIBS="$COM_ERRLIB $LIBS"
    AC_DEFINE(HAVE_LIBCOM_ERR, 1, [Define to 1 if you have the `com_err' library (-lcom_err).])
  fi
  AC_CHECK_LIB(crypto, mit_des_cbc_encrypt, have_crypto=yes, have_crypto=no)
  if test $have_crypto = yes; then
    CRYPTOLIB=-lcrypto
    LIBS="$CRYPTOLIB $LIBS"
    AC_DEFINE(HAVE_LIBCRYPTO, 1, [Define to 1 if you have the `crypto' library (-lcrypto).])
  fi
  AC_CHECK_LIB(k5crypto, mit_des_cbc_encrypt, have_k5crypto=yes, have_k5crypto=no)
  if test $have_k5crypto = yes; then
    CRYPTOLIB=-lk5crypto
    LIBS="$CRYPTOLIB $LIBS"
    AC_DEFINE(HAVE_LIBK5CRYPTO, 1, [Define to 1 if you have the `k5crypto' library (-lk5crypto).])
  fi
  AC_CHECK_LIB(krb5, krb5_init_context, have_krb5=yes, have_krb5=no)
  if test $have_krb5=yes; then
    KRB5LIB=-lkrb5
    LIBS="$KRB5LIB $LIBS"
    AC_DEFINE(HAVE_LIBKRB5, 1, [Define to 1 if you have the `krb5' library (-lkrb5).])
  fi
  dnl FIXME Simplify.  Does not match 22 logic, thanks to default_off?
  if test "${with_kerberos5}" = no; then
    AC_CHECK_LIB(des425, des_cbc_encrypt, have_des425=yes, have_des425=no )
    if test $have_des425 = yes; then
      DESLIB=-ldes425
      LIBS="$DESLIB $LIBS"
      AC_DEFINE(HAVE_LIBDES425, 1, [Define to 1 if you have the `des425' library (-ldes425).])
    else
      AC_CHECK_LIB(des, des_cbc_encrypt, have_des=yes, have_des=no)
      if test $have_des = yes; then
        DESLIB=-ldes
        LIBS="$DESLIB $LIBS"
        AC_DEFINE(HAVE_LIBDES, 1, [Define to 1 if you have the `des' library (-ldes).])
      fi
    fi
    AC_CHECK_LIB(krb4, krb_get_cred, have_krb4=yes, have_krb4=no)
    if test $have_krb4 = yes; then
      KRB4LIB=-lkrb4
      LIBS="$KRB4LIB $LIBS"
      AC_DEFINE(HAVE_LIBKRB4, 1, [Define to 1 if you have the `krb4' library (-lkrb4).])
    else
      AC_CHECK_LIB(krb, krb_get_cred, have_krb=yes, have_krb=no)
      if test $have_krb = yes; then
        KRB4LIB=-lkrb
        LIBS="$KRB4LIB $LIBS"
        AC_DEFINE(HAVE_LIBKRB, 1, [Define to 1 if you have the `krb' library (-lkrb).])
      fi
    fi
  fi

  if test "${with_kerberos5}" != no; then
    AC_CHECK_HEADERS(krb5.h,
      [AC_CHECK_MEMBERS([krb5_error.text, krb5_error.e_text],,,
		        [#include <krb5.h>])])
  else
    AC_CHECK_HEADERS(des.h,,
		     [AC_CHECK_HEADERS(kerberosIV/des.h,,
				       [AC_CHECK_HEADERS(kerberos/des.h)])])
    AC_CHECK_HEADERS(krb.h,,
		     [AC_CHECK_HEADERS(kerberosIV/krb.h,,
				       [AC_CHECK_HEADERS(kerberos/krb.h)])])
  fi
  AC_CHECK_HEADERS(com_err.h)
fi

AC_SUBST(COM_ERRLIB)
AC_SUBST(CRYPTOLIB)
AC_SUBST(KRB5LIB)
AC_SUBST(DESLIB)
AC_SUBST(KRB4LIB)

# Solaris requires -lintl if you want strerror (which calls dgettext)
# to return localized messages.
AC_CHECK_LIB(intl, dgettext)

AC_MSG_CHECKING(whether localtime caches TZ)
AC_CACHE_VAL(emacs_cv_localtime_cache,
[if test x$ac_cv_func_tzset = xyes; then
AC_TRY_RUN([#include <time.h>
extern char **environ;
unset_TZ ()
{
  char **from, **to;
  for (to = from = environ; (*to = *from); from++)
    if (! (to[0][0] == 'T' && to[0][1] == 'Z' && to[0][2] == '='))
      to++;
}
char TZ_GMT0[] = "TZ=GMT0";
char TZ_PST8[] = "TZ=PST8";
main()
{
  time_t now = time ((time_t *) 0);
  int hour_GMT0, hour_unset;
  if (putenv (TZ_GMT0) != 0)
    exit (1);
  hour_GMT0 = localtime (&now)->tm_hour;
  unset_TZ ();
  hour_unset = localtime (&now)->tm_hour;
  if (putenv (TZ_PST8) != 0)
    exit (1);
  if (localtime (&now)->tm_hour == hour_GMT0)
    exit (1);
  unset_TZ ();
  if (localtime (&now)->tm_hour != hour_unset)
    exit (1);
  exit (0);
}], emacs_cv_localtime_cache=no, emacs_cv_localtime_cache=yes,
[# If we have tzset, assume the worst when cross-compiling.
emacs_cv_localtime_cache=yes])
else
	# If we lack tzset, report that localtime does not cache TZ,
	# since we can't invalidate the cache if we don't have tzset.
	emacs_cv_localtime_cache=no
fi])dnl
AC_MSG_RESULT($emacs_cv_localtime_cache)
if test $emacs_cv_localtime_cache = yes; then
  AC_DEFINE(LOCALTIME_CACHE, 1,
	    [Define to 1 if localtime caches TZ.])
fi

if test "x$HAVE_TIMEVAL" = xyes; then
  AC_CHECK_FUNCS(gettimeofday)
  if test $ac_cv_func_gettimeofday = yes; then
    AC_CACHE_CHECK(whether gettimeofday can accept two arguments,
		   emacs_cv_gettimeofday_two_arguments,
    [AC_TRY_COMPILE([
#ifdef TIME_WITH_SYS_TIME
#include <sys/time.h>
#include <time.h>
#else
#ifdef HAVE_SYS_TIME_H
#include <sys/time.h>
#else
#include <time.h>
#endif
#endif],
      [struct timeval time;
       gettimeofday (&time, 0);],
      emacs_cv_gettimeofday_two_arguments=yes,
      emacs_cv_gettimeofday_two_arguments=no)])
    if test $emacs_cv_gettimeofday_two_arguments = no; then
      AC_DEFINE(GETTIMEOFDAY_ONE_ARGUMENT, 1,
		[Define to 1 if gettimeofday accepts only one argument.])
    fi
  fi
fi

ok_so_far=yes
AC_CHECK_FUNC(socket, , ok_so_far=no)
if test $ok_so_far = yes; then
  AC_CHECK_HEADER(netinet/in.h, , ok_so_far=no)
fi
if test $ok_so_far = yes; then
  AC_CHECK_HEADER(arpa/inet.h, , ok_so_far=no)
fi
if test $ok_so_far = yes; then
dnl Fixme: Not used.  Should this be HAVE_SOCKETS?
  AC_DEFINE(HAVE_INET_SOCKETS, 1,
	    [Define to 1 if you have inet sockets.])
fi

AC_CHECK_HEADERS(sys/ioctl.h)

if test -f /usr/lpp/X11/bin/smt.exp; then
  AC_DEFINE(HAVE_AIX_SMT_EXP, 1,
	    [Define to 1 if the file /usr/lpp/X11/bin/smt.exp exists.])
fi

AC_MSG_CHECKING(whether system supports dynamic ptys)
if test -d /dev/pts && ls -d /dev/ptmx > /dev/null 2>&1 ; then
  AC_MSG_RESULT(yes)
  AC_DEFINE(HAVE_DEV_PTMX, 1, [Define to 1 if dynamic ptys are supported.])
else
  AC_MSG_RESULT(no)
fi

AC_FUNC_FORK

dnl Adapted from Haible's version.
AC_CACHE_CHECK([for nl_langinfo and CODESET], emacs_cv_langinfo_codeset,
  [AC_TRY_LINK([#include <langinfo.h>],
    [char* cs = nl_langinfo(CODESET);],
    emacs_cv_langinfo_codeset=yes,
    emacs_cv_langinfo_codeset=no)
  ])
if test $emacs_cv_langinfo_codeset = yes; then
  AC_DEFINE(HAVE_LANGINFO_CODESET, 1,
    [Define if you have <langinfo.h> and nl_langinfo(CODESET).])
fi

AC_CHECK_TYPES(size_t)

AC_TYPE_MBSTATE_T

dnl Restrict could probably be used effectively other than in regex.c.
AC_CACHE_CHECK([for C restrict keyword], emacs_cv_c_restrict,
  [AC_TRY_COMPILE([void fred (int *restrict x);], [],
                  emacs_cv_c_restrict=yes,
                  [AC_TRY_COMPILE([void fred (int *__restrict x);], [],
                                  emacs_cv_c_restrict=__restrict,
				  emacs_cv_c_restrict=no)])])
case "$emacs_cv_c_restrict" in
  yes) emacs_restrict=restrict;;
  no) emacs_restrict="";;
  *) emacs_restrict="$emacs_cv_c_restrict";;
esac
if test "$emacs_restrict" != __restrict; then
  AC_DEFINE_UNQUOTED(__restrict, $emacs_restrict,
    [Define to compiler's equivalent of C99 restrict keyword.
     Don't define if equivalent is `__restrict'.])
fi

AC_CACHE_CHECK([for C restricted array declarations], emacs_cv_c_restrict_arr,
  [AC_TRY_COMPILE([void fred (int x[__restrict]);], [],
                  emacs_cv_c_restrict_arr=yes, emacs_cv_c_restrict_arr=no)])
if test "$emacs_cv_c_restrict_arr" = yes; then
  AC_DEFINE(__restrict_arr, __restrict,
    [Define to compiler's equivalent of C99 restrict keyword in array
     declarations.  Define as empty for no equivalent.])
fi

dnl Fixme: AC_SYS_POSIX_TERMIOS should probably be used, but it's not clear
dnl how the tty code is related to POSIX and/or other versions of termios.
dnl The following looks like a useful start.
dnl
dnl AC_SYS_POSIX_TERMIOS
dnl if test $ac_cv_sys_posix_termios = yes; then
dnl    AC_DEFINE(HAVE_TERMIOS, 1, [Define to 1 if you have POSIX-style functions
dnl                                and macros for terminal control.])
dnl    AC_DEFINE(HAVE_TCATTR, 1, [Define to 1 if you have tcgetattr and tcsetattr.])
dnl fi

dnl Fixme: Use AC_FUNC_MEMCMP since memcmp is used.  (Needs libobj replacement.)

# Set up the CFLAGS for real compilation, so we can substitute it.
CFLAGS="$REAL_CFLAGS"
CPPFLAGS="$REAL_CPPFLAGS"

## Hack to detect a buggy GCC version.
if test "x$GCC" = xyes \
   && test x"`$CC --version 2> /dev/null | grep 'gcc.* 4.5.0'`" != x \
   && test x"`echo $CFLAGS | grep '\-O@<:@23@:>@'`" != x \
   && test x"`echo $CFLAGS | grep '\-fno-optimize-sibling-calls'`" = x; then
   AC_MSG_ERROR([GCC 4.5.0 has problems compiling Emacs; see etc/PROBLEMS'.])
fi

#### Find out which version of Emacs this is.
[version=`grep 'const char emacs_version' ${srcdir}/src/emacs.c \
	 | sed -e 's/^[^"]*"\([^"]*\)".*$/\1/'`]
if test x"${version}" = x; then
  AC_MSG_ERROR([can't find current emacs version in `${srcdir}/src/emacs.c'.])
fi
if test x"${version}" != x"$PACKAGE_VERSION"; then
  AC_MSG_WARN([version mismatch between `${srcdir}/configure.in' and `${srcdir}/src/emacs.c'.])
fi

### Specify what sort of things we'll be editing into Makefile and config.h.
### Use configuration here uncanonicalized to avoid exceeding size limits.
AC_SUBST(version)
AC_SUBST(configuration)
## Unused?
AC_SUBST(canonical)
AC_SUBST(srcdir)
AC_SUBST(prefix)
AC_SUBST(exec_prefix)
AC_SUBST(bindir)
AC_SUBST(datadir)
AC_SUBST(sharedstatedir)
AC_SUBST(libexecdir)
AC_SUBST(mandir)
AC_SUBST(infodir)
AC_SUBST(lispdir)
AC_SUBST(locallisppath)
AC_SUBST(lisppath)
AC_SUBST(x_default_search_path)
AC_SUBST(etcdir)
AC_SUBST(archlibdir)
AC_SUBST(docdir)
AC_SUBST(bitmapdir)
AC_SUBST(gamedir)
AC_SUBST(gameuser)
## FIXME? Nothing uses @LD_SWITCH_X_SITE@.
## src/Makefile.in did add LD_SWITCH_X_SITE (as a cpp define) to the
## end of LIBX_BASE, but nothing ever set it.
AC_SUBST(LD_SWITCH_X_SITE)
AC_SUBST(C_SWITCH_X_SITE)
AC_SUBST(C_SWITCH_X_SYSTEM)
AC_SUBST(CFLAGS)
## Used in lwlib/Makefile.in.
AC_SUBST(X_TOOLKIT_TYPE)
AC_SUBST(machfile)
AC_SUBST(opsysfile)
AC_SUBST(GETLOADAVG_LIBS)
AC_SUBST(ns_appdir)
AC_SUBST(ns_appbindir)
AC_SUBST(ns_appresdir)
AC_SUBST(ns_appsrc)
AC_SUBST(GNU_OBJC_CFLAGS)
AC_SUBST(OTHER_FILES)

AC_DEFINE_UNQUOTED(EMACS_CONFIGURATION,  "${canonical}",
		   [Define to the canonical Emacs configuration name.])
AC_DEFINE_UNQUOTED(EMACS_CONFIG_OPTIONS, "${ac_configure_args}",
		   [Define to the options passed to configure.])
AC_DEFINE_UNQUOTED(config_machfile,  "${machfile}",
		   [Define to the used machine dependent file.])
AC_DEFINE_UNQUOTED(config_opsysfile, "${opsysfile}",
		   [Define to the used os dependent file.])

XMENU_OBJ=
XOBJ=
FONT_OBJ=
if test "${HAVE_X_WINDOWS}" = "yes" ; then
  AC_DEFINE(HAVE_X_WINDOWS, 1,
	    [Define to 1 if you want to use the X window system.])
  XMENU_OBJ=xmenu.o
  XOBJ="xterm.o xfns.o xselect.o xrdb.o fontset.o xsmfns.o fringe.o image.o xsettings.o xgselect.o"
  FONT_OBJ=xfont.o
  if test "$HAVE_XFT" = "yes"; then
    FONT_OBJ="$FONT_OBJ ftfont.o xftfont.o ftxfont.o"
  elif test "$HAVE_FREETYPE" = "yes"; then
    FONT_OBJ="$FONT_OBJ ftfont.o ftxfont.o"
  fi
  AC_SUBST(FONT_OBJ)
fi
AC_SUBST(XMENU_OBJ)
AC_SUBST(XOBJ)
AC_SUBST(FONT_OBJ)

WIDGET_OBJ=
MOTIF_LIBW=
if test "${USE_X_TOOLKIT}" != "none" ; then
  WIDGET_OBJ=widget.o
  AC_DEFINE(USE_X_TOOLKIT, 1, [Define to 1 if using an X toolkit.])
  if test "${USE_X_TOOLKIT}" = "LUCID"; then
    AC_DEFINE(USE_LUCID, 1, [Define to 1 if using the Lucid X toolkit.])
  elif test "${USE_X_TOOLKIT}" = "MOTIF"; then
    AC_DEFINE(USE_MOTIF, 1, [Define to 1 if using the Motif X toolkit.])
    MOTIF_LIBW=-lXm
    case "$opsys" in
      gnu-linux)
        ## Paul Abrahams <abrahams at equinox.shaysnet.com> says this is needed.
        MOTIF_LIBW="$MOTIF_LIBW -lXpm"
        ;;

      unixware)
        ## Richard Anthony Ryan <ryanr at ellingtn.ftc.nrcs.usda.gov>
        ## says -lXimp is needed in UNIX_SV ... 4.2 1.1.2.
        MOTIF_LIBW="MOTIF_LIBW -lXimp"
        ;;

      aix4-2)
        ## olson@mcs.anl.gov says -li18n is needed by -lXm.
        MOTIF_LIBW="$MOTIF_LIBW -li18n"
        ;;
    esac
    MOTIF_LIBW="$MOTIF_LIBW $LIBXP"
  fi
fi
AC_SUBST(WIDGET_OBJ)

TOOLKIT_LIBW=
case "$USE_X_TOOLKIT" in
  MOTIF) TOOLKIT_LIBW="$MOTIF_LIBW" ;;
  LUCID) TOOLKIT_LIBW="$LUCID_LIBW" ;;
  none) test "x$HAVE_GTK" = "xyes" && TOOLKIT_LIBW="$GTK_LIBS" ;;
esac
AC_SUBST(TOOLKIT_LIBW)

if test "$USE_X_TOOLKIT" = "none"; then
  LIBXT_OTHER="\$(LIBXSM)"
  OLDXMENU_TARGET="really-oldXMenu"
else
  LIBXT_OTHER="\$(LIBXMU) -lXt \$(LIBXTR6) -lXext"
  OLDXMENU_TARGET="really-lwlib"
fi
AC_SUBST(LIBXT_OTHER)

## The X Menu stuff is present in the X10 distribution, but missing
## from X11.  If we have X10, just use the installed library;
## otherwise, use our own copy.
if test "${HAVE_X11}" = "yes" ; then
  AC_DEFINE(HAVE_X11, 1,
	    [Define to 1 if you want to use version 11 of X windows.
	     Otherwise, Emacs expects to use version 10.])

  if test "$USE_X_TOOLKIT" = "none"; then
    OLDXMENU="\${oldXMenudir}libXMenu11.a"
  else
    OLDXMENU="\${lwlibdir}liblw.a"
  fi
  LIBXMENU="\$(OLDXMENU)"
  LIBX_OTHER="\$(LIBXT) \$(LIBX_EXTRA)"
  OLDXMENU_DEPS="\${OLDXMENU} ../src/\${OLDXMENU}"
else
  ## For a syntactically valid Makefile; not actually used for anything.
  ## See comments in src/Makefile.in.
  OLDXMENU=nothing
  ## FIXME This case (!HAVE_X11 && HAVE_X_WINDOWS) is no longer possible(?).
  if test "${HAVE_X_WINDOWS}" = "yes"; then
    LIBXMENU="-lXMenu"
  else
    LIBXMENU=
  fi
  LIBX_OTHER=
  OLDXMENU_DEPS=
fi

if test "$HAVE_GTK" = "yes" || test "$HAVE_MENUS" != "yes"; then
  OLDXMENU_TARGET=
  OLDXMENU=nothing  
  LIBXMENU=
  OLDXMENU_DEPS=
fi

AC_SUBST(OLDXMENU_TARGET)
AC_SUBST(OLDXMENU)
AC_SUBST(LIBXMENU)
AC_SUBST(LIBX_OTHER)
AC_SUBST(OLDXMENU_DEPS)

if test "${HAVE_MENUS}" = "yes" ; then
  AC_DEFINE(HAVE_MENUS, 1,
	    [Define to 1 if you have mouse menus.
	     (This is automatic if you use X, but the option to specify it remains.)
	     It is also defined with other window systems that support xmenu.c.])
fi

if test "${GNU_MALLOC}" = "yes" ; then
  AC_DEFINE(GNU_MALLOC, 1,
	    [Define to 1 if you want to use the GNU memory allocator.])
fi

RALLOC_OBJ=
if test "${REL_ALLOC}" = "yes" ; then
  AC_DEFINE(REL_ALLOC, 1,
	    [Define REL_ALLOC if you want to use the relocating allocator for
	     buffer space.])

  test "$system_malloc" != "yes" && RALLOC_OBJ=ralloc.o
fi
AC_SUBST(RALLOC_OBJ)

if test "$opsys" = "cygwin"; then
  CYGWIN_OBJ="sheap.o"
  ## Cygwin differs because of its unexec().
  PRE_ALLOC_OBJ=
  POST_ALLOC_OBJ=lastfile.o
else
  CYGWIN_OBJ=
  PRE_ALLOC_OBJ=lastfile.o
  POST_ALLOC_OBJ=
fi
AC_SUBST(CYGWIN_OBJ)
AC_SUBST(PRE_ALLOC_OBJ)
AC_SUBST(POST_ALLOC_OBJ)


case "$opsys" in
  aix4-2) LD_SWITCH_SYSTEM_TEMACS="-Wl,-bnodelcsect" ;;

  darwin)
   ## The -headerpad option tells ld (see man page) to leave room at the
   ## end of the header for adding load commands.  Needed for dumping.
   ## 0x690 is the total size of 30 segment load commands (at 56
   ## each); under Cocoa 31 commands are required.
   if test "$HAVE_NS" = "yes"; then
     libs_nsgui="-framework AppKit"
     headerpad_extra=6C8
   else
     libs_nsgui=
     headerpad_extra=690
   fi
   LD_SWITCH_SYSTEM_TEMACS="-prebind $libs_nsgui -Xlinker -headerpad -Xlinker $headerpad_extra"
 
   ## This is here because src/Makefile.in did some extra fiddling around
   ## with LD_SWITCH_SYSTEM.  The cpp logic was:
   ##   #ifndef LD_SWITCH_SYSTEM
   ##   #if !defined (__GNUC__) && ((defined (BSD_SYSTEM) && !defined (COFF)))
   ## Since all the *bsds define LD_SWITCH_SYSTEM, this simplifies to:
   ## not using gcc, darwin system not on an alpha (ie darwin, since
   ## darwin + alpha does not occur).
   ## Because this was done in src/Makefile.in, the resulting part of
   ## LD_SWITCH_SYSTEM was not used in configure (ie, in ac_link).
   ## It therefore seems cleaner to put this in LD_SWITCH_SYSTEM_TEMACS,
   ## rather than LD_SWITCH_SYSTEM.
   test "x$LD_SWITCH_SYSTEM" = "x" && test "x$GCC" != "xyes" && \
     LD_SWITCH_SYSTEM_TEMACS="-X $LD_SWITCH_SYSTEM_TEMACS"
   ;;

  ## LD_SWITCH_X_SITE_AUX is a -R option saying where to find X at run-time.
  ## When handled by cpp, this was in LD_SWITCH_SYSTEM.  However, at
  ## the point where configure sourced the s/*.h file, LD_SWITCH_X_SITE_AUX
  ## had not yet been defined and was expanded to null.  Hence LD_SWITCH_SYSTEM
  ## had different values in configure (in ac_link) and src/Makefile.in.
  ## It seems clearer therefore to put this piece in LD_SWITCH_SYSTEM_TEMACS.
  gnu-linux) LD_SWITCH_SYSTEM_TEMACS="\$(LD_SWITCH_X_SITE_AUX)" ;;

  *) LD_SWITCH_SYSTEM_TEMACS= ;;
esac

if test "$NS_IMPL_GNUSTEP" = "yes"; then
  LD_SWITCH_SYSTEM_TEMACS="${LD_SWITCH_SYSTEM_TEMACS} -L${GNUSTEP_SYSTEM_LIBRARIES} ${GNUSTEP_LOCAL_LIBRARIES} -lgnustep-gui -lgnustep-base -lobjc -lpthread"
fi

AC_SUBST(LD_SWITCH_SYSTEM_TEMACS)


LINKER=
ORDINARY_LINK=
case "$opsys" in
  ## gnu: GNU needs its own crt0.
  aix4-2|cygwin|darwin|gnu|hpux*|irix6-5|sol2*|unixware) ORDINARY_LINK=yes ;;

  ## On post 1.3 releases of NetBSD, gcc -nostdlib also clears the
  ## library search parth, i.e. it won't search /usr/lib for libc and
  ## friends.  Using -nostartfiles instead avoids this problem, and
  ## will also work on earlier NetBSD releases.
  netbsd|openbsd) LINKER="\$(CC) -nostartfiles" ;;

  ## macpcc: NAKAJI Hiroyuki <nakaji@tutrp.tut.ac.jp> says
  ##   MkLinux/LinuxPPC needs this.
  ## ibms390x only supports opsys = gnu-linux so it can be added here.
  gnu-*)
    case "$machine" in
      macppc|ibms390x) LINKER="\$(CC) -nostdlib" ;;
    esac
    ;;
esac


if test "x$ORDINARY_LINK" = "xyes"; then

  LINKER="\$(CC)"
  AC_DEFINE(ORDINARY_LINK, 1, [Define if the C compiler is the linker.])

## The system files defining neither ORDINARY_LINK nor LINKER are:
## freebsd, gnu-* not on macppc|ibms390x.
elif test "x$GCC" = "xyes" && test "x$LINKER" = "x"; then

  ## Versions of GCC >= 2.0 put their library, libgcc.a, in obscure
  ## places that are difficult to figure out at make time.  Fortunately,
  ## these same versions allow you to pass arbitrary flags on to the
  ## linker, so there is no reason not to use it as a linker.
  ##
  ## Well, it is not quite perfect.  The "-nostdlib" keeps GCC from
  ## searching for libraries in its internal directories, so we have to
  ## ask GCC explicitly where to find libgcc.a (LIB_GCC below).
  LINKER="\$(CC) -nostdlib"
fi

test "x$LINKER" = "x" && LINKER=ld
## FIXME? What setting of EDIT_LDFLAGS should this have?
test "$NS_IMPL_GNUSTEP" = "yes" && LINKER="\$(CC) -rdynamic"

AC_SUBST(LINKER)


## FIXME? The logic here is not precisely the same as that above.
## There is no check here for a pre-defined LINKER.
## Should we only be setting LIB_GCC if LD ~ -nostdlib?
LIB_GCC=
if test "x$GCC" = "xyes" && test "x$ORDINARY_LINK" != "xyes"; then

  case "$opsys" in
    freebsd|netbsd|openbsd) LIB_GCC= ;;

    gnu-*)
      ## armin76@gentoo.org reported that the lgcc_s flag is necessary to
      ## build on ARM EABI under GNU/Linux.  (Bug#5518)
      ## Note that m/arm.h never bothered to undefine LIB_GCC first.
      if test "$machine" = "arm"; then
        LIB_GCC="-lgcc_s"
      else
        ## FIXME? s/gnu-linux.h used to define LIB_GCC as below, then
        ## immediately undefine it again and redefine it to empty.
        ## Was the C_SWITCH_X_SITE part really necessary?
##      LIB_GCC=`$CC $C_SWITCH_X_SITE -print-libgcc-file-name`
        LIB_GCC=
      fi
      ;;

    ## Ask GCC where to find libgcc.a.
    *) LIB_GCC=`$CC -print-libgcc-file-name 2> /dev/null` ;;
  esac
fi                              dnl if $GCC
AC_SUBST(LIB_GCC)


TOOLTIP_SUPPORT=
WINDOW_SUPPORT=
## If we're using X11/GNUstep, define some consequences.
if test "$HAVE_X_WINDOWS" = "yes" || test "$HAVE_NS" = "yes"; then
  AC_DEFINE(HAVE_WINDOW_SYSTEM, 1, [Define if you have a window system.])
  AC_DEFINE(HAVE_MOUSE, 1, [Define if you have mouse support.])
  MOUSE_SUPPORT="\$(REAL_MOUSE_SUPPORT)"
  TOOLTIP_SUPPORT="\${lispsource}mouse.elc"

  WINDOW_SUPPORT="\$(BASE_WINDOW_SUPPORT)"
  test "$HAVE_X_WINDOWS" = "yes" && \
    WINDOW_SUPPORT="$WINDOW_SUPPORT \$(X_WINDOW_SUPPORT)"

fi
AC_SUBST(MOUSE_SUPPORT)
AC_SUBST(TOOLTIP_SUPPORT)
AC_SUBST(WINDOW_SUPPORT)


AH_TOP([/* GNU Emacs site configuration template file.
   Copyright (C) 1988, 1993, 1994, 1999, 2000, 2001, 2002, 2004, 2005,
     2006, 2007, 2008, 2009, 2010  Free Software Foundation, Inc.

This file is part of GNU Emacs.

GNU Emacs is free software: you can redistribute it and/or modify
it under the terms of the GNU General Public License as published by
the Free Software Foundation, either version 3 of the License, or
(at your option) any later version.

GNU Emacs is distributed in the hope that it will be useful,
but WITHOUT ANY WARRANTY; without even the implied warranty of
MERCHANTABILITY or FITNESS FOR A PARTICULAR PURPOSE.  See the
GNU General Public License for more details.

You should have received a copy of the GNU General Public License
along with GNU Emacs.  If not, see <http://www.gnu.org/licenses/>.  */


/* No code in Emacs #includes config.h twice, but some bits of code
   intended to work with other packages as well (like gmalloc.c)
   think they can include it as many times as they like.  */
#ifndef EMACS_CONFIG_H
#define EMACS_CONFIG_H
])dnl

AH_BOTTOM([
/* Define AMPERSAND_FULL_NAME if you use the convention
   that & in the full name stands for the login id.  */
/* Turned on June 1996 supposing nobody will mind it.  */
#define AMPERSAND_FULL_NAME

/* If using GNU, then support inline function declarations.  */
/* Don't try to switch on inline handling as detected by AC_C_INLINE
   generally, because even if non-gcc compilers accept `inline', they
   may reject `extern inline'.  */
#if defined (__GNUC__) && defined (OPTIMIZE)
#define INLINE __inline__
#else
#define INLINE
#endif

/* `subprocesses' should be defined if you want to
   have code for asynchronous subprocesses
   (as used in M-x compile and M-x shell).
   Only MSDOS does not support this (it overrides
   this in its config_opsysfile below).  */

#define subprocesses

/* Include the os and machine dependent files.  */
#include config_opsysfile
#include config_machfile

/* Set up some defines, C and LD flags for NeXTstep interface on GNUstep.
  (There is probably a better place to do this, but right now the Cocoa
   side does this in s/darwin.h and we cannot
   parallel this exactly since GNUstep is multi-OS.  */
#ifdef HAVE_NS
# ifdef NS_IMPL_GNUSTEP
/* GNUstep needs a bit more pure memory.  Of the existing knobs,
SYSTEM_PURESIZE_EXTRA seems like the least likely to cause problems.  */
#  define SYSTEM_PURESIZE_EXTRA 30000
# endif /* NS_IMPL_GNUSTEP */
#endif /* HAVE_NS */

/* SIGTYPE is the macro we actually use.  */
#ifndef SIGTYPE
#define SIGTYPE RETSIGTYPE
#endif

#ifdef emacs /* Don't do this for lib-src.  */
/* Tell regex.c to use a type compatible with Emacs.  */
#define RE_TRANSLATE_TYPE Lisp_Object
#define RE_TRANSLATE(TBL, C) CHAR_TABLE_TRANSLATE (TBL, C)
#ifdef make_number
/* If make_number is a macro, use it.  */
#define RE_TRANSLATE_P(TBL) (!EQ (TBL, make_number (0)))
#else
/* If make_number is a function, avoid it.  */
#define RE_TRANSLATE_P(TBL) (!(INTEGERP (TBL) && XINT (TBL) == 0))
#endif
#endif

/* Avoid link-time collision with system mktime if we will use our own.  */
#if ! HAVE_MKTIME || BROKEN_MKTIME
#define mktime emacs_mktime
#endif

#define my_strftime nstrftime	/* for strftime.c */

/* These default definitions are good for almost all machines.
   The exceptions override them in m/MACHINE.h.  */

#ifndef BITS_PER_CHAR
#define BITS_PER_CHAR 8
#endif

#ifndef BITS_PER_SHORT
#define BITS_PER_SHORT 16
#endif

/* Note that lisp.h uses this in a preprocessor conditional, so it
   would not work to use sizeof.  That being so, we do all of them
   without sizeof, for uniformity's sake.  */
#ifndef BITS_PER_INT
#define BITS_PER_INT 32
#endif

#ifndef BITS_PER_LONG
#ifdef _LP64
#define BITS_PER_LONG 64
#else
#define BITS_PER_LONG 32
#endif
#endif

/* Define if the compiler supports function prototypes.  It may do so but
   not define __STDC__ (e.g. DEC C by default) or may define it as zero.  */
#undef PROTOTYPES

#ifdef HAVE_STRING_H
#include <string.h>
#endif

#ifdef HAVE_STDLIB_H
#include <stdlib.h>
#endif

#ifdef HAVE_ALLOCA_H
# include <alloca.h>
#elif defined __GNUC__
# define alloca __builtin_alloca
#elif defined _AIX
# define alloca __alloca
#else
# include <stddef.h>
# ifdef  __cplusplus
extern "C"
# endif
void *alloca (size_t);
#endif

#ifndef HAVE_SIZE_T
typedef unsigned size_t;
#endif

#ifndef HAVE_STRCHR
#define strchr(a, b) index (a, b)
#endif

#ifndef HAVE_STRRCHR
#define strrchr(a, b) rindex (a, b)
#endif

#if defined __GNUC__ && (__GNUC__ > 2 \
                         || (__GNUC__ == 2 && __GNUC_MINOR__ >= 5))
#define NO_RETURN	__attribute__ ((__noreturn__))
#else
#define NO_RETURN	/* nothing */
#endif

/* These won't be used automatically yet.  We also need to know, at least,
   that the stack is continuous.  */
#ifdef __GNUC__
#  ifndef GC_SETJMP_WORKS
  /* GC_SETJMP_WORKS is nearly always appropriate for GCC.  */
#    define GC_SETJMP_WORKS 1
#  endif
#  ifndef GC_LISP_OBJECT_ALIGNMENT
#    define GC_LISP_OBJECT_ALIGNMENT (__alignof__ (Lisp_Object))
#  endif
#endif

#endif /* EMACS_CONFIG_H */

/*
Local Variables:
mode: c
End:
*/
])dnl

#### Report on what we decided to do.
#### Report GTK as a toolkit, even if it doesn't use Xt.
#### It makes printing result more understandable as using GTK sets
#### toolkit_scroll_bars to yes by default.
if test "${HAVE_GTK}" = "yes"; then
  USE_X_TOOLKIT=GTK
fi

echo "
Configured for \`${canonical}'.

  Where should the build process find the source code?    ${srcdir}
  What operating system and machine description files should Emacs use?
        \`${opsysfile}' and \`${machfile}'
  What compiler should emacs be built with?               ${CC} ${CFLAGS}
  Should Emacs use the GNU version of malloc?             ${GNU_MALLOC}${GNU_MALLOC_reason}
  Should Emacs use a relocating allocator for buffers?    ${REL_ALLOC}
  Should Emacs use mmap(2) for buffer allocation?         $use_mmap_for_buffers
  What window system should Emacs use?                    ${window_system}
  What toolkit should Emacs use?                          ${USE_X_TOOLKIT}"

if test -n "${x_includes}"; then
echo "  Where do we find X Windows header files?                ${x_includes}"
else
echo "  Where do we find X Windows header files?                Standard dirs"
fi
if test -n "${x_libraries}"; then
echo "  Where do we find X Windows libraries?                   ${x_libraries}"
else
echo "  Where do we find X Windows libraries?                   Standard dirs"
fi

echo "  Does Emacs use -lXaw3d?                                 ${HAVE_XAW3D}"
echo "  Does Emacs use -lXpm?                                   ${HAVE_XPM}"
echo "  Does Emacs use -ljpeg?                                  ${HAVE_JPEG}"
echo "  Does Emacs use -ltiff?                                  ${HAVE_TIFF}"
echo "  Does Emacs use a gif library?                           ${HAVE_GIF} $LIBGIF"
echo "  Does Emacs use -lpng?                                   ${HAVE_PNG}"
echo "  Does Emacs use -lrsvg-2?                                ${HAVE_RSVG}"
echo "  Does Emacs use imagemagick?                             ${HAVE_IMAGEMAGICK}"
echo "  Does Emacs use -lgpm?                                   ${HAVE_GPM}"
echo "  Does Emacs use -ldbus?                                  ${HAVE_DBUS}"
echo "  Does Emacs use -lgconf?                                 ${HAVE_GCONF}"
echo "  Does Emacs use -lselinux?                               ${HAVE_LIBSELINUX}"

echo "  Does Emacs use -lfreetype?                              ${HAVE_FREETYPE}"
echo "  Does Emacs use -lm17n-flt?                              ${HAVE_M17N_FLT}"
echo "  Does Emacs use -lotf?                                   ${HAVE_LIBOTF}"
echo "  Does Emacs use -lxft?                                   ${HAVE_XFT}"

echo "  Does Emacs use toolkit scroll bars?                     ${USE_TOOLKIT_SCROLL_BARS}"
echo

if test $USE_XASSERTS = yes; then
   echo "  Compiling with asserts turned on."
   CPPFLAGS="$CPPFLAGS -DXASSERTS=1"
fi

echo

if test "$HAVE_NS" = "yes"; then
   echo
   echo "You must run \"make install\" in order to test the built application.
The installed application will go to nextstep/Emacs.app and can be
run or moved from there."
   if test "$EN_NS_SELF_CONTAINED" = "yes"; then
      echo "The application will be fully self-contained."
    else
      echo "The lisp resources for the application will be installed under ${prefix}.
You may need to run \"make install\" with sudo.  The application will fail
to run if these resources are not installed."
   fi
   echo
fi

if test "$HAVE_DBUS" = yes && test "${opsys}" != "gnu-linux"; then
  echo "D-Bus integration has been tested for GNU/Linux only."
  echo
fi


# Remove any trailing slashes in these variables.
[test "${prefix}" != NONE &&
  prefix=`echo "${prefix}" | sed 's,\([^/]\)/*$,\1,'`
test "${exec_prefix}" != NONE &&
  exec_prefix=`echo "${exec_prefix}" | sed 's,\([^/]\)/*$,\1,'`]

dnl You might wonder (I did) why epaths.h is generated by running make,
dnl rather than just letting configure generate it from epaths.in.
dnl One reason is that the various paths are not fully expanded (see above);
dnl eg gamedir=${prefix}/var/games/emacs.
dnl Secondly, the GNU Coding standards require that one should be able
dnl to run `make prefix=/some/where/else' and override the values set
dnl by configure.  This also explains the `move-if-change' test and
dnl the use of force in the `epaths-force' rule in Makefile.in.
AC_OUTPUT(Makefile lib-src/Makefile oldXMenu/Makefile \
	doc/emacs/Makefile doc/misc/Makefile doc/lispintro/Makefile \
	doc/lispref/Makefile src/Makefile \
	lwlib/Makefile lisp/Makefile leim/Makefile, [

### Make the necessary directories, if they don't exist.
for dir in etc lisp ; do
  test -d ${dir} || mkdir ${dir}
done

echo creating src/epaths.h
${MAKE-make} epaths-force

if test ! -f src/.gdbinit && test -f $srcdir/src/.gdbinit; then
  echo creating src/.gdbinit
  echo source $srcdir/src/.gdbinit > src/.gdbinit
fi

], [GCC="$GCC" NON_GNU_CPP="$NON_GNU_CPP" CPP="$CPP" CPPFLAGS="$CPPFLAGS"])

m4_if(dnl	Do not change this comment
   arch-tag: 156a4dd5-bddc-4d18-96ac-f37742cf6a5e
)dnl<|MERGE_RESOLUTION|>--- conflicted
+++ resolved
@@ -1850,12 +1850,6 @@
     LIBS="$IMAGEMAGICK_LIBS $LIBS"
     AC_CHECK_FUNCS(MagickExportImagePixels)
   fi
-<<<<<<< HEAD
-
-  AC_CHECK_FUNCS_ONCE(MagickExportImagePixels)
-  
-=======
->>>>>>> f083205a
 fi
 
 
