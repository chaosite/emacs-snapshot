--- conflicted
+++ resolved
@@ -1,13 +1,9 @@
-<<<<<<< HEAD
-2014-04-30  Glenn Morris  <rgm@gnu.org>
-=======
-2014-05-03  Paul Eggert  <eggert@cs.ucla.edu>
+2014-05-04  Paul Eggert  <eggert@cs.ucla.edu>
 
 	Handle systems without WCONTINUED consistently.  (Bug#15110, 17339)
 	* emacsclient.c (WCONTINUED): Move to ../src/syswait.h.
 
-2014-04-29  Glenn Morris  <rgm@gnu.org>
->>>>>>> 1ba5e5e2
+2014-04-30  Glenn Morris  <rgm@gnu.org>
 
 	* Makefile.in ($(DESTDIR)${archlibdir}):
 	Avoid non-portable "`\" nesting.  (Bug#17339)
