;;; cc-fonts.el --- font lock support for CC Mode -*- lexical-binding: t -*-

;; Copyright (C) 2002-2021 Free Software Foundation, Inc.

;; Authors:    2003- Alan Mackenzie
;;             2002- Martin Stjernholm
;; Maintainer: bug-cc-mode@gnu.org
;; Created:    07-Jan-2002
;; Keywords:   c languages
;; Package:    cc-mode

;; This file is part of GNU Emacs.

;; GNU Emacs is free software: you can redistribute it and/or modify
;; it under the terms of the GNU General Public License as published by
;; the Free Software Foundation, either version 3 of the License, or
;; (at your option) any later version.

;; GNU Emacs is distributed in the hope that it will be useful,
;; but WITHOUT ANY WARRANTY; without even the implied warranty of
;; MERCHANTABILITY or FITNESS FOR A PARTICULAR PURPOSE.  See the
;; GNU General Public License for more details.

;; You should have received a copy of the GNU General Public License
;; along with GNU Emacs.  If not, see <https://www.gnu.org/licenses/>.

;;; Commentary:

;; Some comments on the use of faces:
;;
;; o  `c-label-face-name' is either `font-lock-constant-face' (in
;;    Emacs), or `font-lock-reference-face'.
;;
;; o  `c-constant-face-name', `c-reference-face-name' and
;;    `c-doc-markup-face-name' are essentially set up like
;;    `c-label-face-name'.
;;
;; o  `c-preprocessor-face-name' is `font-lock-preprocessor-face' in
;;    XEmacs and - in lack of a closer equivalent -
;;    `font-lock-builtin-face' or `font-lock-reference-face' in Emacs.
;;
;; o  `c-doc-face-name' is `font-lock-doc-string-face' in XEmacs,
;;    `font-lock-doc-face' in Emacs 21 and later, or
;;    `font-lock-comment-face' in older Emacs (that since source
;;    documentation are actually comments in these languages, as opposed
;;    to elisp).
;;
;; TBD: We should probably provide real faces for the above uses and
;; instead initialize them from the standard faces.

;;; Code:

;; The faces that already have been put onto the text is tested in
;; various places to direct further fontifications.  For this to work,
;; the following assumptions regarding the faces must hold (apart from
;; the dependencies on the font locking order):
;;
;; o  `font-lock-comment-face' and the face in `c-doc-face-name' is
;;    not used in anything but comments.
;; o  If any face (e.g. `c-doc-markup-face-name') but those above is
;;    used in comments, it doesn't replace them.
;; o  `font-lock-string-face' is not used in anything but string
;;    literals (single or double quoted).
;; o  `font-lock-keyword-face' and the face in `c-label-face-name' are
;;    never overlaid with other faces.

(eval-when-compile
  (let ((load-path
	 (if (and (boundp 'byte-compile-dest-file)
		  (stringp byte-compile-dest-file))
	     (cons (file-name-directory byte-compile-dest-file) load-path)
	   load-path)))
    (load "cc-bytecomp" nil t)))

(cc-require 'cc-defs)
(cc-require-when-compile 'cc-langs)
(cc-require 'cc-vars)
(cc-require 'cc-engine)

;; Avoid repeated loading through the eval-after-load directive in
;; cc-mode.el.
(provide 'cc-fonts)

(cc-external-require 'font-lock)

(cc-bytecomp-defvar parse-sexp-lookup-properties) ; Emacs only.

;; Need to declare these local symbols during compilation since
;; they're referenced from lambdas in `byte-compile' calls that are
;; executed at compile time.  They don't need to have the proper
;; definitions, though, since the generated functions aren't called
;; during compilation.
(cc-bytecomp-defvar c-preprocessor-face-name)
(cc-bytecomp-defvar c-reference-face-name)
(cc-bytecomp-defvar c-block-comment-flag)
(cc-bytecomp-defun c-fontify-recorded-types-and-refs)
(cc-bytecomp-defun c-font-lock-declarators)
(cc-bytecomp-defun c-font-lock-objc-method)
(cc-bytecomp-defun c-font-lock-invalid-string)


;; Note that font-lock in XEmacs doesn't expand face names as
;; variables, so we have to use the (eval . FORM) in the font lock
;; matchers wherever we use these alias variables.

(defconst c-preprocessor-face-name
  (cond ((c-face-name-p 'font-lock-preprocessor-face)
	 ;; XEmacs has a font-lock-preprocessor-face.
	 'font-lock-preprocessor-face)
	((c-face-name-p 'font-lock-builtin-face)
	 ;; In Emacs font-lock-builtin-face has traditionally been
	 ;; used for preprocessor directives.
	 'font-lock-builtin-face)
	(t
	 'font-lock-reference-face)))

(cc-bytecomp-defvar font-lock-constant-face)

(defconst c-label-face-name
  (cond ((c-face-name-p 'font-lock-label-face)
	 ;; If it happens to occur in the future.  (Well, the more
	 ;; pragmatic reason is to get unique faces for the test
	 ;; suite.)
	 'font-lock-label-face)
	((and (c-face-name-p 'font-lock-constant-face)
	      (eq font-lock-constant-face 'font-lock-constant-face))
	 ;; Test both if font-lock-constant-face exists and that it's
	 ;; not an alias for something else.  This is important since
	 ;; we compare already set faces in various places.
	 'font-lock-constant-face)
	(t
	 'font-lock-reference-face)))

(defconst c-constant-face-name
  (if (and (c-face-name-p 'font-lock-constant-face)
	   (eq font-lock-constant-face 'font-lock-constant-face))
      ;; This doesn't exist in some earlier versions of XEmacs 21.
      'font-lock-constant-face
    c-label-face-name))

(defconst c-reference-face-name
  (with-no-warnings
   (if (and (c-face-name-p 'font-lock-reference-face)
	    (eq font-lock-reference-face 'font-lock-reference-face))
       ;; This is considered obsolete in Emacs, but it still maps well
       ;; to this use.  (Another reason to do this is to get unique
       ;; faces for the test suite.)
       'font-lock-reference-face
     c-label-face-name)))

;; This should not mapped to a face that also is used to fontify things
;; that aren't comments or string literals.
(defconst c-doc-face-name
  (cond ((c-face-name-p 'font-lock-doc-string-face)
	 ;; XEmacs.
	 'font-lock-doc-string-face)
	((c-face-name-p 'font-lock-doc-face)
	 ;; Emacs 21 and later.
	 'font-lock-doc-face)
	(t
	 'font-lock-comment-face)))

(defconst c-doc-markup-face-name
  (if (c-face-name-p 'font-lock-doc-markup-face)
	 ;; If it happens to occur in the future.  (Well, the more
	 ;; pragmatic reason is to get unique faces for the test
	 ;; suite.)
	 'font-lock-doc-markup-face
    c-label-face-name))

(defconst c-negation-char-face-name
  (if (c-face-name-p 'font-lock-negation-char-face)
      ;; Emacs 22 has a special face for negation chars.
      'font-lock-negation-char-face))

(cc-bytecomp-defun face-inverse-video-p) ; Only in Emacs.

(defun c-make-inverse-face (oldface newface)
  ;; Emacs and XEmacs have completely different face manipulation
  ;; routines. :P
  (copy-face oldface newface)
  (cond ((fboundp 'face-inverse-video-p)
	 ;; Emacs.  This only looks at the inverse flag in the current
	 ;; frame.  Other display configurations might be different,
	 ;; but it can only show if the same Emacs has frames on
	 ;; e.g. a color and a monochrome display simultaneously.
	 (unless (face-inverse-video-p oldface)
	   (invert-face newface)))
	((fboundp 'face-property-instance)
	 ;; XEmacs.  Same pitfall here.
	 (unless (face-property-instance oldface 'reverse)
	   (invert-face newface)))))

(defvar c-annotation-face 'c-annotation-face)

(defface c-annotation-face
  '((default :inherit font-lock-constant-face))
  "Face for highlighting annotations in Java mode and similar modes."
  :version "24.1"
  :group 'c)

(eval-and-compile
  ;; We need the following definitions during compilation since they're
  ;; used when the `c-lang-defconst' initializers are evaluated.  Define
  ;; them at runtime too for the sake of derived modes.

  ;; This indicates the "font locking context", and is set just before
  ;; fontification is done.  If non-nil, it says, e.g., point starts
  ;; from within a #if preprocessor construct.
  (defvar c-font-lock-context nil)
  (make-variable-buffer-local 'c-font-lock-context)

  (defmacro c-put-font-lock-face (from to face)
    ;; Put a face on a region (overriding any existing face) in the way
    ;; font-lock would do it.  In XEmacs that means putting an
    ;; additional font-lock property, or else the font-lock package
    ;; won't recognize it as fontified and might override it
    ;; incorrectly.
    ;;
    ;; This function does a hidden buffer change.
    (declare (debug t))
    (if (fboundp 'font-lock-set-face)
	;; Note: This function has no docstring in XEmacs so it might be
	;; considered internal.
	`(font-lock-set-face ,from ,to ,face)
      `(put-text-property ,from ,to 'face ,face)))

  (defmacro c-remove-font-lock-face (from to)
    ;; This is the inverse of `c-put-font-lock-face'.
    ;;
    ;; This function does a hidden buffer change.
    (declare (debug t))
    (if (fboundp 'font-lock-remove-face)
	`(font-lock-remove-face ,from ,to)
      `(remove-text-properties ,from ,to '(face nil))))

  (defmacro c-put-font-lock-string-face (from to)
    ;; Put `font-lock-string-face' on a string.  The surrounding
    ;; quotes are included in Emacs but not in XEmacs.  The passed
    ;; region should include them.
    ;;
    ;; This function does a hidden buffer change.
    (declare (debug t))
    (if (featurep 'xemacs)
	`(c-put-font-lock-face (1+ ,from) (1- ,to) 'font-lock-string-face)
      `(c-put-font-lock-face ,from ,to 'font-lock-string-face)))

  (defmacro c-fontify-types-and-refs (varlist &rest body)
    (declare (indent 1) (debug let*))
    ;; Like `let', but additionally activates `c-record-type-identifiers'
    ;; and `c-record-ref-identifiers', and fontifies the recorded ranges
    ;; accordingly on exit.
    ;;
    ;; This function does hidden buffer changes.
    `(let ((c-record-type-identifiers t)
	   c-record-ref-identifiers
	   ,@varlist)
       (prog1 (progn ,@body)
	 (c-fontify-recorded-types-and-refs))))

  (defun c-skip-comments-and-strings (limit)
    ;; If the point is within a region fontified as a comment or
    ;; string literal skip to the end of it or to LIMIT, whichever
    ;; comes first, and return t.  Otherwise return nil.  The match
    ;; data is not clobbered.
    ;;
    ;; This function might do hidden buffer changes.
    (when (c-got-face-at (point) c-literal-faces)
      (while (progn
	       (goto-char (c-next-single-property-change
			   (point) 'face nil limit))
	       (and (< (point) limit)
		    (c-got-face-at (point) c-literal-faces))))
      t))

  (defun c-make-syntactic-matcher (regexp)
    ;; Returns a byte compiled function suitable for use in place of a
    ;; regexp string in a `font-lock-keywords' matcher, except that
    ;; only matches outside comments and string literals count.
    ;;
    ;; This function does not do any hidden buffer changes, but the
    ;; generated functions will.  (They are however used in places
    ;; covered by the font-lock context.)
    (byte-compile
     `(lambda (limit)
	(let (res)
	  (while (and (setq res (re-search-forward ,regexp limit t))
		      (progn
			(goto-char (match-beginning 0))
			(or (c-skip-comments-and-strings limit)
			    (progn
			      (goto-char (match-end 0))
			      nil)))))
	  res))))

  (defun c-make-font-lock-search-form (regexp highlights &optional check-point)
    ;; Return a lisp form which will fontify every occurrence of REGEXP
    ;; (a regular expression, NOT a function) between POINT and `limit'
    ;; with HIGHLIGHTS, a list of highlighters as specified on page
    ;; "Search-based Fontification" in the elisp manual.  If CHECK-POINT
    ;; is non-nil, we will check (< (point) limit) in the main loop.
    `(while
	 ,(if check-point
	      `(and (< (point) limit)
		    (re-search-forward ,regexp limit t))
	    `(re-search-forward ,regexp limit t))
       (unless (progn
		 (goto-char (match-beginning 0))
		 (c-skip-comments-and-strings limit))
	 (goto-char (match-end 0))
	 ,@(mapcar
	    (lambda (highlight)
	      (if (integerp (car highlight))
		  ;; e.g. highlight is (1 font-lock-type-face t)
		  (progn
		    (unless (eq (nth 2 highlight) t)
		      (error
		       "The override flag must currently be t in %s"
		       highlight))
		    (when (nth 3 highlight)
		      (error
		       "The laxmatch flag may currently not be set in %s"
		       highlight))
		    `(save-match-data
		       (c-put-font-lock-face
			(match-beginning ,(car highlight))
			(match-end ,(car highlight))
			,(elt highlight 1))))
		;; highlight is an "ANCHORED HIGHLIGHTER" of the form
		;; (ANCHORED-MATCHER PRE-FORM POST-FORM SUBEXP-HIGHLIGHTERS...)
		(when (nth 3 highlight)
		  (error "Match highlights currently not supported in %s"
			 highlight))
		`(progn
		   ,(nth 1 highlight)
		   (save-match-data ,(car highlight))
		   ,(nth 2 highlight))))
	    highlights))))

  (defun c-make-font-lock-search-function (regexp &rest highlights)
    ;; This function makes a byte compiled function that works much like
    ;; a matcher element in `font-lock-keywords'.  It cuts out a little
    ;; bit of the overhead compared to a real matcher.  The main reason
    ;; is however to pass the real search limit to the anchored
    ;; matcher(s), since most (if not all) font-lock implementations
    ;; arbitrarily limit anchored matchers to the same line, and also
    ;; to insulate against various other irritating differences between
    ;; the different (X)Emacs font-lock packages.
    ;;
    ;; REGEXP is the matcher, which must be a regexp.  Only matches
    ;; where the beginning is outside any comment or string literal are
    ;; significant.
    ;;
    ;; HIGHLIGHTS is a list of highlight specs, just like in
    ;; `font-lock-keywords', with these limitations: The face is always
    ;; overridden (no big disadvantage, since hits in comments etc are
    ;; filtered anyway), there is no "laxmatch", and an anchored matcher
    ;; is always a form which must do all the fontification directly.
    ;; `limit' is a variable bound to the real limit in the context of
    ;; the anchored matcher forms.
    ;;
    ;; This function does not do any hidden buffer changes, but the
    ;; generated functions will.  (They are however used in places
    ;; covered by the font-lock context.)

    ;; Note: Replace `byte-compile' with `eval' to debug the generated
    ;; lambda more easily.
    (byte-compile
     `(lambda (limit)
	(let ( ;; The font-lock package in Emacs is known to clobber
	      ;; `parse-sexp-lookup-properties' (when it exists).
	      (parse-sexp-lookup-properties
	       (cc-eval-when-compile
		 (boundp 'parse-sexp-lookup-properties))))
	  ,(c-make-font-lock-search-form regexp highlights))
	nil)))

  (defun c-make-font-lock-BO-decl-search-function (regexp &rest highlights)
    ;; This function makes a byte compiled function that first moves back
    ;; to the beginning of the current declaration (if any), then searches
    ;; forward for matcher elements (as in `font-lock-keywords') and
    ;; fontifies them.
    ;;
    ;; The motivation for moving back to the declaration start is to
    ;; establish a context for the current text when, e.g., a character
    ;; is typed on a C++ inheritance continuation line, or a jit-lock
    ;; chunk starts there.
    ;;
    ;; The new function works much like a matcher element in
    ;; `font-lock-keywords'.  It cuts out a little bit of the overhead
    ;; compared to a real matcher.  The main reason is however to pass the
    ;; real search limit to the anchored matcher(s), since most (if not
    ;; all) font-lock implementations arbitrarily limit anchored matchers
    ;; to the same line, and also to insulate against various other
    ;; irritating differences between the different (X)Emacs font-lock
    ;; packages.
    ;;
    ;; REGEXP is the matcher, which must be a regexp.  Only matches
    ;; where the beginning is outside any comment or string literal are
    ;; significant.
    ;;
    ;; HIGHLIGHTS is a list of highlight specs, just like in
    ;; `font-lock-keywords', with these limitations: The face is always
    ;; overridden (no big disadvantage, since hits in comments etc are
    ;; filtered anyway), there is no "laxmatch", and an anchored matcher
    ;; is always a form which must do all the fontification directly.
    ;; `limit' is a variable bound to the real limit in the context of
    ;; the anchored matcher forms.
    ;;
    ;; This function does not do any hidden buffer changes, but the
    ;; generated functions will.  (They are however used in places
    ;; covered by the font-lock context.)

    ;; Note: Replace `byte-compile' with `eval' to debug the generated
    ;; lambda more easily.
    (byte-compile
     `(lambda (limit)
	(let ( ;; The font-lock package in Emacs is known to clobber
	      ;; `parse-sexp-lookup-properties' (when it exists).
	      (parse-sexp-lookup-properties
	       (cc-eval-when-compile
		 (boundp 'parse-sexp-lookup-properties)))
	      (BOD-limit
	       (c-determine-limit 1000)))
	  (goto-char
	   (let ((here (point)))
	     (if (eq (car (c-beginning-of-decl-1 BOD-limit)) 'same)
		 (point)
	       here)))
	  ,(c-make-font-lock-search-form regexp highlights))
	nil)))

  (defun c-make-font-lock-context-search-function (normal &rest state-stanzas)
    ;; This function makes a byte compiled function that works much like
    ;; a matcher element in `font-lock-keywords', with the following
    ;; enhancement: the generated function will test for particular "font
    ;; lock contexts" at the start of the region, i.e. is this point in
    ;; the middle of some particular construct?  if so the generated
    ;; function will first fontify the tail of the construct, before
    ;; going into the main loop and fontify full constructs up to limit.
    ;;
    ;; The generated function takes one parameter called `limit', and
    ;; will fontify the region between POINT and LIMIT.
    ;;
    ;; NORMAL is a list of the form (REGEXP HIGHLIGHTS .....), and is
    ;; used to fontify the "regular" bit of the region.
    ;; STATE-STANZAS is list of elements of the form (STATE LIM REGEXP
    ;; HIGHLIGHTS), each element coding one possible font lock context.

    ;; o - REGEXP is a font-lock regular expression (NOT a function),
    ;; o - HIGHLIGHTS is a list of zero or more highlighters as defined
    ;;   on page "Search-based Fontification" in the elisp manual.  As
    ;;   yet (2009-06), they must have OVERRIDE set, and may not have
    ;;   LAXMATCH set.
    ;;
    ;; o - STATE is the "font lock context" (e.g. in-cpp-expr) and is
    ;;   not quoted.
    ;; o - LIM is a lisp form whose evaluation will yield the limit
    ;;   position in the buffer for fontification by this stanza.
    ;;
    ;; This function does not do any hidden buffer changes, but the
    ;; generated functions will.  (They are however used in places
    ;; covered by the font-lock context.)
    ;;
    ;; Note: Replace `byte-compile' with `eval' to debug the generated
    ;; lambda more easily.
    (byte-compile
     `(lambda (limit)
	(let ( ;; The font-lock package in Emacs is known to clobber
	      ;; `parse-sexp-lookup-properties' (when it exists).
	      (parse-sexp-lookup-properties
	       (cc-eval-when-compile
		 (boundp 'parse-sexp-lookup-properties))))
	  ,@(mapcar
	     (lambda (stanza)
	       (let ((state (car stanza))
		     (lim (nth 1 stanza))
		     (regexp (nth 2 stanza))
		     (highlights (cdr (cddr stanza))))
		 `(if (eq c-font-lock-context ',state)
		      (let ((limit ,lim))
			,(c-make-font-lock-search-form
			  regexp highlights)))))
	     state-stanzas)
	  ;; In the next form, check that point hasn't been moved beyond
	  ;; `limit' in any of the above stanzas.
	  ,(c-make-font-lock-search-form (car normal) (cdr normal) t)
	  nil)))))

(defun c-fontify-recorded-types-and-refs ()
  ;; Convert the ranges recorded on `c-record-type-identifiers' and
  ;; `c-record-ref-identifiers' to fontification.
  ;;
  ;; This function does hidden buffer changes.
  (let (elem)
    (while (consp c-record-type-identifiers)
      (setq elem (car c-record-type-identifiers)
	    c-record-type-identifiers (cdr c-record-type-identifiers))
      (c-put-font-lock-face (car elem) (cdr elem)
			    'font-lock-type-face))
    (while c-record-ref-identifiers
      (setq elem (car c-record-ref-identifiers)
	    c-record-ref-identifiers (cdr c-record-ref-identifiers))
      ;; Note that the reference face is a variable that is
      ;; dereferenced, since it's an alias in Emacs.
      (c-put-font-lock-face (car elem) (cdr elem)
			    c-reference-face-name))))

(c-lang-defconst c-cpp-matchers
  "Font lock matchers for preprocessor directives and purely lexical
stuff.  Used on level 1 and higher."

  ;; Note: `c-font-lock-declarations' assumes that no matcher here
  ;; sets `font-lock-type-face' in languages where
  ;; `c-recognize-<>-arglists' is set.

  t `(,@(when (c-lang-const c-opt-cpp-prefix)
	  (let* ((noncontinued-line-end "\\(\\=\\|\\(\\=\\|[^\\]\\)[\n\r]\\)")
		 (ncle-depth (regexp-opt-depth noncontinued-line-end))
		 (sws-depth (c-lang-const c-syntactic-ws-depth))
		 (nsws-depth (c-lang-const c-nonempty-syntactic-ws-depth)))

	    `(;; Fontify "invalid" comment delimiters
	      ,@(when (and (c-lang-const c-block-comment-starter)
			   (c-lang-const c-line-comment-starter))
		  `(c-maybe-font-lock-wrong-style-comments))

	      ;; The stuff after #error and #warning is a message, so
	      ;; fontify it as a string.
	      ,@(when (c-lang-const c-cpp-message-directives)
		  (let* ((re (c-make-keywords-re 'appendable ; nil
			       (c-lang-const c-cpp-message-directives)))
			 (re-depth (regexp-opt-depth re)))
		    `((,(concat noncontinued-line-end
				(c-lang-const c-opt-cpp-prefix)
				re
				"\\s +\\(.*\\)$")
		       ,(+ ncle-depth re-depth 1) font-lock-string-face t))))

	      ;; Fontify filenames in #include <...> as strings.
	      ,@(when (c-lang-const c-cpp-include-directives)
		  (let* ((re (c-make-keywords-re nil
			       (c-lang-const c-cpp-include-directives)))
			 (re-depth (regexp-opt-depth re)))
		    ;; We used to use a font-lock "anchored matcher" here for
		    ;; the paren syntax.  This failed when the ">" was at EOL,
		    ;; since `font-lock-fontify-anchored-keywords' terminated
		    ;; its loop at EOL without executing our lambda form at
		    ;; all.
		    `((,(c-make-font-lock-search-function
			 (concat noncontinued-line-end
				 (c-lang-const c-opt-cpp-prefix)
				 re
				 (c-lang-const c-syntactic-ws)
				 "\\(<[^>\n\r]*>?\\)")
			 `(,(+ ncle-depth re-depth sws-depth 1)
			   font-lock-string-face t)
			 `((let ((beg (match-beginning
				       ,(+ ncle-depth re-depth sws-depth 1)))
				 (end (1- (match-end ,(+ ncle-depth re-depth
							 sws-depth 1)))))
			     (if (eq (char-after end) ?>)
				 (progn
				   (c-mark-<-as-paren beg)
				   (c-mark->-as-paren end))
			       (c-unmark-<->-as-paren beg)))
			   nil))))))

	      ;; #define.
	      ,@(when (c-lang-const c-opt-cpp-macro-define)
		  `((,(c-make-font-lock-search-function
		       (concat
			noncontinued-line-end
			(c-lang-const c-opt-cpp-prefix)
			(c-lang-const c-opt-cpp-macro-define)
			(c-lang-const c-nonempty-syntactic-ws)
			"\\(" (c-lang-const ; 1 + ncle + nsws
			       c-symbol-key) "\\)"
			(concat "\\("	; 2 + ncle + nsws + c-sym-key
				;; Macro with arguments - a "function".
				"\\((\\)" ; 3 + ncle + nsws + c-sym-key
				"\\|"
				;; Macro without arguments - a "variable".
				"\\([^(]\\|$\\)"
				"\\)"))
		       `((if (match-beginning
			      ,(+ 3 ncle-depth nsws-depth
				  (c-lang-const c-symbol-key-depth)))

			     ;; "Function".  Fontify the name and the arguments.
			     (save-restriction
			       (c-put-font-lock-face
				(match-beginning ,(+ 1 ncle-depth nsws-depth))
				(match-end ,(+ 1 ncle-depth nsws-depth))
				'font-lock-function-name-face)
			       (goto-char
				(match-end
				 ,(+ 3 ncle-depth nsws-depth
				     (c-lang-const c-symbol-key-depth))))

			       (narrow-to-region (point-min) limit)
			       (while (and
				       (progn
					 (c-forward-syntactic-ws)
					 (looking-at c-symbol-key))
				       (progn
					 (c-put-font-lock-face
					  (match-beginning 0) (match-end 0)
					  'font-lock-variable-name-face)
					 (goto-char (match-end 0))
					 (c-forward-syntactic-ws)
					 (eq (char-after) ?,)))
				 (forward-char)))

			   ;; "Variable".
			   (c-put-font-lock-face
			    (match-beginning ,(+ 1 ncle-depth nsws-depth))
			    (match-end ,(+ 1 ncle-depth nsws-depth))
			    'font-lock-variable-name-face)))))))

	      ;; Fontify cpp function names in preprocessor
	      ;; expressions in #if and #elif.
	      ,@(when (and (c-lang-const c-cpp-expr-directives)
			   (c-lang-const c-cpp-expr-functions))
		  (let ((ced-re (c-make-keywords-re t
				  (c-lang-const c-cpp-expr-directives)))
			(cef-re (c-make-keywords-re t
				  (c-lang-const c-cpp-expr-functions))))

		    `((,(c-make-font-lock-context-search-function
			 `(,(concat noncontinued-line-end
				    (c-lang-const c-opt-cpp-prefix)
				    ced-re ; 1 + ncle-depth
				    ;; Match the whole logical line to look
				    ;; for the functions in.
				    "\\(\\\\\\(.\\|[\n\r]\\)\\|[^\n\r]\\)*")
			   ((let ((limit (match-end 0)))
			      (while (re-search-forward ,cef-re limit 'move)
				(c-put-font-lock-face (match-beginning 1)
						      (match-end 1)
						      c-preprocessor-face-name)))
			    (goto-char (match-end ,(1+ ncle-depth)))))
			 `(in-cpp-expr
			   (save-excursion (c-end-of-macro) (point))
			   ,cef-re
			   (1 c-preprocessor-face-name t)))))))

	      ;; Fontify the directive names.
	      (,(c-make-font-lock-search-function
		 (concat noncontinued-line-end
			 "\\("
			 (c-lang-const c-opt-cpp-prefix)
			 "[" (c-lang-const c-symbol-chars) "]+"
			 "\\)")
		 `(,(1+ ncle-depth) c-preprocessor-face-name t)))

	      (eval . (list ,(c-make-syntactic-matcher
			      (concat noncontinued-line-end
				      (c-lang-const c-opt-cpp-prefix)
				      "if\\(n\\)def\\>"))
			    ,(+ ncle-depth 1)
			    c-negation-char-face-name
			    'append))
	      )))

      ,@(when (c-major-mode-is 'pike-mode)
	  ;; Recognize hashbangs in Pike.
	  '((eval . (list "\\`#![^\n\r]*"
			  0 c-preprocessor-face-name))))

      ;; Make hard spaces visible through an inverted `font-lock-warning-face'.
      (eval . (list
	       "\240"
	       0 (progn
		   (unless (c-face-name-p 'c-nonbreakable-space-face)
		     (c-make-inverse-face 'font-lock-warning-face
					  'c-nonbreakable-space-face))
		   ''c-nonbreakable-space-face)))
      ))

(defun c-font-lock-invalid-single-quotes (limit)
  ;; This function will be called from font-lock for a region bounded by POINT
  ;; and LIMIT, as though it were to identify a keyword for
  ;; font-lock-keyword-face.  It always returns NIL to inhibit this and
  ;; prevent a repeat invocation.  See elisp/lispref page "Search-based
  ;; Fontification".
  ;;
  ;; This function fontifies invalid single quotes with
  ;; `font-lock-warning-face'.  These are the single quotes which
  ;; o - aren't inside a literal;
  ;; o - are marked with a syntax-table text property value '(1); and
  ;; o - are NOT marked with a non-null c-digit-separator property.
  (let ((limits (c-literal-limits))
	state beg end)
    (if limits
	(goto-char (cdr limits)))	; Even for being in a ' '
    (while (< (point) limit)
      (setq beg (point))
      (setq state (parse-partial-sexp (point) limit nil nil nil 'syntax-table))
      (setq end (point))
      (goto-char beg)
      (while (progn (skip-chars-forward "^'" end)
		    (< (point) end))
	(if (and (equal (c-get-char-property (point) 'syntax-table) '(1))
		 (not (c-get-char-property (point) 'c-digit-separator)))
	    (c-put-font-lock-face (point) (1+ (point)) font-lock-warning-face))
	(forward-char))
      (parse-partial-sexp end limit nil nil state 'syntax-table)))
    nil)

(defun c-maybe-font-lock-wrong-style-comments (limit)
  ;; This function will be called from font-lock-for a region bounded by POINT
  ;; and LIMIT, as though it were to identify a keyword for
  ;; font-lock-keyword-face.  It always returns NIL to inhibit this and
  ;; prevent a repeat invocation.  See elisp/lispref page "Search-based
  ;; Fontification".
  ;;
  ;; This function fontifies "invalid" comment delimiters with
  ;; `font-lock-warning-face'.  A delimiter is "invalid" when
  ;; `c-mark-wrong-style-of-comment' is non-nil, and the delimiter style is
  ;; not the default specified by `c-block-comment-flag'.
  (when c-mark-wrong-style-of-comment
    (let* ((lit (c-semi-pp-to-literal (point)))
	   (s (car lit))		; parse-partial-sexp state.
	   )
      ;; First, deal with and move out of any literal we start in.
      (cond
       ((null (cadr lit)))		; Not in a literal
       ((eq (cadr lit) 'string)
	(setq s (parse-partial-sexp (point) limit nil nil s 'syntax-table)))
       ((and (not c-block-comment-flag) ; In an "invalid" block comment
	     (eq (cadr lit) 'c))
	(setq s (parse-partial-sexp (point) limit nil nil s 'syntax-table))
	;; Font lock the block comment ender with warning face.
	(when (not (nth 4 s))
	  (c-put-font-lock-face (- (point) (length c-block-comment-ender))
				(point) font-lock-warning-face)))
       (t ; In a line comment, or a "valid" block comment
	(setq s (parse-partial-sexp (point) limit nil nil s 'syntax-table))))

      (while (< (point) limit)
	(setq s (parse-partial-sexp (point) limit nil nil s 'syntax-table))
	(cond
	 ((or (nth 3 s)			; In a string
	      (and (nth 4 s)		; In a comment
		   (eq (nth 7 s)	; Comment style
		       (if c-block-comment-flag
			   nil		; Block comment
			 1))))	; Line comment
	    ;; Move over a "valid" literal.
	  (setq s (parse-partial-sexp (point) limit nil nil s 'syntax-table)))
	 ((nth 4 s)			; In an invalid comment
	 ;; Fontify the invalid comment opener.
	  (c-put-font-lock-face (nth 8 s) (point) font-lock-warning-face)
	  ;; Move to end of comment or LIMIT.
	  (setq s (parse-partial-sexp (point) limit nil nil s 'syntax-table))
	  ;; Fontify an invalid block comment ender, if that's what we have.
	  (when (and (not c-block-comment-flag)
		     (not (nth 4 s)))	; We're outside the comment
	    (c-put-font-lock-face (- (point) (length c-block-comment-ender))
				  (point) font-lock-warning-face)))))))
  nil)

(c-lang-defconst c-basic-matchers-before
  "Font lock matchers for basic keywords, labels, references and various
other easily recognizable things that should be fontified before generic
casts and declarations are fontified.  Used on level 2 and higher."

  ;; Note: `c-font-lock-declarations' assumes that no matcher here
  ;; sets `font-lock-type-face' in languages where
  ;; `c-recognize-<>-arglists' is set.

  t `(;; Put a warning face on the opener of unclosed strings that
      ;; can't span lines and on the "terminating" newlines.  Later font
      ;; lock packages have a `font-lock-syntactic-face-function' for
      ;; this, but it doesn't give the control we want since any
      ;; fontification done inside the function will be
      ;; unconditionally overridden.
      ("\\s|" 0 font-lock-warning-face t nil)

      ;; Invalid single quotes.
      c-font-lock-invalid-single-quotes

      ;; Fontify multiline strings.
      ,@(when (c-lang-const c-ml-string-opener-re)
	  '(c-font-lock-ml-strings))

      ;; Fontify keyword constants.
      ,@(when (c-lang-const c-constant-kwds)
	  (let ((re (c-make-keywords-re nil (c-lang-const c-constant-kwds))))
	    (if (c-major-mode-is 'pike-mode)
		;; No symbol is a keyword after "->" in Pike.
		`((eval . (list ,(concat "\\(\\=.?\\|[^>]\\|[^-]>\\)"
					 "\\<\\(" re "\\)\\>")
				2 c-constant-face-name)))
	      `((eval . (list ,(concat "\\<\\(" re "\\)\\>")
			      1 c-constant-face-name))))))

      ;; Fontify all keywords except the primitive types.
      ,(if (c-major-mode-is 'pike-mode)
	   ;; No symbol is a keyword after "->" in Pike.
	   `(,(concat "\\(\\=.?\\|[^>]\\|[^-]>\\)"
		      "\\<" (c-lang-const c-regular-keywords-regexp))
	     2 font-lock-keyword-face)
	 `(,(concat "\\<" (c-lang-const c-regular-keywords-regexp))
	   1 font-lock-keyword-face))

      ;; Fontify leading identifiers in fully qualified names like
      ;; "foo::bar" in languages that supports such things.
      ,@(when (c-lang-const c-opt-identifier-concat-key)
	  (if (c-major-mode-is 'java-mode)
	      ;; Java needs special treatment since "." is used both to
	      ;; qualify names and in normal indexing.  Here we look for
	      ;; capital characters at the beginning of an identifier to
	      ;; recognize the class.  "*" is also recognized to cover
	      ;; wildcard import declarations.  All preceding dot separated
	      ;; identifiers are taken as package names and therefore
	      ;; fontified as references.
	      `(,(c-make-font-lock-search-function
		  ;; Search for class identifiers preceded by ".".  The
		  ;; anchored matcher takes it from there.
		  (concat (c-lang-const c-opt-identifier-concat-key)
			  (c-lang-const c-simple-ws) "*"
			  (concat "\\("
				  "[" c-upper "]"
				  "[" (c-lang-const c-symbol-chars) "]*"
				  "\\|"
				  "\\*"
				  "\\)"))
		  `((let (id-end)
		      (goto-char (1+ (match-beginning 0)))
		      (while (and (eq (char-before) ?.)
				  (progn
				    (backward-char)
				    (c-backward-syntactic-ws)
				    (setq id-end (point))
				    (< (skip-chars-backward
					,(c-lang-const c-symbol-chars))
				       0))
				  (not (get-text-property (point) 'face)))
			(c-put-font-lock-face (point) id-end
					      c-reference-face-name)
			(c-backward-syntactic-ws)))
		    nil
		    (goto-char (match-end 0)))))

	    `((,(byte-compile
		 ;; Must use a function here since we match longer than
		 ;; we want to move before doing a new search.  This is
		 ;; not necessary for XEmacs since it restarts the
		 ;; search from the end of the first highlighted
		 ;; submatch (something that causes problems in other
		 ;; places).
		 `(lambda (limit)
		    (while (re-search-forward
			    ,(concat "\\(\\<" ; 1
				     "\\(" (c-lang-const c-symbol-key) "\\)" ; 2
				     (c-lang-const c-simple-ws) "*"
				     (c-lang-const c-opt-identifier-concat-key)
				     (c-lang-const c-simple-ws) "*"
				     "\\)"
				     "\\("
				     (c-lang-const c-opt-after-id-concat-key)
				     "\\)")
			    limit t)
		      (unless (progn
				(goto-char (match-beginning 0))
				(c-skip-comments-and-strings limit))
			(or (get-text-property (match-beginning 2) 'face)
			    (c-put-font-lock-face (match-beginning 2)
						  (match-end 2)
						  c-reference-face-name))
			(goto-char (match-end 1))))))))))

      ;; Fontify the special declarations in Objective-C.
      ,@(when (c-major-mode-is 'objc-mode)
	  `(;; Fontify class names in the beginning of message expressions.
	    ,(c-make-font-lock-search-function
	      "\\["
	      '((c-fontify-types-and-refs ()
		  (c-forward-syntactic-ws limit)
		  (let ((start (point)))
		    ;; In this case we accept both primitive and known types.
		    (when (eq (c-forward-type) 'known)
		      (goto-char start)
		      (let ((c-promote-possible-types t))
			(c-forward-type))))
		  (if (> (point) limit) (goto-char limit)))))

	    ;; The @interface/@implementation/@protocol directives.
	    ,(c-make-font-lock-search-function
	      (concat "\\<"
		      (regexp-opt
		       '("@interface" "@implementation" "@protocol")
		       t)
		      "\\>")
	      '((c-fontify-types-and-refs
		    (;; The font-lock package in Emacs is known to clobber
		     ;; `parse-sexp-lookup-properties' (when it exists).
		     (parse-sexp-lookup-properties
		      (cc-eval-when-compile
			(boundp 'parse-sexp-lookup-properties))))
		  (c-forward-objc-directive)
		  nil)
		(goto-char (match-beginning 0))))))

      (eval . (list "\\(!\\)[^=]" 1 c-negation-char-face-name))
      ))

(defun c-font-lock-complex-decl-prepare (limit)
  ;; This function will be called from font-lock for a region bounded by POINT
  ;; and LIMIT, as though it were to identify a keyword for
  ;; font-lock-keyword-face.  It always returns NIL to inhibit this and
  ;; prevent a repeat invocation.  See elisp/lispref page "Search-based
  ;; Fontification".
  ;;
  ;; Called before any of the matchers in `c-complex-decl-matchers'.
  ;;
  ;; This function does hidden buffer changes.

  ;;(message "c-font-lock-complex-decl-prepare %s %s" (point) limit)

  ;; Clear the list of found types if we start from the start of the
  ;; buffer, to make it easier to get rid of misspelled types and
  ;; variables that have gotten recognized as types in malformed code.
  (when (bobp)
    (c-clear-found-types))

  (c-skip-comments-and-strings limit)
  (when (< (point) limit)

    ;; Clear the c-type char properties which mark the region, to recalculate
    ;; them properly.  The most interesting properties are those put on the
    ;; closest token before the region.
    (save-excursion
      (let ((pos (point)))
	(c-backward-syntactic-ws (max (- (point) 500) (point-min)))
	(c-clear-char-properties
	 (if (and (not (bobp))
		  (memq (c-get-char-property (1- (point)) 'c-type)
			'(c-decl-arg-start
			  c-decl-end
			  c-decl-id-start
			  c-decl-type-start)))
	     (1- (point))
	   pos)
	 limit 'c-type)))

    ;; Update `c-state-cache' to the beginning of the region.  This will
    ;; make `c-beginning-of-syntax' go faster when it's used later on,
    ;; and it's near the point most of the time.
    (c-parse-state)

    ;; Check if the fontified region starts inside a declarator list so
    ;; that `c-font-lock-declarators' should be called at the start.
    ;; The declared identifiers are font-locked correctly as types, if
    ;; that is what they are.
    (let ((prop (save-excursion
		  (c-backward-syntactic-ws (max (- (point) 500) (point-min)))
		  (unless (bobp)
		    (c-get-char-property (1- (point)) 'c-type)))))
      (when (memq prop '(c-decl-id-start c-decl-type-start))
	(c-forward-syntactic-ws limit)
	(c-font-lock-declarators limit t (eq prop 'c-decl-type-start)
				 (not (c-bs-at-toplevel-p (point))))))

    (setq c-font-lock-context ;; (c-guess-font-lock-context)
	  (save-excursion
	    (if (and c-cpp-expr-intro-re
		     (c-beginning-of-macro)
		     (looking-at c-cpp-expr-intro-re))
		'in-cpp-expr)))
    nil))

(defun c-font-lock-<>-arglists (limit)
  ;; This function will be called from font-lock for a region bounded by POINT
  ;; and LIMIT, as though it were to identify a keyword for
  ;; font-lock-keyword-face.  It always returns NIL to inhibit this and
  ;; prevent a repeat invocation.  See elisp/lispref page "Search-based
  ;; Fontification".
  ;;
  ;; Fontify types and references in names containing angle bracket
  ;; arglists from the point to LIMIT.  Note that
  ;; `c-font-lock-declarations' has already handled many of them.
  ;;
  ;; This function might do hidden buffer changes.

  (c-skip-comments-and-strings limit)
  (when (< (point) limit)

    (let (;; The font-lock package in Emacs is known to clobber
	  ;; `parse-sexp-lookup-properties' (when it exists).
	  (parse-sexp-lookup-properties
	   (cc-eval-when-compile
	     (boundp 'parse-sexp-lookup-properties)))
	  (c-parse-and-markup-<>-arglists t)
	  c-restricted-<>-arglists
	  id-start id-end id-face pos kwd-sym
	  old-pos)

      (while (and (< (point) limit)
		  (setq old-pos (point))
		  (c-syntactic-re-search-forward "<" limit t nil t))
	(setq pos (point))
	(save-excursion
	  (backward-char)
	  (c-backward-syntactic-ws old-pos)
	  (if (re-search-backward
	       (concat "\\(\\`\\|" c-nonsymbol-key "\\)\\(" c-symbol-key"\\)\\=")
	       old-pos t)
	      (setq id-start (match-beginning 2)
		    id-end (match-end 2))
	    (setq id-start nil id-end nil)))

	(when id-start
	  (goto-char id-start)
	  (unless (c-skip-comments-and-strings limit)
	    (setq kwd-sym nil
		  c-restricted-<>-arglists nil
		  id-face (get-text-property id-start 'face))

	    (if (cond
		 ((eq id-face 'font-lock-type-face)
		  ;; The identifier got the type face so it has already been
		  ;; handled in `c-font-lock-declarations'.
		  nil)

		 ((eq id-face 'font-lock-keyword-face)
		  (when (looking-at c-opt-<>-sexp-key)
		    ;; There's a special keyword before the "<" that tells
		    ;; that it's an angle bracket arglist.
		    (setq kwd-sym (c-keyword-sym (match-string 2)))))

		 (t
		  ;; There's a normal identifier before the "<".  If we're not in
		  ;; a declaration context then we set `c-restricted-<>-arglists'
		  ;; to avoid recognizing templates in function calls like "foo (a
		  ;; < b, c > d)".
		  (c-backward-syntactic-ws)
		  (when (and (memq (char-before) '(?\( ?,))
			     (not (eq (get-text-property (1- (point)) 'c-type)
				      'c-decl-arg-start)))
		    (setq c-restricted-<>-arglists t))
		  t))

		(progn
		  (goto-char (1- pos))
		  ;; Check for comment/string both at the identifier and
		  ;; at the "<".
		  (unless (c-skip-comments-and-strings limit)

		    (c-fontify-types-and-refs ()
		      (when (c-forward-<>-arglist (c-keyword-member
						   kwd-sym 'c-<>-type-kwds))
			(when (and c-opt-identifier-concat-key
				   (not (get-text-property id-start 'face)))
			  (c-forward-syntactic-ws)
			  (cond ((looking-at c-opt-identifier-concat-key)
				 (c-put-font-lock-face id-start id-end
						       c-reference-face-name))
				((eq (char-after) ?\())
				(t (c-put-font-lock-face id-start id-end
							 'font-lock-type-face))))))

		    (goto-char pos)))
	      (goto-char pos)))))))
  nil)

(defun c-font-lock-declarators (limit list types not-top
				      &optional template-class)
  ;; Assuming the point is at the start of a declarator in a declaration,
  ;; fontify the identifier it declares.  (If TYPES is t, it does this via the
  ;; macro `c-fontify-types-and-refs'.)
  ;;
  ;; If LIST is non-nil, also fontify the ids in any following declarators in
  ;; a comma separated list (e.g.  "foo" and "*bar" in "int foo = 17, *bar;");
  ;; additionally, mark the commas with c-type property 'c-decl-id-start or
  ;; 'c-decl-type-start (according to TYPES).  Stop at LIMIT.
  ;;
  ;; If TYPES is t, fontify all identifiers as types, if it is nil fontify as
  ;; either variables or functions, otherwise TYPES is a face to use.  If
  ;; NOT-TOP is non-nil, we are not at the top-level ("top-level" includes
  ;; being directly inside a class or namespace, etc.).
  ;;
  ;; TEMPLATE-CLASS is non-nil when the declaration is in template delimiters
  ;; and was introduced by, e.g. "typename" or "class", such that if there is
  ;; a default (introduced by "="), it will be fontified as a type.
  ;; E.g. "<class X = Y>".
  ;;
  ;; Nil is always returned.  The function leaves point at the delimiter after
  ;; the last declarator it processes.
  ;;
  ;; This function might do hidden buffer changes.

  ;;(message "c-font-lock-declarators from %s to %s" (point) limit)
  (c-fontify-types-and-refs
      ()
    (c-do-declarators
     limit list not-top
     (cond ((eq types t) 'c-decl-type-start)
	   ((null types) 'c-decl-id-start))
     (lambda (id-start _id-end end-pos _not-top is-function init-char)
       (if (eq types t)
	   ;; Register and fontify the identifier as a type.
	   (let ((c-promote-possible-types t))
	     (goto-char id-start)
	     (c-forward-type))
	 ;; The following doesn't work properly (yet, 2018-09-22).
	 ;; (c-put-font-lock-face id-start id-end
	 ;; 		       (if is-function
	 ;; 			   'font-lock-function-name-face
	 ;; 			 'font-lock-variable-name-face))
	 (when (and c-last-identifier-range
	 	    (not (get-text-property (car c-last-identifier-range)
	 				    'face)))
	   ;; We use `c-last-identifier-range' rather than `id-start' and
	   ;; `id-end', since the latter two can be erroneous.  E.g. in
	   ;; "~Foo", `id-start' is at the tilde.  This is a bug in
	   ;; `c-forward-declarator'.
	   (c-put-font-lock-face (car c-last-identifier-range)
	 			 (cdr c-last-identifier-range)
				 (cond
				  ((not (memq types '(nil t))) types)
				  (is-function 'font-lock-function-name-face)
				  (t 'font-lock-variable-name-face)))))
       (and template-class
	    (eq init-char ?=)		; C++ "<class X = Y>"?
	    (progn
	      (goto-char end-pos)
	      (c-forward-token-2 1 nil limit) ; Over "="
	      (let ((c-promote-possible-types t))
		(c-forward-type t))))))
    nil))

(defun c-get-fontification-context (match-pos not-front-decl &optional toplev)
  ;; Return a cons (CONTEXT . RESTRICTED-<>-ARGLISTS) for MATCH-POS.
  ;; NOT-FRONT-DECL is non-nil when a declaration later in the buffer than
  ;; MATCH-POS has already been parsed.  TOPLEV is non-nil when MATCH-POS is
  ;; known to be at "top level", i.e. outside any braces, or directly inside a
  ;; namespace, class, etc.
  ;;
  ;; CONTEXT is the fontification context of MATCH-POS, and is one of the
  ;; following:
  ;; 'decl     In a comma-separated declaration context (typically
  ;;           inside a function declaration arglist).
  ;; '<>       In an angle bracket arglist.
  ;; 'arglist  Some other type of arglist.
  ;; 'top      Some other context and point is at the top-level (either
  ;;           outside any braces or directly inside a class or namespace,
  ;;           etc.)
  ;; nil       Some other context or unknown context.  Includes
  ;;           within the parens of an if, for, ... construct.
  ;; 'not-decl Definitely not in a declaration.
  ;;
  ;; RESTRICTED-<>-ARGLISTS is non-nil when a scan of template/generic
  ;; arguments lists (i.e. lists enclosed by <...>) is more strict about what
  ;; characters it allows within the list.
  (let ((type (and (> match-pos (point-min))
		   (c-get-char-property (1- match-pos) 'c-type))))
    (cond ((not (memq (char-before match-pos) '(?\( ?, ?\[ ?< ?{)))
	   (cons (and toplev 'top) nil))
	  ;; A control flow expression or a decltype
	  ((and (eq (char-before match-pos) ?\()
		(save-excursion
		  (goto-char match-pos)
		  (backward-char)
		  (c-backward-token-2)
		  (cond
		   ((looking-at c-paren-stmt-key)
		    ;; Allow comma separated <> arglists in for statements.
		    (cons nil nil))
		   ((or (looking-at c-block-stmt-2-key)
			(looking-at c-block-stmt-1-2-key)
			(looking-at c-typeof-key))
		    (cons nil t))
		   (t nil)))))
	  ;; Near BOB.
	  ((<= match-pos (point-min))
	   (cons 'arglist t))
	  ;; Got a cached hit in a declaration arglist.
	  ((eq type 'c-decl-arg-start)
	   (cons 'decl nil))
	  ;; We're inside (probably) a brace list.
	  ((eq type 'c-not-decl)
	   (cons 'not-decl nil))
	  ;; Inside a C++11 lambda function arglist.
	  ((and (c-major-mode-is 'c++-mode)
		(eq (char-before match-pos) ?\()
		(save-excursion
		  (goto-char match-pos)
		  (c-backward-token-2)
		  (and
		   (c-safe (goto-char (scan-sexps (point) -1)))
		   (c-looking-at-c++-lambda-capture-list))))
	   (c-put-char-property (1- match-pos) 'c-type
				'c-decl-arg-start)
	   (cons 'decl nil))
	  ;; We're inside a brace list.
	  ((and (eq (char-before match-pos) ?{)
		(c-inside-bracelist-p (1- match-pos)
				      (cdr (c-parse-state))
				      nil))
	   (c-put-char-property (1- match-pos) 'c-type
				'c-not-decl)
	   (cons 'not-decl nil))
	  ;; We're inside an "ordinary" open brace.
	  ((eq (char-before match-pos) ?{)
	   (cons (and toplev 'top) nil))
	  ;; Inside an angle bracket arglist.
	  ((or (eq type 'c-<>-arg-sep)
	       (eq (char-before match-pos) ?<))
	   (cons '<> nil))
	  ;; Got a cached hit in some other type of arglist.
	  (type
	   (cons 'arglist t))
	  ;; We're at a C++ uniform initialization.
	  ((and (c-major-mode-is 'c++-mode)
		(eq (char-before match-pos) ?\()
		(save-excursion
		  (goto-char match-pos)
		  (and
		   (zerop (c-backward-token-2 2))
		   (looking-at c-identifier-start)
		   (c-got-face-at (point)
				  '(font-lock-variable-name-face)))))
	   (cons 'not-decl nil))
	  ((and not-front-decl
	   ;; The point is within the range of a previously
	   ;; encountered type decl expression, so the arglist
	   ;; is probably one that contains declarations.
	   ;; However, if `c-recognize-paren-inits' is set it
	   ;; might also be an initializer arglist.
		(or (not c-recognize-paren-inits)
		    (save-excursion
		      (goto-char match-pos)
		      (not (c-back-over-member-initializers)))))
	   ;; The result of this check is cached with a char
	   ;; property on the match token, so that we can look
	   ;; it up again when refontifying single lines in a
	   ;; multiline declaration.
	   (c-put-char-property (1- match-pos)
				'c-type 'c-decl-arg-start)
	   (cons 'decl nil))
	  ;; Got (an) open paren(s) preceded by an arith operator.
	  ((and (eq (char-before match-pos) ?\()
		(save-excursion
		  (goto-char match-pos)
		  (while
		      (and (zerop (c-backward-token-2))
			   (eq (char-after) ?\()))
		  (looking-at c-arithmetic-op-regexp)))
	   (cons nil nil))
	  ;; In a C++ member initialization list.
	  ((and (eq (char-before match-pos) ?,)
	  	(c-major-mode-is 'c++-mode)
	  	(save-excursion
		  (goto-char match-pos)
		  (c-back-over-member-initializers)))
	   (c-put-char-property (1- match-pos) 'c-type 'c-not-decl)
	   (cons 'not-decl nil))
	  ;; At start of a declaration inside a declaration paren.
	  ((save-excursion
	     (goto-char match-pos)
	     (and (memq (char-before match-pos) '(?\( ?\,))
		  (c-go-up-list-backward match-pos
					  ; c-determine-limit is too slow, here.
					 (max (- (point) 2000) (point-min)))
		  (eq (char-after) ?\()
		  (let ((type (c-get-char-property (point) 'c-type)))
		    (or (memq type '(c-decl-arg-start c-decl-type-start))
			(and
			 (progn (c-backward-syntactic-ws) t)
			 (c-back-over-compound-identifier)
			 (progn
			   (c-backward-syntactic-ws)
			   (or (bobp)
			       (progn
				 (setq type (c-get-char-property (1- (point))
								 'c-type))
				 (memq type '(c-decl-arg-start
					      c-decl-type-start))))))))))
	   (cons 'decl nil))
	  (t (cons 'arglist t)))))

(defun c-font-lock-single-decl (limit decl-or-cast match-pos context toplev)
  ;; Try to fontify a single declaration, together with all its declarators.
  ;; Return nil if we're successful, non-nil if we fail.  POINT should be
  ;; positioned at the start of the putative declaration before calling.
  ;; POINT is left undefined by this function.
  ;;
  ;; LIMIT sets a maximum position we'll fontify out to.
  ;; DECL-OR-CAST has the form of a result from `c-forward-decl-or-cast-1',
  ;;   and must indicate a declaration (i.e. not be nil or 'cast).
  ;; MATCH-POS is the position after the last symbol before the decl.
  ;; CONTEXT is the context of the current decl., as determined by
  ;;   c-get-fontification-context.
  ;; TOPLEV is non-nil if the decl. is at the top level (i.e. outside any
  ;;   braces, or directly inside a class, namespace, etc.)

  ;; Do we have an expression as the second or third clause of
  ;; a "for" paren expression?
  (if (save-excursion
	(and
	 (car (cddr decl-or-cast))	; maybe-expression flag.
	 (c-go-up-list-backward nil (c-determine-limit 500))
	 (eq (char-after) ?\()
	 (progn (c-backward-syntactic-ws)
		(c-simple-skip-symbol-backward))
	 (looking-at c-paren-stmt-key)
	 (progn (goto-char match-pos)
		(while (and (eq (char-before) ?\))
			    (c-go-list-backward))
		  (c-backward-syntactic-ws))
		(eq (char-before) ?\;))))
      ;; We've got an expression in "for" parens.  Remove the
      ;; "type" that would spuriously get fontified.
      (let ((elt (and (consp c-record-type-identifiers)
		      (assq (cadr (cddr decl-or-cast))
			    c-record-type-identifiers))))
	(when elt
	  (setq c-record-type-identifiers
		(c-delq-from-dotted-list
		 elt c-record-type-identifiers)))
	t)
    ;; Back up to the type to fontify the declarator(s).
    (goto-char (car decl-or-cast))

    (let ((decl-list
	   (if (not (memq context '(nil top)))
	       ;; Should normally not fontify a list of
	       ;; declarators inside an arglist, but the first
	       ;; argument in the ';' separated list of a "for"
	       ;; statement is an exception.
	       (when (eq (char-before match-pos) ?\()
		 (save-excursion
		   (goto-char (1- match-pos))
		   (c-backward-syntactic-ws)
		   (and (c-simple-skip-symbol-backward)
			(looking-at c-paren-stmt-key))))
	     t))
	  (template-class (and (eq context '<>)
			       (save-excursion
				 (goto-char match-pos)
				 (c-forward-syntactic-ws)
				 (looking-at c-template-typename-key)))))
      ;; Fix the `c-decl-id-start' or `c-decl-type-start' property
      ;; before the first declarator if it's a list.
      ;; `c-font-lock-declarators' handles the rest.
      (when decl-list
	(save-excursion
	  (c-backward-syntactic-ws)
	  (unless (bobp)
	    (c-put-char-property (1- (point)) 'c-type
				 (if (cadr decl-or-cast)
				     'c-decl-type-start
				   'c-decl-id-start)))))
      (c-font-lock-declarators
       (min limit (point-max)) decl-list
       (not (null (cadr decl-or-cast)))
       (not toplev) template-class))

    ;; A declaration has been successfully identified, so do all the
    ;; fontification of types and refs that've been recorded.
    (c-fontify-recorded-types-and-refs)
    nil))


(defun c-font-lock-declarations (limit)
  ;; Fontify all the declarations, casts and labels from the point to LIMIT.
  ;; Assumes that strings and comments have been fontified already.
  ;;
  ;; This function will be called from font-lock for a region bounded by POINT
  ;; and LIMIT, as though it were to identify a keyword for
  ;; font-lock-keyword-face.  It always returns NIL to inhibit this and
  ;; prevent a repeat invocation.  See elisp/lispref page "Search-based
  ;; Fontification".
  ;;
  ;; This function might do hidden buffer changes.

  ;;(message "c-font-lock-declarations search from %s to %s" (point) limit)
  (c-skip-comments-and-strings limit)
  (when (< (point) limit)

    (save-restriction
      (let (;; The position where `c-find-decl-spots' last stopped.
	    start-pos
	    ;; o - 'decl if we're in an arglist containing declarations
	    ;;   (but if `c-recognize-paren-inits' is set it might also be
	    ;;   an initializer arglist);
	    ;; o - '<> if the arglist is of angle bracket type;
	    ;; o - 'arglist if it's some other arglist;
	    ;; o - nil, if not in an arglist at all.  This includes the
	    ;;   parenthesized condition which follows "if", "while", etc.
	    context
	    ;; A list of starting positions of possible type declarations, or of
	    ;; the typedef preceding one, if any.
	    last-cast-end
	    ;; The result from `c-forward-decl-or-cast-1'.
	    decl-or-cast
	    ;; The maximum of the end positions of all the checked type
	    ;; decl expressions in the successfully identified
	    ;; declarations.  The position might be either before or
	    ;; after the syntactic whitespace following the last token
	    ;; in the type decl expression.
	    (max-type-decl-end 0)
	    ;; Same as `max-type-decl-*', but used when we're before
	    ;; `token-pos'.
	    (max-type-decl-end-before-token 0)
	    ;; End of <..> construct which has had c-<>-arg-sep c-type
	    ;; properties set within it.
	    (max-<>-end 0)
	    ;; Set according to the context to direct the heuristics for
	    ;; recognizing C++ templates.
	    c-restricted-<>-arglists
	    ;; Turn on recording of identifier ranges in
	    ;; `c-forward-decl-or-cast-1' and `c-forward-label' for
	    ;; later fontification.
	    (c-record-type-identifiers t)
	    label-type
	    c-record-ref-identifiers
	    ;; Make `c-forward-type' calls mark up template arglists if
	    ;; it finds any.  That's necessary so that we later will
	    ;; stop inside them to fontify types there.
	    (c-parse-and-markup-<>-arglists t)
	    ;; The font-lock package in Emacs is known to clobber
	    ;; `parse-sexp-lookup-properties' (when it exists).
	    (parse-sexp-lookup-properties
	     (cc-eval-when-compile
	       (boundp 'parse-sexp-lookup-properties))
	     ))

	;; Below we fontify a whole declaration even when it crosses the limit,
	;; to avoid gaps when jit/lazy-lock fontifies the file a block at a
	;; time.  That is however annoying during editing, e.g. the following is
	;; a common situation while the first line is being written:
	;;
	;;     my_variable
	;;     some_other_variable = 0;
	;;
	;; font-lock will put the limit at the beginning of the second line
	;; here, and if we go past it we'll fontify "my_variable" as a type and
	;; "some_other_variable" as an identifier, and the latter will not
	;; correct itself until the second line is changed.  To avoid that we
	;; narrow to the limit if the region to fontify is a single line.
	(if (<= limit (c-point 'bonl))
	    (narrow-to-region
	     (point-min)
	     (save-excursion
	       ;; Narrow after any operator chars following the limit though,
	       ;; since those characters can be useful in recognizing a
	       ;; declaration (in particular the '{' that opens a function body
	       ;; after the header).
	       (goto-char limit)
	       (skip-chars-forward c-nonsymbol-chars)
	       (point))))

	(c-find-decl-spots
	 limit
	 c-decl-start-re
	 (eval c-maybe-decl-faces)

	 (lambda (match-pos inside-macro &optional toplev)
	   ;; Note to maintainers: don't use `limit' inside this lambda form;
	   ;; c-find-decl-spots sometimes narrows to less than `limit'.
	   (setq start-pos (point))
	   (when
	       ;; The result of the form below is true when we don't recognize a
	       ;; declaration or cast, and we don't recognize a "non-decl",
	       ;; typically a brace list.
	       (if (or (and (eq (get-text-property (point) 'face)
				'font-lock-keyword-face)
			    (looking-at c-not-decl-init-keywords))
		       (and c-macro-with-semi-re
			    (looking-at c-macro-with-semi-re))) ; 2008-11-04
		   ;; Don't do anything more if we're looking at a keyword that
		   ;; can't start a declaration.
		   t

		 ;; Set `context' and `c-restricted-<>-arglists'.  Look for
		 ;; "<" for the sake of C++-style template arglists.
		 ;; Ignore "(" when it's part of a control flow construct
		 ;; (e.g. "for (").
		 (let ((got-context
			(c-get-fontification-context
			 match-pos
			 (< match-pos (if inside-macro
					  max-type-decl-end-before-token
					max-type-decl-end))
			 toplev)))
		   (setq context (car got-context)
			 c-restricted-<>-arglists (cdr got-context)))

		 ;; Check we haven't missed a preceding "typedef".
		 (when (not (looking-at c-typedef-key))
		   (c-backward-syntactic-ws
		    (max (- (point) 1000) (point-min)))
		   (c-backward-token-2)
		   (or (looking-at c-typedef-key)
		       (goto-char start-pos)))

		 ;; In QT, "more" is an irritating keyword that expands to nothing.
		 ;; We skip over it to prevent recognition of "more slots: <symbol>"
		 ;; as a bitfield declaration.
		 (when (and (c-major-mode-is 'c++-mode)
			    (looking-at
			     (concat "\\(more\\)\\([^" c-symbol-chars "]\\|$\\)")))
		   (goto-char (match-end 1))
		   (c-forward-syntactic-ws))

		 ;; Now analyze the construct.
		 (if (eq context 'not-decl)
		     (progn
		       (setq decl-or-cast nil)
		       (if (c-syntactic-re-search-forward
			    "," (min limit (point-max)) 'at-limit t)
			   (c-put-char-property (1- (point)) 'c-type 'c-not-decl))
		       nil)
		   (setq decl-or-cast
			 (c-forward-decl-or-cast-1
			  match-pos context last-cast-end))

		   ;; Ensure that c-<>-arg-sep c-type properties are in place on the
		   ;; commas separating the arguments inside template/generic <..>s.
		   (when (and (eq (char-before match-pos) ?<)
			      (> match-pos max-<>-end))
		     (save-excursion
		       (goto-char match-pos)
		       (c-backward-token-2)
		       (if (and
			    (eq (char-after) ?<)
			    (let ((c-restricted-<>-arglists
				   (save-excursion
				     (c-backward-token-2)
				     (and
				      (not (looking-at c-opt-<>-sexp-key))
				      (progn
					(c-backward-syntactic-ws
					 (max (- (point) 1000) (point-min)))
					(memq (char-before) '(?\( ?,)))
				      (not (eq (c-get-char-property (1- (point))
								    'c-type)
					       'c-decl-arg-start))))))
			      (c-forward-<>-arglist nil)))
			   (setq max-<>-end (point)))))

		   (cond
		    ((eq decl-or-cast 'cast)
		     ;; Save the position after the previous cast so we can feed
		     ;; it to `c-forward-decl-or-cast-1' in the next round.  That
		     ;; helps it discover cast chains like "(a) (b) c".
		     (setq last-cast-end (point))
		     (c-fontify-recorded-types-and-refs)
		     nil)

		    (decl-or-cast
		     ;; We've found a declaration.

		     ;; Set `max-type-decl-end' or `max-type-decl-end-before-token'
		     ;; under the assumption that we're after the first type decl
		     ;; expression in the declaration now.  That's not really true;
		     ;; we could also be after a parenthesized initializer
		     ;; expression in C++, but this is only used as a last resort
		     ;; to slant ambiguous expression/declarations, and overall
		     ;; it's worth the risk to occasionally fontify an expression
		     ;; as a declaration in an initializer expression compared to
		     ;; getting ambiguous things in normal function prototypes
		     ;; fontified as expressions.
		     (if inside-macro
			 (when (> (point) max-type-decl-end-before-token)
			   (setq max-type-decl-end-before-token (point)))
		       (when (> (point) max-type-decl-end)
			 (setq max-type-decl-end (point))))
		     (goto-char start-pos)
		     (c-font-lock-single-decl limit decl-or-cast match-pos
					      context
					      (or toplev (nth 4 decl-or-cast))))

		    (t t))))

	     ;; It was a false alarm.  Check if we're in a label (or other
	     ;; construct with `:' except bitfield) instead.
	     (goto-char start-pos)
	     (when (setq label-type (c-forward-label t match-pos nil))
	       ;; Can't use `c-fontify-types-and-refs' here since we
	       ;; use the label face at times.
	       (cond ((eq label-type 'goto-target)
		      (c-put-font-lock-face (caar c-record-ref-identifiers)
					    (cdar c-record-ref-identifiers)
					    c-label-face-name))
		     ((eq label-type 'qt-1kwd-colon)
		      (c-put-font-lock-face (caar c-record-ref-identifiers)
					    (cdar c-record-ref-identifiers)
					    'font-lock-keyword-face))
		     ((eq label-type 'qt-2kwds-colon)
		      (mapc
		       (lambda (kwd)
			 (c-put-font-lock-face (car kwd) (cdr kwd)
					       'font-lock-keyword-face))
		       c-record-ref-identifiers)))
	       (setq c-record-ref-identifiers nil)
	       ;; `c-forward-label' has probably added a `c-decl-end'
	       ;; marker, so return t to `c-find-decl-spots' to signal
	       ;; that.
	       t))))

	nil))))

(defun c-font-lock-enum-body (limit)
  ;; Fontify the identifiers of each enum we find by searching forward.
  ;;
  ;; This function will be called from font-lock for a region bounded by POINT
  ;; and LIMIT, as though it were to identify a keyword for
  ;; font-lock-keyword-face.  It always returns NIL to inhibit this and
  ;; prevent a repeat invocation.  See elisp/lispref page "Search-based
  ;; Fontification".
  (while (and (< (point) limit)
	      (search-forward-regexp c-enum-clause-introduction-re limit t))
    (when (save-excursion
	    (backward-char)
	    (c-backward-over-enum-header))
      (c-forward-syntactic-ws)
      (c-font-lock-declarators limit t nil t)))
  nil)

(defun c-font-lock-enum-tail (limit)
  ;; Fontify an enum's identifiers when POINT is within the enum's brace
  ;; block.
  ;;
  ;; This function will be called from font-lock for a region bounded by POINT
  ;; and LIMIT, as though it were to identify a keyword for
  ;; font-lock-keyword-face.  It always returns NIL to inhibit this and
  ;; prevent a repeat invocation.  See elisp/lispref page "Search-based
  ;; Fontification".
  ;;
  ;; Note that this function won't attempt to fontify beyond the end of the
  ;; current enum block, if any.
  (c-skip-comments-and-strings limit)
  (when (< (point) limit)
    (let* ((paren-state (c-parse-state))
	   (encl-pos (c-most-enclosing-brace paren-state)))
      (when (and
	     encl-pos
	     (eq (char-after encl-pos) ?\{)
	     (save-excursion
	       (goto-char encl-pos)
	       (c-backward-over-enum-header)))
	(c-syntactic-skip-backward "^{," nil t)
	(c-put-char-property (1- (point)) 'c-type 'c-decl-id-start)

	(c-forward-syntactic-ws)
	(c-font-lock-declarators limit t nil t))))
  nil)

(defun c-font-lock-cut-off-declarators (limit)
  ;; Fontify any declarators "cut off" from their declaring type at the start
  ;; of the region being fontified.
  ;;
  ;; This function will be called from font-lock- for a region bounded by
  ;; POINT and LIMIT, as though it were to identify a keyword for
  ;; font-lock-keyword-face.  It always returns NIL to inhibit this and
  ;; prevent a repeat invocation.  See elisp/lispref page "Search-based
  ;; fontification".
  (c-skip-comments-and-strings limit)
  (when (< (point) limit)
    (let ((here (point))
	  (decl-search-lim (c-determine-limit 1000))
	  paren-state encl-pos token-end context decl-or-cast
	  start-pos top-level c-restricted-<>-arglists
	  c-recognize-knr-p)		; Strictly speaking, bogus, but it
					; speeds up lisp.h tremendously.
      (save-excursion
	(when (not (c-back-over-member-initializers decl-search-lim))
	  (unless (or (eobp)
		      (looking-at "\\s(\\|\\s)"))
	    (forward-char))
	  (c-syntactic-skip-backward "^;{}" decl-search-lim t)
	  (when (eq (char-before) ?})
	    (c-go-list-backward)	; brace block of struct, etc.?
	    (c-syntactic-skip-backward "^;{}" decl-search-lim t))
	  (when (or (bobp)
		    (memq (char-before) '(?\; ?{ ?})))
	    (setq token-end (point))
	    (c-forward-syntactic-ws here)
	    (when (< (point) here)
	      ;; We're now putatively at the declaration.
	      (setq start-pos (point))
	      (setq paren-state (c-parse-state))
	      ;; At top level or inside a "{"?
	      (if (or (not (setq encl-pos
				 (c-most-enclosing-brace paren-state)))
		      (eq (char-after encl-pos) ?\{))
		  (progn
		    (setq top-level (c-at-toplevel-p))
		    (let ((got-context (c-get-fontification-context
					token-end nil top-level)))
		      (setq context (car got-context)
			    c-restricted-<>-arglists (cdr got-context)))
		    (setq decl-or-cast
			  (c-forward-decl-or-cast-1 token-end context nil))
		    (when (consp decl-or-cast)
		      (goto-char start-pos)
		      (c-font-lock-single-decl limit decl-or-cast token-end
					       context top-level))))))))
      nil)))

(defun c-font-lock-enclosing-decls (limit)
  ;; Fontify the declarators of (nested) declarations we're in the middle of.
  ;; This is mainly for when a jit-lock etc. chunk starts inside the brace
  ;; block of a struct/union/class, etc.
  ;;
  ;; This function will be called from font-lock for a region bounded by POINT
  ;; and LIMIT, as though it were to identify a keyword for
  ;; font-lock-keyword-face.  It always returns NIL to inhibit this and
  ;; prevent a repeat invocation.  See elisp/lispref page "Search-based
  ;; Fontification".
  (c-skip-comments-and-strings limit)
  (when (< (point) limit)
    (let* ((paren-state (c-parse-state))
	   (decl-search-lim (c-determine-limit 1000))
	   in-typedef ps-elt)
      ;; Are we in any nested struct/union/class/etc. braces?
      (while paren-state
	(setq ps-elt (car paren-state)
	      paren-state (cdr paren-state))
	(when (and (atom ps-elt)
		   (eq (char-after ps-elt) ?\{))
	  (goto-char ps-elt)
	  (c-syntactic-skip-backward "^;{}" decl-search-lim)
	  (c-forward-syntactic-ws)
	  (setq in-typedef (looking-at c-typedef-key))
	  (if in-typedef (c-forward-over-token-and-ws))
	  (when (and c-opt-block-decls-with-vars-key
		     (looking-at c-opt-block-decls-with-vars-key))
	    (goto-char ps-elt)
	    (when (c-safe (c-forward-sexp))
	      (c-forward-syntactic-ws)
	      (c-font-lock-declarators limit t in-typedef
				       (not (c-bs-at-toplevel-p (point)))))))))))

(defun c-font-lock-ml-strings (limit)
  ;; Fontify multi-line strings.
  ;;
  ;; This function will be called from font-lock for a region bounded by POINT
  ;; and LIMIT, as though it were to identify a keyword for
  ;; font-lock-keyword-face.  It always returns NIL to inhibit this and
  ;; prevent a repeat invocation.  See elisp/lispref page "Search-based
  ;; Fontification".
  (let* ((state (c-semi-pp-to-literal (point)))
	 (string-start (and (eq (cadr state) 'string)
			    (car (cddr state))))
	 (open-delim (and string-start
			  (save-excursion
			    (goto-char (1+ string-start))
			    (c-ml-string-opener-around-point))))
	 (string-delims (and open-delim
			     (cons open-delim (c-get-ml-closer open-delim))))
	 found)
    ;; We go round the next loop twice per raw string, once for each "end".
    (while (< (point) limit)
      (cond
       ;; Point is not in an ml string
       ((not string-delims)
	(while (and (setq found (re-search-forward c-ml-string-opener-re
						   limit 'limit))
		    (> (match-beginning 0) (point-min))
		    (memq (c-get-char-property (1- (match-beginning 0)) 'face)
			  '(font-lock-comment-face font-lock-string-face
			    font-lock-comment-delimiter-face))))			   
	(when found
	  (setq open-delim (cons (match-beginning 1)
				 (cons (match-end 1) (match-beginning 2)))
		string-delims (cons open-delim (c-get-ml-closer open-delim)))
	  (goto-char (caar string-delims))))
	
       ;; Point is in the body of an ml string.
       ((and string-delims
	     (>= (point) (cadar string-delims))
	     (or (not (cdr string-delims))
		 (< (point) (cadr string-delims))))
	(if (cdr string-delims)
	    (goto-char (cadr string-delims))
	  (if (equal (c-get-char-property (1- (cadar string-delims))
					  'syntax-table)
		     '(15))		; "Always" the case.
	      ;; The next search should be successful for an unterminated ml
	      ;; string inside a macro, but not for any other unterminated
	      ;; string.
	      (progn
		(or (c-search-forward-char-property 'syntax-table '(15) limit)
		    (goto-char limit))
		(setq string-delims nil))
	    (c-benign-error "Missing '(15) syntax-table property at %d"
			    (1- (cadar string-delims)))
	    (setq string-delims nil))))

       ;; Point is at or in a closing delimiter
       ((and string-delims
	     (cdr string-delims)
	     (>= (point) (cadr string-delims)))
	(c-put-font-lock-face (cadr string-delims) (1+ (cadr string-delims))
			      'font-lock-string-face)
	(c-remove-font-lock-face (1+ (cadr string-delims))
				 (caddr string-delims))
	(goto-char (caddr string-delims))
	(setq string-delims nil))

       ;; point is at or in an opening delimiter.
       (t
	(if (cdr string-delims)
	    (progn
	      (c-remove-font-lock-face (caar string-delims)
				       (1- (cadar string-delims)))
	      (c-put-font-lock-face (1- (cadar string-delims))
				    (cadar string-delims)
				    'font-lock-string-face))
	  (c-put-font-lock-face (caar string-delims) (cadar string-delims)
				'font-lock-warning-face))
	(goto-char (cadar string-delims)))))
    nil))

(defun c-font-lock-c++-lambda-captures (limit)
  ;; Fontify the lambda capture component of C++ lambda declarations.
  ;;
  ;; This function will be called from font-lock for a region bounded by POINT
  ;; and LIMIT, as though it were to identify a keyword for
  ;; font-lock-keyword-face.  It always returns NIL to inhibit this and
  ;; prevent a repeat invocation.  See elisp/lispref page "Search-based
  ;; Fontification".
  (let (mode capture-default id-start id-end declaration sub-begin sub-end)
    (while (and (< (point) limit)
		(search-forward "[" limit t))
      (when (progn (backward-char)
		   (prog1
		       (c-looking-at-c++-lambda-capture-list)
		     (forward-char)))
	(c-forward-syntactic-ws)
	(setq mode (and (memq (char-after) '(?= ?&))
			(char-after)))
	;; Is the first element of the list a bare "=" or "&"?
	(when mode
	  (forward-char)
	  (c-forward-syntactic-ws)
	  (if (memq (char-after) '(?, ?\]))
	      (progn
		(setq capture-default mode)
		(when (eq (char-after) ?,)
		  (forward-char)
		  (c-forward-syntactic-ws)))
	    (c-backward-token-2)))

	;; Go round the following loop once per captured item.  We use "\\s)"
	;; rather than "\\]" here to avoid infinite looping in this situation:
	;; "unsigned items [] { [ }".  The second "[" triggers this function,
	;; but if we don't match the "}" with an "\\s)", the
	;; `c-syntactic-re-search-forward' at the end of the loop fails to
	;; move forward over it, leaving point stuck at the "}".
	(while (and (not (looking-at "\\s)"))
		    (< (point) limit))
	  (if (eq (char-after) ?&)
	      (progn (setq mode ?&)
		     (forward-char)
		     (c-forward-syntactic-ws))
	    (setq mode ?=))
	  (if (c-on-identifier)
	      (progn
		(setq id-start (point))
		(forward-char)
		(c-end-of-current-token)
		(setq id-end (point))
		(c-forward-syntactic-ws)

		(setq declaration (eq (char-after) ?=))
		(when declaration
		  (forward-char)	; over "="
		  (c-forward-syntactic-ws)
		  (setq sub-begin (point)))
		(if (or (and (< (point) limit)
			     (c-syntactic-re-search-forward "," limit t t))
			(and (c-go-up-list-forward nil limit)
			     (eq (char-before) ?\])))
		    (backward-char)
		  (goto-char limit))
		(when declaration
		  (save-excursion
		    (setq sub-end (point))
		    (goto-char sub-begin)
		    (c-font-lock-c++-lambda-captures sub-end)))

		(c-put-font-lock-face id-start id-end
				      (cond
				       (declaration
					'font-lock-variable-name-face)
				       ((and capture-default
					     (eq mode capture-default))
					'font-lock-warning-face)
				       ((eq mode ?=) font-lock-constant-face)
				       (t 'font-lock-variable-name-face))))
	    (c-syntactic-re-search-forward "," limit 'bound t))

	  (c-forward-syntactic-ws)
	  (when (eq (char-after) ?,)
	    (forward-char)
	    (c-forward-syntactic-ws)))

	(setq capture-default nil)
	(if (< (point) limit)
	    (forward-char))))) ; over the terminating "]" or other close paren.
  nil)


(c-lang-defconst c-simple-decl-matchers
  "Simple font lock matchers for types and declarations.  These are used
on level 2 only and so aren't combined with `c-complex-decl-matchers'."

  t `(;; Objective-C methods.
      ,@(when (c-major-mode-is 'objc-mode)
	  `((,(c-lang-const c-opt-method-key)
	     (,(byte-compile
		(lambda (limit)
		  (let (;; The font-lock package in Emacs is known to clobber
			;; `parse-sexp-lookup-properties' (when it exists).
			(parse-sexp-lookup-properties
			 (cc-eval-when-compile
			   (boundp 'parse-sexp-lookup-properties))))
		    (save-restriction
		      (narrow-to-region (point-min) limit)
		      (c-font-lock-objc-method)))
		  nil))
	      (goto-char (match-end 1))))))

      ;; Fontify all type names and the identifiers in the
      ;; declarations they might start.  Use eval here since
      ;; `c-known-type-key' gets its value from
      ;; `*-font-lock-extra-types' on mode init.
      (eval . (list ,(c-make-font-lock-search-function
		      'c-known-type-key
		      '(1 'font-lock-type-face t)
		      '((c-font-lock-declarators limit t nil nil)
			(save-match-data
			  (goto-char (match-end 1))
			  (c-forward-syntactic-ws))
			(goto-char (match-end 1))))))

      ;; Fontify types preceded by `c-type-prefix-kwds' and the
      ;; identifiers in the declarations they might start.
      ,@(when (c-lang-const c-type-prefix-kwds)
	  (let* ((prefix-re (c-make-keywords-re nil
			      (c-lang-const c-type-prefix-kwds)))
		 (type-match (+ 2
				(regexp-opt-depth prefix-re)
				(c-lang-const c-simple-ws-depth))))
	    `((,(c-make-font-lock-search-function
		 (concat "\\<\\(" prefix-re "\\)" ; 1
			 (c-lang-const c-simple-ws) "+"
			 (concat "\\("	; 2 + prefix-re + c-simple-ws
				 (c-lang-const c-symbol-key)
				 "\\)"))
		 `(,type-match
		   'font-lock-type-face t)
		 `((c-font-lock-declarators limit t nil nil)
		   (save-match-data
		     (goto-char (match-end ,type-match))
		     (c-forward-syntactic-ws))
		   (goto-char (match-end ,type-match))))))))

      ;; Fontify special declarations that lacks a type.
      ,@(when (c-lang-const c-typeless-decl-kwds)
	  `((,(c-make-font-lock-search-function
	       (concat "\\<\\("
		       (regexp-opt (c-lang-const c-typeless-decl-kwds))
		       "\\)\\>")
	       '((c-font-lock-declarators limit t nil nil)
		 (save-match-data
		   (goto-char (match-end 1))
		   (c-forward-syntactic-ws))
		 (goto-char (match-end 1)))))))

      ;; Fontify generic colon labels in languages that support them.
      ,@(when (c-lang-const c-recognize-colon-labels)
	  '(c-font-lock-labels))))

(c-lang-defconst c-complex-decl-matchers
  "Complex font lock matchers for types and declarations.  Used on level
3 and higher."

  ;; Note: This code in this form dumps a number of functions into the
  ;; resulting constant, `c-matchers-3'.  At run time, font lock will call
  ;; each of them as a "FUNCTION" (see Elisp page "Search-based
  ;; Fontification").  The font lock region is delimited by POINT and the
  ;; single parameter, LIMIT.  Each of these functions returns NIL (thus
  ;; inhibiting spurious font-lock-keyword-face highlighting and another
  ;; call).

  t `(;; Initialize some things before the search functions below.
      c-font-lock-complex-decl-prepare

      ,@(if (c-major-mode-is 'objc-mode)
	    ;; Fontify method declarations in Objective-C, but first
	    ;; we have to put the `c-decl-end' `c-type' property on
	    ;; all the @-style directives that haven't been handled in
	    ;; `c-basic-matchers-before'.
	    `(,(c-make-font-lock-search-function
		(c-make-keywords-re t
		  ;; Exclude "@class" since that directive ends with a
		  ;; semicolon anyway.
		  (delete "@class"
			  (append (c-lang-const c-protection-kwds)
				  (c-lang-const c-other-decl-kwds)
				  nil)))
		'((c-put-char-property (1- (match-end 1))
				       'c-type 'c-decl-end)))
	      c-font-lock-objc-methods))

      ;; Fontify declarators which have been cut off from their declaring
      ;; types at the start of the region.
      c-font-lock-cut-off-declarators

      ;; Fontify all declarations, casts and normal labels.
      c-font-lock-declarations

      ;; Fontify declarators when POINT is within their declaration.
      c-font-lock-enclosing-decls

      ;; Fontify angle bracket arglists like templates in C++.
      ,@(when (c-lang-const c-recognize-<>-arglists)
	  '(c-font-lock-<>-arglists))

      ,@(when (c-major-mode-is 'c++-mode)
	  '(c-font-lock-c++-lambda-captures))

      ,@(when (c-lang-const c-using-key)
	  `(c-font-lock-c++-using))

      ;; The first two rules here mostly find occurrences that
      ;; `c-font-lock-declarations' has found already, but not
      ;; declarations containing blocks in the type (see note below).
      ;; It's also useful to fontify these everywhere to show e.g. when
      ;; a type keyword is accidentally used as an identifier.

      ;; Fontify basic types.
      ,(let ((re (c-make-keywords-re nil
		   (c-lang-const c-primitive-type-kwds))))
	 (if (c-major-mode-is 'pike-mode)
	     ;; No symbol is a keyword after "->" in Pike.
	     `(,(concat "\\(\\=.?\\|[^>]\\|[^-]>\\)"
			"\\<\\(" re "\\)\\>")
	       2 font-lock-type-face)
	   `(,(concat "\\<\\(" re "\\)\\>")
	     1 'font-lock-type-face)))
      ;; Fontify the type in C++ "new" expressions.
      ,@(when (c-major-mode-is 'c++-mode)
	  ;; This pattern is a probably a "(MATCHER . ANCHORED-HIGHLIGHTER)"
	  ;; (see Elisp page "Search-based Fontification").
	  '(("\\<new\\>"
	     (c-font-lock-c++-new))))
      ))

(defun c-font-lock-labels (limit)
  ;; Fontify all statement labels from the point to LIMIT.  Assumes
  ;; that strings and comments have been fontified already.  Nil is
  ;; always returned.
  ;;
  ;; Note: This function is only used on decoration level 2; this is
  ;; taken care of directly by the gargantuan
  ;; `c-font-lock-declarations' on higher levels.
  ;;
  ;; This function might do hidden buffer changes.

  (let (continue-pos id-start
	;; The font-lock package in Emacs is known to clobber
	;; `parse-sexp-lookup-properties' (when it exists).
	(parse-sexp-lookup-properties
	 (cc-eval-when-compile
	   (boundp 'parse-sexp-lookup-properties))))

    (while (re-search-forward ":[^:]" limit t)
      (setq continue-pos (point))
      (goto-char (match-beginning 0))
      (unless (c-skip-comments-and-strings limit)

	(c-backward-syntactic-ws)
	(and (setq id-start (c-on-identifier))

	     (not (get-text-property id-start 'face))

	     (progn
	       (goto-char id-start)
	       (c-backward-syntactic-ws)
	       (or
		;; Check for a char that precedes a statement.
		(memq (char-before) '(?\} ?\{ ?\;))
		;; Check for a preceding label.  We exploit the font
		;; locking made earlier by this function.
		(and (eq (char-before) ?:)
		     (progn
		       (backward-char)
		       (c-backward-syntactic-ws)
		       (not (bobp)))
		     (eq (get-text-property (1- (point)) 'face)
			 c-label-face-name))
		;; Check for a keyword that precedes a statement.
		(c-after-conditional)))

	     (progn
	       ;; Got a label.
	       (goto-char id-start)
	       (looking-at c-symbol-key)
	       (c-put-font-lock-face (match-beginning 0) (match-end 0)
				     c-label-face-name)))

	(goto-char continue-pos))))
  nil)

(c-lang-defconst c-basic-matchers-after
  "Font lock matchers for various things that should be fontified after
generic casts and declarations are fontified.  Used on level 2 and
higher."

  t `(,@(when (c-lang-const c-brace-list-decl-kwds)
      ;; Fontify the remaining identifiers inside an enum list when we start
      ;; inside it.
	  '(c-font-lock-enum-tail
	    ;; Fontify the identifiers inside enum lists.  (The enum type
	    ;; name is handled by `c-simple-decl-matchers' or
	    ;; `c-complex-decl-matchers' below.
	    c-font-lock-enum-body))

	;; Fontify labels after goto etc.
	,@(when (c-lang-const c-before-label-kwds)
	  `(;; (Got three different interpretation levels here,
	    ;; which makes it a bit complicated: 1) The backquote
	    ;; stuff is expanded when compiled or loaded, 2) the
	    ;; eval form is evaluated at font-lock setup (to
	    ;; substitute c-label-face-name correctly), and 3) the
	    ;; resulting structure is interpreted during
	    ;; fontification.)
	    (eval
	     . ,(let* ((c-before-label-re
			(c-make-keywords-re nil
			  (c-lang-const c-before-label-kwds))))
		  `(list
		    ,(concat "\\<\\(" c-before-label-re "\\)\\>"
			     "\\s *"
			     "\\("	; identifier-offset
			     (c-lang-const c-symbol-key)
			     "\\)")
		    (list ,(+ (regexp-opt-depth c-before-label-re) 2)
			  c-label-face-name nil t))))))

      ;; Fontify the clauses after various keywords.
	,@(when (or (c-lang-const c-type-list-kwds)
		    (c-lang-const c-ref-list-kwds)
		    (c-lang-const c-colon-type-list-kwds))
	    `((,(c-make-font-lock-BO-decl-search-function
		 (concat "\\<\\("
			 (c-make-keywords-re nil
			   (append (c-lang-const c-type-list-kwds)
				   (c-lang-const c-ref-list-kwds)
				   (c-lang-const c-colon-type-list-kwds)))
			 "\\)\\>")
		 '((c-fontify-types-and-refs ((c-promote-possible-types t))
		     (c-forward-keyword-clause 1)
		     (if (> (point) limit) (goto-char limit))))))))

	,@(when (c-lang-const c-paren-type-kwds)
	    `((,(c-make-font-lock-search-function
		 (concat "\\<\\("
			 (c-make-keywords-re nil
			   (c-lang-const c-paren-type-kwds))
			 "\\)\\>")
		 '((c-fontify-types-and-refs ((c-promote-possible-types t))
		     (c-forward-keyword-clause 1)
		     (if (> (point) limit) (goto-char limit))))))))

	,@(when (c-major-mode-is 'java-mode)
	    '((eval . (list "\\<\\(@[a-zA-Z0-9]+\\)\\>" 1 c-annotation-face))))
      ))

(c-lang-defconst c-matchers-1
  t (c-lang-const c-cpp-matchers))

(c-lang-defconst c-matchers-2
  t (append (c-lang-const c-matchers-1)
	    (c-lang-const c-basic-matchers-before)
	    (c-lang-const c-simple-decl-matchers)
	    (c-lang-const c-basic-matchers-after)))

(c-lang-defconst c-matchers-3
  t (append (c-lang-const c-matchers-1)
	    (c-lang-const c-basic-matchers-before)
	    (c-lang-const c-complex-decl-matchers)
	    (c-lang-const c-basic-matchers-after)))

(defun c-get-doc-comment-style ()
  ;; Get the symbol (or list of symbols) constituting the document style.
  ;; Return nil if there is no such, otherwise something like `autodoc'.
  (if (consp (car-safe c-doc-comment-style))
      (cdr-safe (or (assq c-buffer-is-cc-mode c-doc-comment-style)
		    (assq 'other c-doc-comment-style)))
    c-doc-comment-style))

(defun c-compose-keywords-list (base-list)
  ;; Incorporate the font lock keyword lists according to
  ;; `c-doc-comment-style' on the given keyword list and return it.
  ;; This is used in the function bindings of the
  ;; `*-font-lock-keywords-*' symbols since we have to build the list
  ;; when font-lock is initialized.

  (unless (memq c-doc-face-name c-literal-faces)
    (setq c-literal-faces (cons c-doc-face-name c-literal-faces)))

  (let* ((doc-keywords (c-get-doc-comment-style))
	 (list (nconc (c--mapcan
		       (lambda (doc-style)
			 (let ((sym (intern
				     (concat (symbol-name doc-style)
					     "-font-lock-keywords"))))
			   (cond ((fboundp sym)
				  (funcall sym))
				 ((boundp sym)
				  (append (eval sym) nil)))))
		       (if (listp doc-keywords)
			   doc-keywords
			 (list doc-keywords)))
		      base-list)))

    ;; Kludge: If `c-font-lock-complex-decl-prepare' is on the list we
    ;; move it first since the doc comment font lockers might add
    ;; `c-type' text properties, so they have to be cleared before that.
    (when (memq 'c-font-lock-complex-decl-prepare list)
      (setq list (cons 'c-font-lock-complex-decl-prepare
		       (delq 'c-font-lock-complex-decl-prepare
			     (append list nil)))))

    list))

(defun c-override-default-keywords (def-var)
  ;; This is used to override the value on a `*-font-lock-keywords'
  ;; variable only if it's nil or has the same value as one of the
  ;; `*-font-lock-keywords-*' variables.  Older font-lock packages
  ;; define a default value for `*-font-lock-keywords' which we want
  ;; to override, but we should otoh avoid clobbering a user setting.
  ;; This heuristic for that isn't perfect, but I can't think of any
  ;; better. /mast
  (when (and (boundp def-var)
	     (memq (symbol-value def-var)
		   (cons nil
			 (mapcar
			  (lambda (suffix)
			    (let ((sym (intern (concat (symbol-name def-var)
						       suffix))))
			      (and (boundp sym) (symbol-value sym))))
			  '("-1" "-2" "-3")))))
    ;; The overriding is done by unbinding the variable so that the normal
    ;; defvar will install its default value later on.
    (makunbound def-var)))


;;; C.

(c-override-default-keywords 'c-font-lock-keywords)

(defconst c-font-lock-keywords-1 (c-lang-const c-matchers-1 c)
  "Minimal font locking for C mode.
Fontifies only preprocessor directives (in addition to the syntactic
fontification of strings and comments).")

(defconst c-font-lock-keywords-2 (c-lang-const c-matchers-2 c)
  "Fast normal font locking for C mode.
In addition to `c-font-lock-keywords-1', this adds fontification of
keywords, simple types, declarations that are easy to recognize, the
user defined types on `c-font-lock-extra-types', and the doc comment
styles specified by `c-doc-comment-style'.")

(defconst c-font-lock-keywords-3 (c-lang-const c-matchers-3 c)
  "Accurate normal font locking for C mode.
Like the variable `c-font-lock-keywords-2' but detects declarations in a more
accurate way that works in most cases for arbitrary types without the
need for `c-font-lock-extra-types'.")

(defvar c-font-lock-keywords c-font-lock-keywords-3
  "Default expressions to highlight in C mode.")

(defun c-font-lock-keywords-2 ()
  (c-compose-keywords-list c-font-lock-keywords-2))
(defun c-font-lock-keywords-3 ()
  (c-compose-keywords-list c-font-lock-keywords-3))
(defun c-font-lock-keywords ()
  (c-compose-keywords-list c-font-lock-keywords))


;;; C++.
(defun c-font-lock-c++-using (limit)
  ;; Fontify any clauses starting with the keyword `using'.
  ;;
  ;; This function will be called from font-lock- for a region bounded by
  ;; POINT and LIMIT, as though it were to identify a keyword for
  ;; font-lock-keyword-face.  It always returns NIL to inhibit this and
  ;; prevent a repeat invocation.  See elisp/lispref page "Search-based
  ;; fontification".
  (let (pos)
    (while (c-syntactic-re-search-forward c-using-key limit 'end)
      (while  ; Do one declarator of a comma separated list, each time around.
	  (progn
	    (c-forward-syntactic-ws)
	    (setq pos (point))		; token after "using".
	    (when (and (c-on-identifier)
		       (c-forward-name))
	      (cond
	       ((eq (char-after) ?=)		; using foo = <type-id>;
		(goto-char pos)
		(c-font-lock-declarators limit nil t nil))
	       ((save-excursion
		  (and c-colon-type-list-re
		       (c-go-up-list-backward)
		       (eq (char-after) ?{)
		       (eq (car (c-beginning-of-decl-1
				 (c-determine-limit 1000)))
			   'same)
		       (looking-at c-colon-type-list-re)))
		;; Inherited protected member: leave unfontified
		)
	       (t (goto-char pos)
		  (c-font-lock-declarators limit nil c-label-face-name nil)))
	      (eq (char-after) ?,)))
	(forward-char)))		; over the comma.
    nil))

(defun c-font-lock-c++-new (limit)
  ;; FIXME!!!  Put in a comment about the context of this function's
  ;; invocation.  I think it's called as an ANCHORED-MATCHER within an
  ;; ANCHORED-HIGHLIGHTER.  (2007/2/10).
  ;;
  ;; Assuming point is after a "new" word, check that it isn't inside
  ;; a string or comment, and if so try to fontify the type in the
  ;; allocation expression.  Nil is always returned.
  ;;
  ;; As usual, C++ takes the prize in coming up with a hard to parse
  ;; syntax. :P
  ;;
  ;; This function might do hidden buffer changes.

  (unless (c-skip-comments-and-strings limit)
    (save-excursion
      (catch 'false-alarm
	;; A "new" keyword is followed by one to three expressions, where
	;; the type is the middle one, and the only required part.
	(let (expr1-pos expr2-pos
	      ;; Enable recording of identifier ranges in `c-forward-type'
	      ;; etc for later fontification.  Not using
	      ;; `c-fontify-types-and-refs' here since the ranges should
	      ;; be fontified selectively only when an allocation
	      ;; expression is successfully recognized.
	      (c-record-type-identifiers t)
	      c-record-ref-identifiers
	      ;; The font-lock package in Emacs is known to clobber
	      ;; `parse-sexp-lookup-properties' (when it exists).
	      (parse-sexp-lookup-properties
	       (cc-eval-when-compile
		 (boundp 'parse-sexp-lookup-properties))))
	  (c-forward-syntactic-ws)

	  ;; The first placement arglist is always parenthesized, if it
	  ;; exists.
	  (when (eq (char-after) ?\()
	    (setq expr1-pos (1+ (point)))
	    (condition-case nil
		(c-forward-sexp)
	      (scan-error (throw 'false-alarm t)))
	    (c-forward-syntactic-ws))

	  ;; The second expression is either a type followed by some "*" or
	  ;; "[...]" or similar, or a parenthesized type followed by a full
	  ;; identifierless declarator.
	  (setq expr2-pos (1+ (point)))
	  (cond ((eq (char-after) ?\())
		((let ((c-promote-possible-types t))
		   (c-forward-type)))
		(t (setq expr2-pos nil)))

	  (when expr1-pos
	    (cond
	     ((not expr2-pos)
	      ;; No second expression, so the first has to be a
	      ;; parenthesized type.
	      (goto-char expr1-pos)
	      (let ((c-promote-possible-types t))
		(c-forward-type)))

	     ((eq (char-before expr2-pos) ?\()
	      ;; Got two parenthesized expressions, so we have to look
	      ;; closer at them to decide which is the type.  No need to
	      ;; handle `c-record-ref-identifiers' since all references
	      ;; have already been handled by other fontification rules.
	      (let (expr1-res expr2-res)

		(goto-char expr1-pos)
		(when (setq expr1-res (c-forward-type))
		  (unless (looking-at
			   (cc-eval-when-compile
			     (concat (c-lang-const c-symbol-start c++)
				     "\\|[*:)[]")))
		    ;; There's something after the would-be type that
		    ;; can't be there, so this is a placement arglist.
		    (setq expr1-res nil)))

		(goto-char expr2-pos)
		(when (setq expr2-res (c-forward-type))
		  (unless (looking-at
			   (cc-eval-when-compile
			     (concat (c-lang-const c-symbol-start c++)
				     "\\|[*:)[]")))
		    ;; There's something after the would-be type that can't
		    ;; be there, so this is an initialization expression.
		    (setq expr2-res nil))
		  (when (and (c-go-up-list-forward)
			     (progn (c-forward-syntactic-ws)
				    (eq (char-after) ?\()))
		    ;; If there's a third initialization expression
		    ;; then the second one is the type, so demote the
		    ;; first match.
		    (setq expr1-res nil)))

		;; We fontify the most likely type, with a preference for
		;; the first argument since a placement arglist is more
		;; unusual than an initializer.
		(cond ((memq expr1-res '(t known prefix)))
		      ((memq expr2-res '(t known prefix)))
		      ;; Presumably 'decltype's will be fontified elsewhere.
		      ((eq expr1-res 'decltype))
		      ((eq expr2-res 'decltype))
		      ((eq expr1-res 'found)
		       (let ((c-promote-possible-types t))
			 (goto-char expr1-pos)
			 (c-forward-type)))
		      ((eq expr2-res 'found)
		       (let ((c-promote-possible-types t))
			 (goto-char expr2-pos)
			 (c-forward-type)))
		      ((and (eq expr1-res 'maybe) (not expr2-res))
		       (let ((c-promote-possible-types t))
			 (goto-char expr1-pos)
			 (c-forward-type)))
		      ((and (not expr1-res) (eq expr2-res 'maybe))
		       (let ((c-promote-possible-types t))
			 (goto-char expr2-pos)
			 (c-forward-type)))
		      ;; If both type matches are 'maybe then we're
		      ;; too uncertain to promote either of them.
		      )))))

	  ;; Fontify the type that now is recorded in
	  ;; `c-record-type-identifiers', if any.
	  (c-fontify-recorded-types-and-refs)))))
  nil)

(c-override-default-keywords 'c++-font-lock-keywords)

(defconst c++-font-lock-keywords-1 (c-lang-const c-matchers-1 c++)
  "Minimal font locking for C++ mode.
Fontifies only preprocessor directives (in addition to the syntactic
fontification of strings and comments).")

(defconst c++-font-lock-keywords-2 (c-lang-const c-matchers-2 c++)
  "Fast normal font locking for C++ mode.
In addition to `c++-font-lock-keywords-1', this adds fontification of
keywords, simple types, declarations that are easy to recognize, the
user defined types on `c++-font-lock-extra-types', and the doc comment
styles specified by `c-doc-comment-style'.")

(defconst c++-font-lock-keywords-3 (c-lang-const c-matchers-3 c++)
  "Accurate normal font locking for C++ mode.
Like the variable `c++-font-lock-keywords-2' but detects declarations in a more
accurate way that works in most cases for arbitrary types without the
need for `c++-font-lock-extra-types'.")

(defvar c++-font-lock-keywords c++-font-lock-keywords-3
  "Default expressions to highlight in C++ mode.")

(defun c++-font-lock-keywords-2 ()
  (c-compose-keywords-list c++-font-lock-keywords-2))
(defun c++-font-lock-keywords-3 ()
  (c-compose-keywords-list c++-font-lock-keywords-3))
(defun c++-font-lock-keywords ()
  (c-compose-keywords-list c++-font-lock-keywords))


;;; Objective-C.

(defun c-font-lock-objc-method ()
  ;; Assuming the point is after the + or - that starts an Objective-C
  ;; method declaration, fontify it.  This must be done before normal
  ;; casts, declarations and labels are fontified since they will get
  ;; false matches in these things.
  ;;
  ;; This function might do hidden buffer changes.

  (c-fontify-types-and-refs
      ((first t)
       (c-promote-possible-types t))

    (while (and
	    (progn
	      (c-forward-syntactic-ws)

	      ;; An optional method type.
	      (if (eq (char-after) ?\()
		  (progn
		    (forward-char)
		    (c-forward-syntactic-ws)
		    (c-forward-type)
		    (prog1 (c-go-up-list-forward)
		      (c-forward-syntactic-ws)))
		t))

	    ;; The name.  The first time it's the first part of
	    ;; the function name, the rest of the time it's an
	    ;; argument name.
	    (looking-at c-symbol-key)
	    (progn
	      (goto-char (match-end 0))
	      (c-put-font-lock-face (match-beginning 0)
				    (point)
				    (if first
					'font-lock-function-name-face
				      'font-lock-variable-name-face))
	      (c-forward-syntactic-ws)

	      ;; Another optional part of the function name.
	      (when (looking-at c-symbol-key)
		(goto-char (match-end 0))
		(c-put-font-lock-face (match-beginning 0)
				      (point)
				      'font-lock-function-name-face)
		(c-forward-syntactic-ws))

	      ;; There's another argument if a colon follows.
	      (eq (char-after) ?:)))
      (forward-char)
      (setq first nil))))

(defun c-font-lock-objc-methods (limit)
  ;; Fontify method declarations in Objective-C.  Nil is always
  ;; returned.
  ;;
  ;; This function might do hidden buffer changes.

  (let (;; The font-lock package in Emacs is known to clobber
	;; `parse-sexp-lookup-properties' (when it exists).
	(parse-sexp-lookup-properties
	 (cc-eval-when-compile
	   (boundp 'parse-sexp-lookup-properties))))

    (c-find-decl-spots
     limit
     "[-+]"
     nil
     (lambda (_match-pos _inside-macro &optional _top-level)
       (forward-char)
       (c-font-lock-objc-method))))
  nil)

(c-override-default-keywords 'objc-font-lock-keywords)

(defconst objc-font-lock-keywords-1 (c-lang-const c-matchers-1 objc)
  "Minimal font locking for Objective-C mode.
Fontifies only compiler directives (in addition to the syntactic
fontification of strings and comments).")

(defconst objc-font-lock-keywords-2 (c-lang-const c-matchers-2 objc)
  "Fast normal font locking for Objective-C mode.
In addition to `objc-font-lock-keywords-1', this adds fontification of
keywords, simple types, declarations that are easy to recognize, the
user defined types on `objc-font-lock-extra-types', and the doc
comment styles specified by `c-doc-comment-style'.")

(defconst objc-font-lock-keywords-3 (c-lang-const c-matchers-3 objc)
  "Accurate normal font locking for Objective-C mode.
Like the variable `objc-font-lock-keywords-2' but detects declarations in a more
accurate way that works in most cases for arbitrary types without the
need for `objc-font-lock-extra-types'.")

(defvar objc-font-lock-keywords objc-font-lock-keywords-3
  "Default expressions to highlight in Objective-C mode.")

(defun objc-font-lock-keywords-2 ()
  (c-compose-keywords-list objc-font-lock-keywords-2))
(defun objc-font-lock-keywords-3 ()
  (c-compose-keywords-list objc-font-lock-keywords-3))
(defun objc-font-lock-keywords ()
  (c-compose-keywords-list objc-font-lock-keywords))

;; Kludge to override the default value that
;; `objc-font-lock-extra-types' might have gotten from the font-lock
;; package.  The value replaced here isn't relevant now anyway since
;; those types are builtin and therefore listed directly in
;; `c-primitive-type-kwds'.
(when (equal (sort (append objc-font-lock-extra-types nil) 'string-lessp)
	     '("BOOL" "Class" "IMP" "SEL"))
  (setq objc-font-lock-extra-types
	(cc-eval-when-compile (list (concat "[" c-upper "]\\sw*")))))


;;; Java.

(c-override-default-keywords 'java-font-lock-keywords)

(defconst java-font-lock-keywords-1 (c-lang-const c-matchers-1 java)
  "Minimal font locking for Java mode.
Fontifies nothing except the syntactic fontification of strings and
comments.")

(defconst java-font-lock-keywords-2 (c-lang-const c-matchers-2 java)
  "Fast normal font locking for Java mode.
In addition to `java-font-lock-keywords-1', this adds fontification of
keywords, simple types, declarations that are easy to recognize, the
user defined types on `java-font-lock-extra-types', and the doc
comment styles specified by `c-doc-comment-style'.")

(defconst java-font-lock-keywords-3 (c-lang-const c-matchers-3 java)
  "Accurate normal font locking for Java mode.
Like variable `java-font-lock-keywords-2' but detects declarations in a more
accurate way that works in most cases for arbitrary types without the
need for `java-font-lock-extra-types'.")

(defvar java-font-lock-keywords java-font-lock-keywords-3
  "Default expressions to highlight in Java mode.")

(defun java-font-lock-keywords-2 ()
  (c-compose-keywords-list java-font-lock-keywords-2))
(defun java-font-lock-keywords-3 ()
  (c-compose-keywords-list java-font-lock-keywords-3))
(defun java-font-lock-keywords ()
  (c-compose-keywords-list java-font-lock-keywords))


;;; CORBA IDL.

(c-override-default-keywords 'idl-font-lock-keywords)

(defconst idl-font-lock-keywords-1 (c-lang-const c-matchers-1 idl)
  "Minimal font locking for CORBA IDL mode.
Fontifies nothing except the syntactic fontification of strings and
comments.")

(defconst idl-font-lock-keywords-2 (c-lang-const c-matchers-2 idl)
  "Fast normal font locking for CORBA IDL mode.
In addition to `idl-font-lock-keywords-1', this adds fontification of
keywords, simple types, declarations that are easy to recognize, the
user defined types on `idl-font-lock-extra-types', and the doc comment
styles specified by `c-doc-comment-style'.")

(defconst idl-font-lock-keywords-3 (c-lang-const c-matchers-3 idl)
  "Accurate normal font locking for CORBA IDL mode.
Like the variable `idl-font-lock-keywords-2' but detects declarations in a more
accurate way that works in most cases for arbitrary types without the
need for `idl-font-lock-extra-types'.")

(defvar idl-font-lock-keywords idl-font-lock-keywords-3
  "Default expressions to highlight in CORBA IDL mode.")

(defun idl-font-lock-keywords-2 ()
  (c-compose-keywords-list idl-font-lock-keywords-2))
(defun idl-font-lock-keywords-3 ()
  (c-compose-keywords-list idl-font-lock-keywords-3))
(defun idl-font-lock-keywords ()
  (c-compose-keywords-list idl-font-lock-keywords))


;;; Pike.

(c-override-default-keywords 'pike-font-lock-keywords)

(defconst pike-font-lock-keywords-1 (c-lang-const c-matchers-1 pike)
  "Minimal font locking for Pike mode.
Fontifies only preprocessor directives (in addition to the syntactic
fontification of strings and comments).")

(defconst pike-font-lock-keywords-2 (c-lang-const c-matchers-2 pike)
  "Fast normal font locking for Pike mode.
In addition to `pike-font-lock-keywords-1', this adds fontification of
keywords, simple types, declarations that are easy to recognize, the
user defined types on `pike-font-lock-extra-types', and the doc
comment styles specified by `c-doc-comment-style'.")

(defconst pike-font-lock-keywords-3 (c-lang-const c-matchers-3 pike)
  "Accurate normal font locking for Pike mode.
Like the variable `pike-font-lock-keywords-2' but detects declarations in a more
accurate way that works in most cases for arbitrary types without the
need for `pike-font-lock-extra-types'.")

(defvar pike-font-lock-keywords pike-font-lock-keywords-3
  "Default expressions to highlight in Pike mode.")

(defun pike-font-lock-keywords-2 ()
  (c-set-doc-comment-res)
  (c-compose-keywords-list pike-font-lock-keywords-2))
(defun pike-font-lock-keywords-3 ()
  (c-set-doc-comment-res)
  (c-compose-keywords-list pike-font-lock-keywords-3))
(defun pike-font-lock-keywords ()
  (c-set-doc-comment-res)
  (c-compose-keywords-list pike-font-lock-keywords))


;;; Doc comments.

(cc-bytecomp-defvar c-doc-line-join-re)
;; matches a join of two lines in a doc comment.
;; This should not be changed directly, but instead set by
;; `c-setup-doc-comment-style'.  This variable is used in `c-find-decl-spots'
;; in (e.g.) autodoc style comments to bridge the gap between a "@\n" at an
;; EOL and the token following "//!" on the next line.

(cc-bytecomp-defvar c-doc-bright-comment-start-re)
;; Matches the start of a "bright" comment, one whose contents may be
;; fontified by, e.g., `c-font-lock-declarations'.

(cc-bytecomp-defvar c-doc-line-join-end-ch)
;; A list of characters, each being a last character of a doc comment marker,
;; e.g. the ! from pike autodoc's "//!".

(defmacro c-set-doc-comment-re-element (suffix)
  ;; Set the variable `c-doc-line-join-re' to a buffer local value suitable
  ;; for the current doc comment style, or kill the local value.
  (declare (debug t))
  (let ((var (intern (concat "c-doc" suffix))))
    `(let* ((styles (c-get-doc-comment-style))
	    elts)
       (when (atom styles)
	 (setq styles (list styles)))
       (setq elts
	     (mapcar (lambda (style)
		       (let ((sym
			      (intern-soft
			       (concat (symbol-name style) ,suffix))))
			 (and sym
			      (boundp sym)
			      (symbol-value sym))))
		     styles))
       (setq elts (delq nil elts))
       (setq elts (and elts
		       (concat "\\("
			       (mapconcat #'identity elts "\\|")
			       "\\)")))
       (if elts
	   (set (make-local-variable ',var) elts)
	 (kill-local-variable ',var)))))

(defmacro c-set-doc-comment-char-list (suffix)
  ;; Set the variable 'c-doc-<suffix>' to the list of *-<suffix>, which must
  ;; be characters, and * represents the doc comment style.
  (declare (debug t))
  (let ((var (intern (concat "c-doc" suffix))))
    `(let* ((styles (c-get-doc-comment-style))
	    elts)
       (when (atom styles)
	 (setq styles (list styles)))
       (setq elts
	     (mapcar (lambda (style)
		       (let ((sym
			      (intern-soft
			       (concat (symbol-name style) ,suffix))))
			 (and sym
			      (boundp sym)
			      (symbol-value sym))))
		     styles))
       (setq elts (delq nil elts))
       (if elts
	   (set (make-local-variable ',var) elts)
	 (kill-local-variable ',var)))))

(defun c-set-doc-comment-res ()
  ;; Set the variables `c-doc-line-join-re' and
  ;; `c-doc-bright-comment-start-re' from the current doc comment style(s).
  (c-set-doc-comment-re-element "-line-join-re")
  (c-set-doc-comment-re-element "-bright-comment-start-re")
  (c-set-doc-comment-char-list "-line-join-end-ch"))

(defun c-font-lock-doc-comments (prefix limit keywords)
  ;; Fontify the comments between the point and LIMIT whose start
  ;; matches PREFIX with `c-doc-face-name'.  Assumes comments have been
  ;; fontified with `font-lock-comment-face' already.  nil is always
  ;; returned.
  ;;
  ;; After the fontification of a matching comment, fontification
  ;; according to KEYWORDS is applied inside it.  It's a list like
  ;; `font-lock-keywords' except that anchored matches and eval
  ;; clauses aren't supported and that some abbreviated forms can't be
  ;; used.  The buffer is narrowed to the comment while KEYWORDS is
  ;; applied; leading comment starters are included but trailing
  ;; comment enders for block comment are not.
  ;;
  ;; Note that faces added through KEYWORDS should never replace the
  ;; existing `c-doc-face-name' face since the existence of that face
  ;; is used as a flag in other code to skip comments.
  ;;
  ;; This function might do hidden buffer changes.
<<<<<<< HEAD
  (declare (indent 2))
  (let (comment-beg region-beg)
=======

  (let (comment-beg region-beg comment-mid)
>>>>>>> 9664ee18
    (if (memq (get-text-property (point) 'face)
	      '(font-lock-comment-face font-lock-comment-delimiter-face))
	;; Handle the case when the fontified region starts inside a
	;; comment.
	(let ((start (c-literal-start)))
	  (setq region-beg (point)
		comment-mid (point))
	  (when start
	    (goto-char start))
	  (when (looking-at prefix)
	    (setq comment-beg (point)))))

    (while (or
	    comment-beg

	    ;; Search for the prefix until a match is found at the start
	    ;; of a comment.
	    (while (when (re-search-forward prefix limit t)
		     (setq comment-beg (match-beginning 0))
		     (or (not (c-got-face-at comment-beg
					     c-literal-faces))
			 (and (/= comment-beg (point-min))
			      ;; Cheap check which is unreliable (the previous
			      ;; character could be the end of a previous
			      ;; comment).
			      (c-got-face-at (1- comment-beg)
					     c-literal-faces)
			      ;; Expensive reliable check.
			      (save-excursion
				(goto-char comment-beg)
				(c-in-literal)))))
	      (setq comment-beg nil))
	    (setq region-beg comment-beg
		  comment-mid comment-beg))

      (if (elt (parse-partial-sexp comment-beg (+ comment-beg 2)) 7)
	  ;; Collect a sequence of doc style line comments.
	  (progn
	    (goto-char comment-beg)
	    (while (and (progn
			  (c-forward-single-comment)
			  (c-put-font-lock-face comment-mid (point)
						c-doc-face-name)
			  (skip-syntax-forward " ")
			  (setq comment-beg (point)
				comment-mid (point))
			  (< (point) limit))
			(looking-at prefix))))
	(goto-char comment-beg)
	(c-forward-single-comment)
	(c-put-font-lock-face region-beg (point) c-doc-face-name))
      (if (> (point) limit) (goto-char limit))
      (setq comment-beg nil)

      (let ((region-end (point))
	    (keylist keywords) keyword matcher highlights)
	(save-restriction
	  ;; Narrow to the doc comment.  Among other things, this
	  ;; helps by making "^" match at the start of the comment.
	  ;; Do not include a trailing block comment ender, though.
	  (and (> region-end (1+ region-beg))
	       (progn (goto-char region-end)
		      (backward-char 2)
		      (looking-at "\\*/"))
	       (setq region-end (point)))
	  (narrow-to-region region-beg region-end)

	  (while keylist
	    (setq keyword (car keylist)
		  keylist (cdr keylist)
		  matcher (car keyword))
	    (goto-char region-beg)
	    (while (if (stringp matcher)
		       (re-search-forward matcher region-end t)
		     (funcall matcher region-end))
	      (setq highlights (cdr keyword))
	      (if (consp (car highlights))
		  (while highlights
		    (font-lock-apply-highlight (car highlights))
		    (setq highlights (cdr highlights)))
		(font-lock-apply-highlight highlights))))

	  (goto-char region-end)))))
  nil)

(defun c-find-invalid-doc-markup (regexp limit)
  ;; Used to fontify invalid markup in doc comments after the correct
  ;; ones have been fontified: Find the first occurrence of REGEXP
  ;; between the point and LIMIT that only is fontified with
  ;; `c-doc-face-name'.  If a match is found then submatch 0 surrounds
  ;; the first char and t is returned, otherwise nil is returned.
  ;;
  ;; This function might do hidden buffer changes.
  (let (start)
    (while (if (re-search-forward regexp limit t)
	       (not (eq (get-text-property
			 (setq start (match-beginning 0)) 'face)
			c-doc-face-name))
	     (setq start nil)))
    (when start
      (store-match-data (list (copy-marker start)
			      (copy-marker (1+ start))))
      t)))

;; GtkDoc patterns contributed by Masatake YAMATO <yamato@redhat.com>.

(defconst gtkdoc-font-lock-doc-comments
  (let ((symbol "[a-zA-Z0-9_]+")
	(header "^ \\* "))
    `((,(concat header "\\("     symbol "\\):[ \t]*$")
       1 ,c-doc-markup-face-name prepend nil)
      (,(concat                  symbol     "()")
       0 ,c-doc-markup-face-name prepend nil)
      (,(concat header "\\(" "@" symbol "\\):")
       1 ,c-doc-markup-face-name prepend nil)
      (,(concat "[#%@]" symbol)
       0 ,c-doc-markup-face-name prepend nil))
    ))

(defconst gtkdoc-font-lock-doc-protection
  `(("< \\(public\\|private\\|protected\\) >"
     1 ,c-doc-markup-face-name prepend nil)))

(defconst gtkdoc-font-lock-keywords
  `((,(lambda (limit)
	(c-font-lock-doc-comments "/\\*\\*\\([^*/\n\r].*\\)?$" limit
	  gtkdoc-font-lock-doc-comments)
	(c-font-lock-doc-comments "/\\*< " limit
	  gtkdoc-font-lock-doc-protection)
	))))

;; Javadoc.

(defconst javadoc-font-lock-doc-comments
  `(("{@[a-z]+[^}\n\r]*}"		; "{@foo ...}" markup.
     0 ,c-doc-markup-face-name prepend nil)
    ("^\\(/\\*\\)?\\(\\s \\|\\*\\)*\\(@[a-z]+\\)" ; "@foo ..." markup.
     3 ,c-doc-markup-face-name prepend nil)
    (,(concat "</?\\sw"			; HTML tags.
	      "\\("
	      (concat "\\sw\\|\\s \\|[=\n\r*.:]\\|"
		      "\"[^\"]*\"\\|'[^']*'")
	      "\\)*>")
     0 ,c-doc-markup-face-name prepend nil)
    ("&\\(\\sw\\|[.:]\\)+;"		; HTML entities.
     0 ,c-doc-markup-face-name prepend nil)
    ;; Fontify remaining markup characters as invalid.  Note
    ;; that the Javadoc spec is hazy about when "@" is
    ;; allowed in non-markup use.
    (,(lambda (limit)
	(c-find-invalid-doc-markup "[<>&]\\|{@" limit))
     0 'font-lock-warning-face prepend nil)))

(defconst javadoc-font-lock-keywords
  `((,(lambda (limit)
	(c-font-lock-doc-comments "/\\*\\*" limit
	  javadoc-font-lock-doc-comments)))))

;; Pike autodoc.

(defconst autodoc-decl-keywords
  ;; Adorned regexp matching the keywords that introduce declarations
  ;; in Pike Autodoc.
  (cc-eval-when-compile
    (c-make-keywords-re t '("@decl" "@elem" "@index" "@member") 'pike-mode)))

(defconst autodoc-decl-type-keywords
  ;; Adorned regexp matching the keywords that are followed by a type.
  (cc-eval-when-compile
    (c-make-keywords-re t '("@elem" "@member") 'pike-mode)))

(defun autodoc-font-lock-line-markup (limit)
  ;; Fontify all line oriented keywords between the point and LIMIT.
  ;; Nil is always returned.
  ;;
  ;; This function might do hidden buffer changes.

  (let ((line-re (concat "^\\(\\(/\\*!\\|\\s *\\("
			 c-current-comment-prefix
			 "\\)\\)\\s *\\)@[A-Za-z_-]+\\(\\s \\|$\\)"))
	(markup-faces (list c-doc-markup-face-name c-doc-face-name)))

    (while (and (< (point) limit)
		(re-search-forward line-re limit t))
      (goto-char (match-end 1))

      (if (looking-at autodoc-decl-keywords)
	  (let* ((kwd-pos (point))
		 (start (match-end 1))
		 (pos start)
		 end)

	    (c-put-font-lock-face (point) pos markup-faces)

	    ;; Put a declaration end mark at the markup keyword and
	    ;; remove the faces from the rest of the line so that it
	    ;; gets refontified as a declaration later on by
	    ;; `c-font-lock-declarations'.
	    (c-put-char-property (1- pos) 'c-type 'c-decl-end)
	    (goto-char pos)
	    (while (progn
		     (end-of-line)
		     (setq end (point))
		     (and (eq (char-before) ?@)
			  (not (eobp))
			  (progn (forward-char)
				 (skip-syntax-forward " ")
				 (looking-at c-current-comment-prefix))))
	      (goto-char (match-end 0))
	      (c-remove-font-lock-face pos (1- end))
	      (c-put-font-lock-face (1- end) end markup-faces)
	      (setq pos (point)))

	    ;; Include the final newline in the removed area.  This
	    ;; has no visual effect but it avoids some tricky special
	    ;; cases in the testsuite wrt the differences in string
	    ;; fontification in Emacs vs XEmacs.
	    (c-remove-font-lock-face pos (min (1+ (point)) (point-max)))

	    ;; Must handle string literals explicitly inside the declaration.
	    (goto-char start)
	    (while (re-search-forward
		    "\"\\([^\\\"]\\|\\\\.\\)*\"\\|'\\([^\\']\\|\\\\.\\)*'"
		    end 'move)
	      (c-put-font-lock-string-face (match-beginning 0)
					   (point)))

	    ;; Fontify types after keywords that always are followed
	    ;; by them.
	    (goto-char kwd-pos)
	    (when (looking-at autodoc-decl-type-keywords)
	      (c-fontify-types-and-refs ((c-promote-possible-types t))
		(goto-char start)
		(c-forward-syntactic-ws)
		(c-forward-type))))

	;; Mark each whole line as markup, as long as the logical line
	;; continues.
	(while (progn
		 (c-put-font-lock-face (point)
				       (progn (end-of-line) (point))
				       markup-faces)
		 (and (eq (char-before) ?@)
		      (not (eobp))
		      (progn (forward-char)
			     (skip-syntax-forward " ")
			     (looking-at c-current-comment-prefix))))
	  (goto-char (match-end 0))))))

  nil)

(defconst autodoc-font-lock-doc-comments
  `(("@\\(\\w+{\\|\\[\\([^]@\n\r]\\|@@\\)*\\]\\|[@}]\\|$\\)"
     ;; In-text markup.
     0 ,c-doc-markup-face-name prepend nil)
    (autodoc-font-lock-line-markup)
    ;; Fontify remaining markup characters as invalid.
    (,(lambda (limit)
	(c-find-invalid-doc-markup "@" limit))
     0 'font-lock-warning-face prepend nil)
    ))

(defconst autodoc-line-join-re "@[\n\r][ \t]*/[/*]!")
;; Matches a line continuation in autodoc comment style.
(defconst autodoc-bright-comment-start-re "/[/*]!")
;; Matches an autodoc comment opener.
(defconst autodoc-line-join-end-ch ?!)
;; The final character of `autodoc-line-join-re'.

(defun autodoc-font-lock-keywords ()
  ;; Note that we depend on that `c-current-comment-prefix' has got
  ;; its proper value here.
  ;;
  ;; This function might do hidden buffer changes.

  ;; The `c-type' text property with `c-decl-end' is used to mark the
  ;; end of the `autodoc-decl-keywords' occurrences to fontify the
  ;; following declarations.
  (setq c-type-decl-end-used t)

  `((,(lambda (limit)
	(c-font-lock-doc-comments "/[*/]!" limit
	  autodoc-font-lock-doc-comments)))))

;; Doxygen

(defconst doxygen-font-lock-doc-comments
  ;; TODO: Handle @code, @verbatim, @dot, @f etc. better by not highlighting
  ;; text inside of those commands.  Something smarter than just regexes may be
  ;; needed to do that efficiently.
  `((,(concat
       ;; Make sure that the special character has not been escaped.  E.g. in
       ;; `\@foo' only `\@' is a command (similarly for other characters like
       ;; `\\foo', `\<foo' and `\&foo').  The downside now is that we don't
       ;; match command started just after an escaped character, e.g. in
       ;; `\@\foo' we should match `\@' as well as `\foo' but only the former
       ;; is matched.
       "\\(?:^\\|[^\\@]\\)\\("
         ;; Doxygen commands start with backslash or an at sign.  Note that for
         ;; brevity in the comments only `\' will be mentioned.
         "[\\@]\\(?:"
           ;; Doxygen commands except those starting with `f'
           "[a-eg-z][a-z]*"
           ;; Doxygen command starting with `f':
           "\\|f\\(?:"
             "[][$}]"                         ; \f$ \f} \f[ \f]
             "\\|{\\(?:[a-zA-Z]+\\*?}{?\\)?"  ; \f{ \f{env} \f{env}{
             "\\|[a-z]+"                      ; \foo
           "\\)"
           "\\|~[a-zA-Z]*"             ; \~  \~language
           "\\|[$@&~<=>#%\".|\\\\]"    ; single-character escapes
           "\\|::\\|---?"              ; \:: \-- \---
         "\\)"
         ;; HTML tags and entities:
         "\\|</?\\sw\\(?:\\sw\\|\\s \\|[=\n\r*.:]\\|\"[^\"]*\"\\|'[^']*'\\)*>"
         "\\|&\\(?:\\sw+\\|#[0-9]+\\|#x[0-9a-fA-F]+\\);"
       "\\)")
     1 ,c-doc-markup-face-name prepend nil)
    ;; Commands inside of strings are not commands so override highlighting with
    ;; string face.  This also affects HTML attribute values if they are
    ;; surrounded with double quotes which may or may not be considered a good
    ;; thing.
    ("\\(?:^\\|[^\\@]\\)\\(\"[^\"[:cntrl:]]+\"\\)"
     1 font-lock-string-face prepend nil)
    ;; HTML comments inside of the Doxygen comments.
    ("\\(?:^\\|[^\\@]\\)\\(<!--.*?-->\\)"
     1 font-lock-comment-face prepend nil)
    ;; Autolinking. Doxygen auto-links anything that is a class name but we have
    ;; no hope of matching those.  We are, however, able to match functions and
    ;; members using explicit scoped syntax.  For functions, we can also find
    ;; them by noticing argument-list.  Note that Doxygen accepts `::' as well
    ;; as `#' as scope operators.
    (,(let* ((ref "[\\@]ref\\s-+")
             (ref-opt (concat "\\(?:" ref "\\)?"))
             (id "[a-zA-Z_][a-zA-Z_0-9]*")
             (args "\\(?:()\\|([^()]*)\\)")
             (scope "\\(?:#\\|::\\)"))
        (concat
         "\\(?:^\\|[^\\@/%:]\\)\\(?:"
                 ref-opt "\\(?1:" scope "?" "\\(?:" id scope "\\)+" "~?" id "\\)"
           "\\|" ref-opt "\\(?1:" scope     "~?" id "\\)"
           "\\|" ref-opt "\\(?1:" scope "?" "~?" id "\\)" args
           "\\|" ref     "\\(?1:" "~?" id "\\)"
           "\\|" ref-opt "\\(?1:~[A-Z][a-zA-Z0-9_]+\\)"
         "\\)"))
     1 font-lock-function-name-face prepend nil)
    ;; Match URLs and emails.  This has two purposes.  First of all, Doxygen
    ;; autolinks URLs.  Second of all, `@bar' in `foo@bar.baz' has been matched
    ;; above as a command; try and overwrite it.
    (,(let* ((host "[A-Za-z0-9]\\(?:[A-Za-z0-9-]\\{0,61\\}[A-Za-z0-9]\\)")
             (fqdn (concat "\\(?:" host "\\.\\)+" host))
             (comp "[!-(*--/-=?-~]+")
             (path (concat "/\\(?:" comp "[.]+" "\\)*" comp)))
        (concat "\\(?:mailto:\\)?[a-zA-0_.]+@" fqdn
                "\\|https?://" fqdn "\\(?:" path "\\)?"))
     0 font-lock-keyword-face prepend nil)))

(defconst doxygen-font-lock-keywords
  `((,(lambda (limit)
        (c-font-lock-doc-comments "/\\(?:/[/!]\\|\\*[\\*!]\\)"
            limit doxygen-font-lock-doc-comments)))))


;; 2006-07-10:  awk-font-lock-keywords has been moved back to cc-awk.el.
(cc-provide 'cc-fonts)

;; Local Variables:
;; indent-tabs-mode: t
;; tab-width: 8
;; End:
;;; cc-fonts.el ends here<|MERGE_RESOLUTION|>--- conflicted
+++ resolved
@@ -2804,13 +2804,8 @@
   ;; is used as a flag in other code to skip comments.
   ;;
   ;; This function might do hidden buffer changes.
-<<<<<<< HEAD
   (declare (indent 2))
-  (let (comment-beg region-beg)
-=======
-
   (let (comment-beg region-beg comment-mid)
->>>>>>> 9664ee18
     (if (memq (get-text-property (point) 'face)
 	      '(font-lock-comment-face font-lock-comment-delimiter-face))
 	;; Handle the case when the fontified region starts inside a
