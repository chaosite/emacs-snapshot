--- conflicted
+++ resolved
@@ -1,16 +1,14 @@
-<<<<<<< HEAD
-2010-01-24  Mark A. Hershberger  <mah@everybody.org>
+2010-01-25  Mark A. Hershberger  <mah@everybody.org>
 
 	* progmodes/python.el: Replace reference to obsolete
 	c-subward-mode.
 
 	* vc-bzr.el: (vc-bzr-revision-table) New function.
-=======
+
 2010-01-25  Eric Hanchrow  <eric.hanchrow@gmail.com>  (tiny change)
 
 	* vc-git.el (vc-git-dir-status-goto-stage): Pass --relative to the
 	diff-index command.  This requires at least git-1.5.5.  (Bug#1589).
->>>>>>> b1ecfe3c
 
 2010-01-24  Dan Nicolaescu  <dann@ics.uci.edu>
 
