;;; minibuffer.el --- Minibuffer completion functions -*- lexical-binding: t -*-

;; Copyright (C) 2008-2016 Free Software Foundation, Inc.

;; Author: Stefan Monnier <monnier@iro.umontreal.ca>
;; Package: emacs

;; This file is part of GNU Emacs.

;; GNU Emacs is free software: you can redistribute it and/or modify
;; it under the terms of the GNU General Public License as published by
;; the Free Software Foundation, either version 3 of the License, or
;; (at your option) any later version.

;; GNU Emacs is distributed in the hope that it will be useful,
;; but WITHOUT ANY WARRANTY; without even the implied warranty of
;; MERCHANTABILITY or FITNESS FOR A PARTICULAR PURPOSE.  See the
;; GNU General Public License for more details.

;; You should have received a copy of the GNU General Public License
;; along with GNU Emacs.  If not, see <http://www.gnu.org/licenses/>.

;;; Commentary:

;; Names with "--" are for functions and variables that are meant to be for
;; internal use only.

;; Functional completion tables have an extended calling conventions:
;; The `action' can be (additionally to nil, t, and lambda) of the form
;; - (boundaries . SUFFIX) in which case it should return
;;   (boundaries START . END).  See `completion-boundaries'.
;;   Any other return value should be ignored (so we ignore values returned
;;   from completion tables that don't know about this new `action' form).
;; - `metadata' in which case it should return (metadata . ALIST) where
;;   ALIST is the metadata of this table.  See `completion-metadata'.
;;   Any other return value should be ignored (so we ignore values returned
;;   from completion tables that don't know about this new `action' form).

;;; Bugs:

;; - completion-all-sorted-completions lists all the completions, whereas
;;   it should only lists the ones that `try-completion' would consider.
;;   E.g.  it should honor completion-ignored-extensions.
;; - choose-completion can't automatically figure out the boundaries
;;   corresponding to the displayed completions because we only
;;   provide the start info but not the end info in
;;   completion-base-position.
;; - C-x C-f ~/*/sr ? should not list "~/./src".
;; - minibuffer-force-complete completes ~/src/emacs/t<!>/lisp/minibuffer.el
;;   to ~/src/emacs/trunk/ and throws away lisp/minibuffer.el.

;;; Todo:

;; - Make *Completions* readable even if some of the completion
;;   entries have LF chars or spaces in them (including at
;;   beginning/end) or are very long.
;; - for M-x, cycle-sort commands that have no key binding first.
;; - Make things like icomplete-mode or lightning-completion work with
;;   completion-in-region-mode.
;; - extend `metadata':
;;   - indicate how to turn all-completion's output into
;;     try-completion's output: e.g. completion-ignored-extensions.
;;     maybe that could be merged with the "quote" operation.
;;   - indicate that `all-completions' doesn't do prefix-completion
;;     but just returns some list that relates in some other way to
;;     the provided string (as is the case in filecache.el), in which
;;     case partial-completion (for example) doesn't make any sense
;;     and neither does the completions-first-difference highlight.
;;   - indicate how to display the completions in *Completions* (turn
;;     \n into something else, add special boundaries between
;;     completions).  E.g. when completing from the kill-ring.

;; - case-sensitivity currently confuses two issues:
;;   - whether or not a particular completion table should be case-sensitive
;;     (i.e. whether strings that differ only by case are semantically
;;     equivalent)
;;   - whether the user wants completion to pay attention to case.
;;   e.g. we may want to make it possible for the user to say "first try
;;   completion case-sensitively, and if that fails, try to ignore case".
;;   Maybe the trick is that we should distinguish completion-ignore-case in
;;   try/all-completions (obey user's preference) from its use in
;;   test-completion (obey the underlying object's semantics).

;; - add support for ** to pcm.
;; - Add vc-file-name-completion-table to read-file-name-internal.
;; - A feature like completing-help.el.

;;; Code:

(eval-when-compile (require 'cl-lib))

;;; Completion table manipulation

;; New completion-table operation.
(defun completion-boundaries (string collection pred suffix)
  "Return the boundaries of text on which COLLECTION will operate.
STRING is the string on which completion will be performed.
SUFFIX is the string after point.
If COLLECTION is a function, it is called with 3 arguments: STRING,
PRED, and a cons cell of the form (boundaries . SUFFIX).

The result is of the form (START . END) where START is the position
in STRING of the beginning of the completion field and END is the position
in SUFFIX of the end of the completion field.
E.g. for simple completion tables, the result is always (0 . (length SUFFIX))
and for file names the result is the positions delimited by
the closest directory separators."
  (let ((boundaries (if (functionp collection)
                        (funcall collection string pred
                                 (cons 'boundaries suffix)))))
    (if (not (eq (car-safe boundaries) 'boundaries))
        (setq boundaries nil))
    (cons (or (cadr boundaries) 0)
          (or (cddr boundaries) (length suffix)))))

(defun completion-metadata (string table pred)
  "Return the metadata of elements to complete at the end of STRING.
This metadata is an alist.  Currently understood keys are:
- `category': the kind of objects returned by `all-completions'.
   Used by `completion-category-overrides'.
- `annotation-function': function to add annotations in *Completions*.
   Takes one argument (STRING), which is a possible completion and
   returns a string to append to STRING.
- `display-sort-function': function to sort entries in *Completions*.
   Takes one argument (COMPLETIONS) and should return a new list
   of completions.  Can operate destructively.
- `cycle-sort-function': function to sort entries when cycling.
   Works like `display-sort-function'.
The metadata of a completion table should be constant between two boundaries."
  (let ((metadata (if (functionp table)
                      (funcall table string pred 'metadata))))
    (if (eq (car-safe metadata) 'metadata)
        metadata
      '(metadata))))

(defun completion--field-metadata (field-start)
  (completion-metadata (buffer-substring-no-properties field-start (point))
                       minibuffer-completion-table
                       minibuffer-completion-predicate))

(defun completion-metadata-get (metadata prop)
  (cdr (assq prop metadata)))

(defun completion--some (fun xs)
  "Apply FUN to each element of XS in turn.
Return the first non-nil returned value.
Like CL's `some'."
  (let ((firsterror nil)
        res)
    (while (and (not res) xs)
      (condition-case-unless-debug err
          (setq res (funcall fun (pop xs)))
        (error (unless firsterror (setq firsterror err)) nil)))
    (or res
        (if firsterror (signal (car firsterror) (cdr firsterror))))))

(defun complete-with-action (action table string pred)
  "Perform completion ACTION.
STRING is the string to complete.
TABLE is the completion table.
PRED is a completion predicate.
ACTION can be one of nil, t or `lambda'."
  (cond
   ((functionp table) (funcall table string pred action))
   ((eq (car-safe action) 'boundaries) nil)
   ((eq action 'metadata) nil)
   (t
    (funcall
     (cond
      ((null action) 'try-completion)
      ((eq action t) 'all-completions)
      (t 'test-completion))
     string table pred))))

(defun completion-table-dynamic (fun &optional switch-buffer)
  "Use function FUN as a dynamic completion table.
FUN is called with one argument, the string for which completion is required,
and it should return an alist containing all the intended possible completions.
This alist may be a full list of possible completions so that FUN can ignore
the value of its argument.
If SWITCH-BUFFER is non-nil and completion is performed in the
minibuffer, FUN will be called in the buffer from which the minibuffer
was entered.

The result of the `completion-table-dynamic' form is a function
that can be used as the COLLECTION argument to `try-completion' and
`all-completions'.  See Info node `(elisp)Programmed Completion'.

See also the related function `completion-table-with-cache'."
  (lambda (string pred action)
    (if (or (eq (car-safe action) 'boundaries) (eq action 'metadata))
        ;; `fun' is not supposed to return another function but a plain old
        ;; completion table, whose boundaries are always trivial.
        nil
      (with-current-buffer (if (not switch-buffer) (current-buffer)
                             (let ((win (minibuffer-selected-window)))
                               (if (window-live-p win) (window-buffer win)
                                 (current-buffer))))
        (complete-with-action action (funcall fun string) string pred)))))

(defun completion-table-with-cache (fun &optional ignore-case)
  "Create dynamic completion table from function FUN, with cache.
This is a wrapper for `completion-table-dynamic' that saves the last
argument-result pair from FUN, so that several lookups with the
same argument (or with an argument that starts with the first one)
only need to call FUN once.  This can be useful when FUN performs a
relatively slow operation, such as calling an external process.

When IGNORE-CASE is non-nil, FUN is expected to be case-insensitive."
  ;; See eg bug#11906.
  (let* (last-arg last-result
         (new-fun
          (lambda (arg)
            (if (and last-arg (string-prefix-p last-arg arg ignore-case))
                last-result
              (prog1
                  (setq last-result (funcall fun arg))
                (setq last-arg arg))))))
    (completion-table-dynamic new-fun)))

(defmacro lazy-completion-table (var fun)
  "Initialize variable VAR as a lazy completion table.
If the completion table VAR is used for the first time (e.g., by passing VAR
as an argument to `try-completion'), the function FUN is called with no
arguments.  FUN must return the completion table that will be stored in VAR.
If completion is requested in the minibuffer, FUN will be called in the buffer
from which the minibuffer was entered.  The return value of
`lazy-completion-table' must be used to initialize the value of VAR.

You should give VAR a non-nil `risky-local-variable' property."
  (declare (debug (symbolp lambda-expr)))
  (let ((str (make-symbol "string")))
    `(completion-table-dynamic
      (lambda (,str)
        (when (functionp ,var)
          (setq ,var (funcall #',fun)))
        ,var)
      'do-switch-buffer)))

(defun completion-table-case-fold (table &optional dont-fold)
  "Return new completion TABLE that is case insensitive.
If DONT-FOLD is non-nil, return a completion table that is
case sensitive instead."
  (lambda (string pred action)
    (let ((completion-ignore-case (not dont-fold)))
      (complete-with-action action table string pred))))

(defun completion-table-subvert (table s1 s2)
  "Return a completion table from TABLE with S1 replaced by S2.
The result is a completion table which completes strings of the
form (concat S1 S) in the same way as TABLE completes strings of
the form (concat S2 S)."
  (lambda (string pred action)
    (let* ((str (if (string-prefix-p s1 string completion-ignore-case)
                    (concat s2 (substring string (length s1)))))
           (res (if str (complete-with-action action table str pred))))
      (when res
        (cond
         ((eq (car-safe action) 'boundaries)
          (let ((beg (or (and (eq (car-safe res) 'boundaries) (cadr res)) 0)))
            `(boundaries
              ,(max (length s1)
                    (+ beg (- (length s1) (length s2))))
              . ,(and (eq (car-safe res) 'boundaries) (cddr res)))))
         ((stringp res)
          (if (string-prefix-p s2 string completion-ignore-case)
              (concat s1 (substring res (length s2)))))
         ((eq action t)
          (let ((bounds (completion-boundaries str table pred "")))
            (if (>= (car bounds) (length s2))
                res
              (let ((re (concat "\\`"
                                (regexp-quote (substring s2 (car bounds))))))
                (delq nil
                      (mapcar (lambda (c)
                                (if (string-match re c)
                                    (substring c (match-end 0))))
                              res))))))
         ;; E.g. action=nil and it's the only completion.
         (res))))))

(defun completion-table-with-context (prefix table string pred action)
  ;; TODO: add `suffix' maybe?
  (let ((pred
         (if (not (functionp pred))
             ;; Notice that `pred' may not be a function in some abusive cases.
             pred
           ;; Predicates are called differently depending on the nature of
           ;; the completion table :-(
           (cond
            ((vectorp table)            ;Obarray.
             (lambda (sym) (funcall pred (concat prefix (symbol-name sym)))))
            ((hash-table-p table)
             (lambda (s _v) (funcall pred (concat prefix s))))
            ((functionp table)
             (lambda (s) (funcall pred (concat prefix s))))
            (t                          ;Lists and alists.
             (lambda (s)
               (funcall pred (concat prefix (if (consp s) (car s) s)))))))))
    (if (eq (car-safe action) 'boundaries)
        (let* ((len (length prefix))
               (bound (completion-boundaries string table pred (cdr action))))
          `(boundaries ,(+ (car bound) len) . ,(cdr bound)))
      (let ((comp (complete-with-action action table string pred)))
        (cond
         ;; In case of try-completion, add the prefix.
         ((stringp comp) (concat prefix comp))
         (t comp))))))

(defun completion-table-with-terminator (terminator table string pred action)
  "Construct a completion table like TABLE but with an extra TERMINATOR.
This is meant to be called in a curried way by first passing TERMINATOR
and TABLE only (via `apply-partially').
TABLE is a completion table, and TERMINATOR is a string appended to TABLE's
completion if it is complete.  TERMINATOR is also used to determine the
completion suffix's boundary.
TERMINATOR can also be a cons cell (TERMINATOR . TERMINATOR-REGEXP)
in which case TERMINATOR-REGEXP is a regular expression whose submatch
number 1 should match TERMINATOR.  This is used when there is a need to
distinguish occurrences of the TERMINATOR strings which are really terminators
from others (e.g. escaped).  In this form, the car of TERMINATOR can also be,
instead of a string, a function that takes the completion and returns the
\"terminated\" string."
  ;; FIXME: This implementation is not right since it only adds the terminator
  ;; in try-completion, so any completion-style that builds the completion via
  ;; all-completions won't get the terminator, and selecting an entry in
  ;; *Completions* won't get the terminator added either.
  (cond
   ((eq (car-safe action) 'boundaries)
    (let* ((suffix (cdr action))
           (bounds (completion-boundaries string table pred suffix))
           (terminator-regexp (if (consp terminator)
                                  (cdr terminator) (regexp-quote terminator)))
           (max (and terminator-regexp
                     (string-match terminator-regexp suffix))))
      `(boundaries ,(car bounds)
                   . ,(min (cdr bounds) (or max (length suffix))))))
   ((eq action nil)
    (let ((comp (try-completion string table pred)))
      (if (consp terminator) (setq terminator (car terminator)))
      (if (eq comp t)
          (if (functionp terminator)
              (funcall terminator string)
            (concat string terminator))
        (if (and (stringp comp) (not (zerop (length comp)))
                 ;; Try to avoid the second call to try-completion, since
                 ;; it may be very inefficient (because `comp' made us
                 ;; jump to a new boundary, so we complete in that
                 ;; boundary with an empty start string).
                 (let ((newbounds (completion-boundaries comp table pred "")))
                   (< (car newbounds) (length comp)))
                 (eq (try-completion comp table pred) t))
            (if (functionp terminator)
                (funcall terminator comp)
              (concat comp terminator))
          comp))))
   ;; completion-table-with-terminator is always used for
   ;; "sub-completions" so it's only called if the terminator is missing,
   ;; in which case `test-completion' should return nil.
   ((eq action 'lambda) nil)
   (t
    ;; FIXME: We generally want the `try' and `all' behaviors to be
    ;; consistent so pcm can merge the `all' output to get the `try' output,
    ;; but that sometimes clashes with the need for `all' output to look
    ;; good in *Completions*.
    ;; (mapcar (lambda (s) (concat s terminator))
    ;;         (all-completions string table pred))))
    (complete-with-action action table string pred))))

(defun completion-table-with-predicate (table pred1 strict string pred2 action)
  "Make a completion table equivalent to TABLE but filtered through PRED1.
PRED1 is a function of one argument which returns non-nil if and
only if the argument is an element of TABLE which should be
considered for completion.  STRING, PRED2, and ACTION are the
usual arguments to completion tables, as described in
`try-completion', `all-completions', and `test-completion'.  If
STRICT is non-nil, the predicate always applies; if nil it only
applies if it does not reduce the set of possible completions to
nothing.  Note: TABLE needs to be a proper completion table which
obeys predicates."
  (cond
   ((and (not strict) (eq action 'lambda))
    ;; Ignore pred1 since it doesn't really have to apply anyway.
    (test-completion string table pred2))
   (t
    (or (complete-with-action action table string
                              (if (not (and pred1 pred2))
                                  (or pred1 pred2)
                                (lambda (x)
                                  ;; Call `pred1' first, so that `pred2'
                                  ;; really can't tell that `x' is in table.
                                  (and (funcall pred1 x) (funcall pred2 x)))))
        ;; If completion failed and we're not applying pred1 strictly, try
        ;; again without pred1.
        (and (not strict) pred1 pred2
             (complete-with-action action table string pred2))))))

(defun completion-table-in-turn (&rest tables)
  "Create a completion table that tries each table in TABLES in turn."
  ;; FIXME: the boundaries may come from TABLE1 even when the completion list
  ;; is returned by TABLE2 (because TABLE1 returned an empty list).
  ;; Same potential problem if any of the tables use quoting.
  (lambda (string pred action)
    (completion--some (lambda (table)
                        (complete-with-action action table string pred))
                      tables)))

(defun completion-table-merge (&rest tables)
  "Create a completion table that collects completions from all TABLES."
  ;; FIXME: same caveats as in `completion-table-in-turn'.
  (lambda (string pred action)
    (cond
     ((null action)
      (let ((retvals (mapcar (lambda (table)
                               (try-completion string table pred))
                             tables)))
        (if (member string retvals)
            string
          (try-completion string
                          (mapcar (lambda (value)
                                    (if (eq value t) string value))
                                  (delq nil retvals))
                          pred))))
     ((eq action t)
      (apply #'append (mapcar (lambda (table)
                                (all-completions string table pred))
                              tables)))
     (t
      (completion--some (lambda (table)
                          (complete-with-action action table string pred))
                        tables)))))

(defun completion-table-with-quoting (table unquote requote)
  ;; A difficult part of completion-with-quoting is to map positions in the
  ;; quoted string to equivalent positions in the unquoted string and
  ;; vice-versa.  There is no efficient and reliable algorithm that works for
  ;; arbitrary quote and unquote functions.
  ;; So to map from quoted positions to unquoted positions, we simply assume
  ;; that `concat' and `unquote' commute (which tends to be the case).
  ;; And we ask `requote' to do the work of mapping from unquoted positions
  ;; back to quoted positions.
  ;; FIXME: For some forms of "quoting" such as the truncation behavior of
  ;; substitute-in-file-name, it would be desirable not to requote completely.
  "Return a new completion table operating on quoted text.
TABLE operates on the unquoted text.
UNQUOTE is a function that takes a string and returns a new unquoted string.
REQUOTE is a function of 2 args (UPOS QSTR) where
  QSTR is a string entered by the user (and hence indicating
  the user's preferred form of quoting); and
  UPOS is a position within the unquoted form of QSTR.
REQUOTE should return a pair (QPOS . QFUN) such that QPOS is the
position corresponding to UPOS but in QSTR, and QFUN is a function
of one argument (a string) which returns that argument appropriately quoted
for use at QPOS."
  ;; FIXME: One problem with the current setup is that `qfun' doesn't know if
  ;; its argument is "the end of the completion", so if the quoting used double
  ;; quotes (for example), we end up completing "fo" to "foobar and throwing
  ;; away the closing double quote.
  (lambda (string pred action)
    (cond
     ((eq action 'metadata)
      (append (completion-metadata string table pred)
              '((completion--unquote-requote . t))))

     ((eq action 'lambda) ;;test-completion
      (let ((ustring (funcall unquote string)))
        (test-completion ustring table pred)))

     ((eq (car-safe action) 'boundaries)
      (let* ((ustring (funcall unquote string))
             (qsuffix (cdr action))
             (ufull (if (zerop (length qsuffix)) ustring
                      (funcall unquote (concat string qsuffix))))
             (_ (cl-assert (string-prefix-p ustring ufull)))
             (usuffix (substring ufull (length ustring)))
             (boundaries (completion-boundaries ustring table pred usuffix))
             (qlboundary (car (funcall requote (car boundaries) string)))
             (qrboundary (if (zerop (cdr boundaries)) 0 ;Common case.
                           (let* ((urfullboundary
                                   (+ (cdr boundaries) (length ustring))))
                             (- (car (funcall requote urfullboundary
                                              (concat string qsuffix)))
                                (length string))))))
        `(boundaries ,qlboundary . ,qrboundary)))

     ;; In "normal" use a c-t-with-quoting completion table should never be
     ;; called with action in (t nil) because `completion--unquote' should have
     ;; been called before and would have returned a different completion table
     ;; to apply to the unquoted text.  But there's still a lot of code around
     ;; that likes to use all/try-completions directly, so we do our best to
     ;; handle those calls as well as we can.

     ((eq action nil) ;;try-completion
      (let* ((ustring (funcall unquote string))
             (completion (try-completion ustring table pred)))
        ;; Most forms of quoting allow several ways to quote the same string.
        ;; So here we could simply requote `completion' in a kind of
        ;; "canonical" quoted form without paying attention to the way
        ;; `string' was quoted.  But since we have to solve the more complex
        ;; problems of "pay attention to the original quoting" for
        ;; all-completions, we may as well use it here, since it provides
        ;; a nicer behavior.
        (if (not (stringp completion)) completion
          (car (completion--twq-try
                string ustring completion 0 unquote requote)))))

     ((eq action t) ;;all-completions
      ;; When all-completions is used for completion-try/all-completions
      ;; (e.g. for `pcm' style), we can't do the job properly here because
      ;; the caller will match our output against some pattern derived from
      ;; the user's (quoted) input, and we don't have access to that
      ;; pattern, so we can't know how to requote our output so that it
      ;; matches the quoting used in the pattern.  It is to fix this
      ;; fundamental problem that we have to introduce the new
      ;; unquote-requote method so that completion-try/all-completions can
      ;; pass the unquoted string to the style functions.
      (pcase-let*
          ((ustring (funcall unquote string))
           (completions (all-completions ustring table pred))
           (boundary (car (completion-boundaries ustring table pred "")))
           (completions
            (completion--twq-all
             string ustring completions boundary unquote requote))
           (last (last completions)))
        (when (consp last) (setcdr last nil))
        completions))

     ((eq action 'completion--unquote)
      ;; PRED is really a POINT in STRING.
      ;; We should return a new set (STRING TABLE POINT REQUOTE)
      ;; where STRING is a new (unquoted) STRING to match against the new TABLE
      ;; using a new POINT inside it, and REQUOTE is a requoting function which
      ;; should reverse the unquoting, (i.e. it receives the completion result
      ;; of using the new TABLE and should turn it into the corresponding
      ;; quoted result).
      (let* ((qpos pred)
	     (ustring (funcall unquote string))
	     (uprefix (funcall unquote (substring string 0 qpos)))
	     ;; FIXME: we really should pass `qpos' to `unquote' and have that
	     ;; function give us the corresponding `uqpos'.  But for now we
	     ;; presume (more or less) that `concat' and `unquote' commute.
	     (uqpos (if (string-prefix-p uprefix ustring)
			;; Yay!!  They do seem to commute!
			(length uprefix)
		      ;; They don't commute this time!  :-(
		      ;; Maybe qpos is in some text that disappears in the
		      ;; ustring (bug#17239).  Let's try a second chance guess.
		      (let ((usuffix (funcall unquote (substring string qpos))))
			(if (string-suffix-p usuffix ustring)
			    ;; Yay!!  They still "commute" in a sense!
			    (- (length ustring) (length usuffix))
			  ;; Still no luck!  Let's just choose *some* position
			  ;; within ustring.
			  (/ (+ (min (length uprefix) (length ustring))
				(max (- (length ustring) (length usuffix)) 0))
			     2))))))
        (list ustring table uqpos
              (lambda (unquoted-result op)
                (pcase op
                  (1 ;;try
                   (if (not (stringp (car-safe unquoted-result)))
                       unquoted-result
                     (completion--twq-try
                      string ustring
                      (car unquoted-result) (cdr unquoted-result)
                      unquote requote)))
                  (2 ;;all
                   (let* ((last (last unquoted-result))
                          (base (or (cdr last) 0)))
                     (when last
                       (setcdr last nil)
                       (completion--twq-all string ustring
                                            unquoted-result base
                                            unquote requote))))))))))))

(defun completion--twq-try (string ustring completion point
                                   unquote requote)
  ;; Basically two cases: either the new result is
  ;; - commonprefix1 <point> morecommonprefix <qpos> suffix
  ;; - commonprefix <qpos> newprefix <point> suffix
  (pcase-let*
      ((prefix (fill-common-string-prefix ustring completion))
       (suffix (substring completion (max point (length prefix))))
       (`(,qpos . ,qfun) (funcall requote (length prefix) string))
       (qstr1 (if (> point (length prefix))
                  (funcall qfun (substring completion (length prefix) point))))
       (qsuffix (funcall qfun suffix))
       (qstring (concat (substring string 0 qpos) qstr1 qsuffix))
       (qpoint
        (cond
         ((zerop point) 0)
         ((> point (length prefix)) (+ qpos (length qstr1)))
         (t (car (funcall requote point string))))))
    ;; Make sure `requote' worked.
    (if (equal (funcall unquote qstring) completion)
	(cons qstring qpoint)
      ;; If requote failed (e.g. because sifn-requote did not handle
      ;; Tramp's "/foo:/bar//baz -> /foo:/baz" truncation), then at least
      ;; try requote properly.
      (let ((qstr (funcall qfun completion)))
	(cons qstr (length qstr))))))

(defun completion--string-equal-p (s1 s2)
  (eq t (compare-strings s1 nil nil s2 nil nil 'ignore-case)))

(defun completion--twq-all (string ustring completions boundary
                                   _unquote requote)
  (when completions
    (pcase-let*
        ((prefix
          (let ((completion-regexp-list nil))
            (try-completion "" (cons (substring ustring boundary)
                                     completions))))
         (`(,qfullpos . ,qfun)
          (funcall requote (+ boundary (length prefix)) string))
         (qfullprefix (substring string 0 qfullpos))
	 ;; FIXME: This assertion can be wrong, e.g. in Cygwin, where
	 ;; (unquote "c:\bin") => "/usr/bin" but (unquote "c:\") => "/".
         ;;(cl-assert (completion--string-equal-p
         ;;            (funcall unquote qfullprefix)
         ;;            (concat (substring ustring 0 boundary) prefix))
         ;;           t))
         (qboundary (car (funcall requote boundary string)))
         (_ (cl-assert (<= qboundary qfullpos)))
         ;; FIXME: this split/quote/concat business messes up the carefully
         ;; placed completions-common-part and completions-first-difference
         ;; faces.  We could try within the mapcar loop to search for the
         ;; boundaries of those faces, pass them to `requote' to find their
         ;; equivalent positions in the quoted output and re-add the faces:
         ;; this might actually lead to correct results but would be
         ;; pretty expensive.
         ;; The better solution is to not quote the *Completions* display,
         ;; which nicely circumvents the problem.  The solution I used here
         ;; instead is to hope that `qfun' preserves the text-properties and
         ;; presume that the `first-difference' is not within the `prefix';
         ;; this presumption is not always true, but at least in practice it is
         ;; true in most cases.
         (qprefix (propertize (substring qfullprefix qboundary)
                              'face 'completions-common-part)))

      ;; Here we choose to quote all elements returned, but a better option
      ;; would be to return unquoted elements together with a function to
      ;; requote them, so that *Completions* can show nicer unquoted values
      ;; which only get quoted when needed by choose-completion.
      (nconc
       (mapcar (lambda (completion)
                 (cl-assert (string-prefix-p prefix completion 'ignore-case) t)
                 (let* ((new (substring completion (length prefix)))
                        (qnew (funcall qfun new))
 			(qprefix
                         (if (not completion-ignore-case)
                             qprefix
                           ;; Make qprefix inherit the case from `completion'.
                           (let* ((rest (substring completion
                                                   0 (length prefix)))
                                  (qrest (funcall qfun rest)))
                             (if (completion--string-equal-p qprefix qrest)
                                 (propertize qrest 'face
                                             'completions-common-part)
                               qprefix))))
                        (qcompletion (concat qprefix qnew)))
		   ;; FIXME: Similarly here, Cygwin's mapping trips this
		   ;; assertion.
                   ;;(cl-assert
                   ;; (completion--string-equal-p
		   ;;  (funcall unquote
		   ;;           (concat (substring string 0 qboundary)
		   ;;                   qcompletion))
		   ;;  (concat (substring ustring 0 boundary)
		   ;;          completion))
		   ;; t)
                   qcompletion))
               completions)
       qboundary))))

;; (defmacro complete-in-turn (a b) `(completion-table-in-turn ,a ,b))
;; (defmacro dynamic-completion-table (fun) `(completion-table-dynamic ,fun))
(define-obsolete-function-alias
  'complete-in-turn 'completion-table-in-turn "23.1")
(define-obsolete-function-alias
  'dynamic-completion-table 'completion-table-dynamic "23.1")

;;; Minibuffer completion

(defgroup minibuffer nil
  "Controlling the behavior of the minibuffer."
  :link '(custom-manual "(emacs)Minibuffer")
  :group 'environment)

(defun minibuffer-message (message &rest args)
  "Temporarily display MESSAGE at the end of the minibuffer.
The text is displayed for `minibuffer-message-timeout' seconds,
or until the next input event arrives, whichever comes first.
Enclose MESSAGE in [...] if this is not yet the case.
If ARGS are provided, then pass MESSAGE through `format-message'."
  (if (not (minibufferp (current-buffer)))
      (progn
        (if args
            (apply 'message message args)
          (message "%s" message))
        (prog1 (sit-for (or minibuffer-message-timeout 1000000))
          (message nil)))
    ;; Clear out any old echo-area message to make way for our new thing.
    (message nil)
    (setq message (if (and (null args)
                           (string-match-p "\\` *\\[.+\\]\\'" message))
                      ;; Make sure we can put-text-property.
                      (copy-sequence message)
                    (concat " [" message "]")))
    (when args (setq message (apply #'format-message message args)))
    (let ((ol (make-overlay (point-max) (point-max) nil t t))
          ;; A quit during sit-for normally only interrupts the sit-for,
          ;; but since minibuffer-message is used at the end of a command,
          ;; at a time when the command has virtually finished already, a C-g
          ;; should really cause an abort-recursive-edit instead (i.e. as if
          ;; the C-g had been typed at top-level).  Binding inhibit-quit here
          ;; is an attempt to get that behavior.
          (inhibit-quit t))
      (unwind-protect
          (progn
            (unless (zerop (length message))
              ;; The current C cursor code doesn't know to use the overlay's
              ;; marker's stickiness to figure out whether to place the cursor
              ;; before or after the string, so let's spoon-feed it the pos.
              (put-text-property 0 1 'cursor t message))
            (overlay-put ol 'after-string message)
            (sit-for (or minibuffer-message-timeout 1000000)))
        (delete-overlay ol)))))

(defun minibuffer-completion-contents ()
  "Return the user input in a minibuffer before point as a string.
In Emacs-22, that was what completion commands operated on."
  (declare (obsolete nil "24.4"))
  (buffer-substring (minibuffer-prompt-end) (point)))

(defun delete-minibuffer-contents ()
  "Delete all user input in a minibuffer.
If the current buffer is not a minibuffer, erase its entire contents."
  (interactive)
  ;; We used to do `delete-field' here, but when file name shadowing
  ;; is on, the field doesn't cover the entire minibuffer contents.
  (delete-region (minibuffer-prompt-end) (point-max)))

(defvar completion-show-inline-help t
  "If non-nil, print helpful inline messages during completion.")

(defcustom completion-auto-help t
  "Non-nil means automatically provide help for invalid completion input.
If the value is t the *Completion* buffer is displayed whenever completion
is requested but cannot be done.
If the value is `lazy', the *Completions* buffer is only displayed after
the second failed attempt to complete."
  :type '(choice (const nil) (const t) (const lazy)))

(defconst completion-styles-alist
  '((emacs21
     completion-emacs21-try-completion completion-emacs21-all-completions
     "Simple prefix-based completion.
I.e. when completing \"foo_bar\" (where _ is the position of point),
it will consider all completions candidates matching the glob
pattern \"foobar*\".")
    (emacs22
     completion-emacs22-try-completion completion-emacs22-all-completions
     "Prefix completion that only operates on the text before point.
I.e. when completing \"foo_bar\" (where _ is the position of point),
it will consider all completions candidates matching the glob
pattern \"foo*\" and will add back \"bar\" to the end of it.")
    (basic
     completion-basic-try-completion completion-basic-all-completions
     "Completion of the prefix before point and the suffix after point.
I.e. when completing \"foo_bar\" (where _ is the position of point),
it will consider all completions candidates matching the glob
pattern \"foo*bar*\".")
    (partial-completion
     completion-pcm-try-completion completion-pcm-all-completions
     "Completion of multiple words, each one taken as a prefix.
I.e. when completing \"l-co_h\" (where _ is the position of point),
it will consider all completions candidates matching the glob
pattern \"l*-co*h*\".
Furthermore, for completions that are done step by step in subfields,
the method is applied to all the preceding fields that do not yet match.
E.g. C-x C-f /u/mo/s TAB could complete to /usr/monnier/src.
Additionally the user can use the char \"*\" as a glob pattern.")
    (substring
     completion-substring-try-completion completion-substring-all-completions
     "Completion of the string taken as a substring.
I.e. when completing \"foo_bar\" (where _ is the position of point),
it will consider all completions candidates matching the glob
pattern \"*foo*bar*\".")
    (initials
     completion-initials-try-completion completion-initials-all-completions
     "Completion of acronyms and initialisms.
E.g. can complete M-x lch to list-command-history
and C-x C-f ~/sew to ~/src/emacs/work."))
  "List of available completion styles.
Each element has the form (NAME TRY-COMPLETION ALL-COMPLETIONS DOC):
where NAME is the name that should be used in `completion-styles',
TRY-COMPLETION is the function that does the completion (it should
follow the same calling convention as `completion-try-completion'),
ALL-COMPLETIONS is the function that lists the completions (it should
follow the calling convention of `completion-all-completions'),
and DOC describes the way this style of completion works.")

(defconst completion--styles-type
  `(repeat :tag "insert a new menu to add more styles"
           (choice ,@(mapcar (lambda (x) (list 'const (car x)))
                             completion-styles-alist))))
(defconst completion--cycling-threshold-type
  '(choice (const :tag "No cycling" nil)
           (const :tag "Always cycle" t)
           (integer :tag "Threshold")))

(defcustom completion-styles
  ;; First, use `basic' because prefix completion has been the standard
  ;; for "ever" and works well in most cases, so using it first
  ;; ensures that we obey previous behavior in most cases.
  '(basic
    ;; Then use `partial-completion' because it has proven to
    ;; be a very convenient extension.
    partial-completion
    ;; Finally use `emacs22' so as to maintain (in many/most cases)
    ;; the previous behavior that when completing "foobar" with point
    ;; between "foo" and "bar" the completion try to complete "foo"
    ;; and simply add "bar" to the end of the result.
    emacs22)
  "List of completion styles to use.
The available styles are listed in `completion-styles-alist'.

Note that `completion-category-overrides' may override these
styles for specific categories, such as files, buffers, etc."
  :type completion--styles-type
  :version "23.1")

(defvar completion-category-defaults
  '((buffer (styles . (basic substring)))
    (unicode-name (styles . (basic substring)))
    (project-file (styles . (basic substring))))
  "Default settings for specific completion categories.
Each entry has the shape (CATEGORY . ALIST) where ALIST is
an association list that can specify properties such as:
- `styles': the list of `completion-styles' to use for that category.
- `cycle': the `completion-cycle-threshold' to use for that category.
Categories are symbols such as `buffer' and `file', used when
completing buffer and file names, respectively.")

(defcustom completion-category-overrides nil
  "List of category-specific user overrides for completion styles.
Each override has the shape (CATEGORY . ALIST) where ALIST is
an association list that can specify properties such as:
- `styles': the list of `completion-styles' to use for that category.
- `cycle': the `completion-cycle-threshold' to use for that category.
Categories are symbols such as `buffer' and `file', used when
completing buffer and file names, respectively.
This overrides the defaults specified in `completion-category-defaults'."
  :version "25.1"
  :type `(alist :key-type (choice :tag "Category"
				  (const buffer)
                                  (const file)
                                  (const unicode-name)
				  (const bookmark)
                                  symbol)
          :value-type
          (set :tag "Properties to override"
	   (cons :tag "Completion Styles"
		 (const :tag "Select a style from the menu;" styles)
		 ,completion--styles-type)
           (cons :tag "Completion Cycling"
		 (const :tag "Select one value from the menu." cycle)
                 ,completion--cycling-threshold-type))))

(defun completion--category-override (category tag)
  (or (assq tag (cdr (assq category completion-category-overrides)))
      (assq tag (cdr (assq category completion-category-defaults)))))

(defun completion--styles (metadata)
  (let* ((cat (completion-metadata-get metadata 'category))
         (over (completion--category-override cat 'styles)))
    (if over
        (delete-dups (append (cdr over) (copy-sequence completion-styles)))
       completion-styles)))

(defun completion--nth-completion (n string table pred point metadata)
  "Call the Nth method of completion styles."
  (unless metadata
    (setq metadata
          (completion-metadata (substring string 0 point) table pred)))
  ;; We provide special support for quoting/unquoting here because it cannot
  ;; reliably be done within the normal completion-table routines: Completion
  ;; styles such as `substring' or `partial-completion' need to match the
  ;; output of all-completions with the user's input, and since most/all
  ;; quoting mechanisms allow several equivalent quoted forms, the
  ;; completion-style can't do this matching (e.g. `substring' doesn't know
  ;; that "\a\b\e" is a valid (quoted) substring of "label").
  ;; The quote/unquote function needs to come from the completion table (rather
  ;; than from completion-extra-properties) because it may apply only to some
  ;; part of the string (e.g. substitute-in-file-name).
  (let ((requote
         (when (completion-metadata-get metadata 'completion--unquote-requote)
           (cl-assert (functionp table))
           (let ((new (funcall table string point 'completion--unquote)))
             (setq string (pop new))
             (setq table (pop new))
             (setq point (pop new))
	     (cl-assert (<= point (length string)))
             (pop new))))
        (result
         (completion--some (lambda (style)
                             (funcall (nth n (assq style
                                                   completion-styles-alist))
                                      string table pred point))
                           (completion--styles metadata))))
    (if requote
        (funcall requote result n)
      result)))

(defun completion-try-completion (string table pred point &optional metadata)
  "Try to complete STRING using completion table TABLE.
Only the elements of table that satisfy predicate PRED are considered.
POINT is the position of point within STRING.
The return value can be either nil to indicate that there is no completion,
t to indicate that STRING is the only possible completion,
or a pair (NEWSTRING . NEWPOINT) of the completed result string together with
a new position for point."
  (completion--nth-completion 1 string table pred point metadata))

(defun completion-all-completions (string table pred point &optional metadata)
  "List the possible completions of STRING in completion table TABLE.
Only the elements of table that satisfy predicate PRED are considered.
POINT is the position of point within STRING.
The return value is a list of completions and may contain the base-size
in the last `cdr'."
  ;; FIXME: We need to additionally return the info needed for the
  ;; second part of completion-base-position.
  (completion--nth-completion 2 string table pred point metadata))

(defun minibuffer--bitset (modified completions exact)
  (logior (if modified    4 0)
          (if completions 2 0)
          (if exact       1 0)))

(defun completion--replace (beg end newtext)
  "Replace the buffer text between BEG and END with NEWTEXT.
Moves point to the end of the new text."
  ;; The properties on `newtext' include things like
  ;; completions-first-difference, which we don't want to include
  ;; upon insertion.
  (set-text-properties 0 (length newtext) nil newtext)
  ;; Maybe this should be in subr.el.
  ;; You'd think this is trivial to do, but details matter if you want
  ;; to keep markers "at the right place" and be robust in the face of
  ;; after-change-functions that may themselves modify the buffer.
  (let ((prefix-len 0))
    ;; Don't touch markers in the shared prefix (if any).
    (while (and (< prefix-len (length newtext))
                (< (+ beg prefix-len) end)
                (eq (char-after (+ beg prefix-len))
                    (aref newtext prefix-len)))
      (setq prefix-len (1+ prefix-len)))
    (unless (zerop prefix-len)
      (setq beg (+ beg prefix-len))
      (setq newtext (substring newtext prefix-len))))
  (let ((suffix-len 0))
    ;; Don't touch markers in the shared suffix (if any).
    (while (and (< suffix-len (length newtext))
                (< beg (- end suffix-len))
                (eq (char-before (- end suffix-len))
                    (aref newtext (- (length newtext) suffix-len 1))))
      (setq suffix-len (1+ suffix-len)))
    (unless (zerop suffix-len)
      (setq end (- end suffix-len))
      (setq newtext (substring newtext 0 (- suffix-len))))
    (goto-char beg)
    (let ((length (- end beg)))         ;Read `end' before we insert the text.
      (insert-and-inherit newtext)
      (delete-region (point) (+ (point) length)))
    (forward-char suffix-len)))

(defcustom completion-cycle-threshold nil
  "Number of completion candidates below which cycling is used.
Depending on this setting `completion-in-region' may use cycling,
like `minibuffer-force-complete'.
If nil, cycling is never used.
If t, cycling is always used.
If an integer, cycling is used so long as there are not more
completion candidates than this number."
  :version "24.1"
  :type completion--cycling-threshold-type)

(defun completion--cycle-threshold (metadata)
  (let* ((cat (completion-metadata-get metadata 'category))
         (over (completion--category-override cat 'cycle)))
    (if over (cdr over) completion-cycle-threshold)))

(defvar-local completion-all-sorted-completions nil)
(defvar-local completion--all-sorted-completions-location nil)
(defvar completion-cycling nil)

(defvar completion-fail-discreetly nil
  "If non-nil, stay quiet when there  is no match.")

(defun completion--message (msg)
  (if completion-show-inline-help
      (minibuffer-message msg)))

(defun completion--do-completion (beg end &optional
                                      try-completion-function expect-exact)
  "Do the completion and return a summary of what happened.
M = completion was performed, the text was Modified.
C = there were available Completions.
E = after completion we now have an Exact match.

 MCE
 000  0 no possible completion
 001  1 was already an exact and unique completion
 010  2 no completion happened
 011  3 was already an exact completion
 100  4 ??? impossible
 101  5 ??? impossible
 110  6 some completion happened
 111  7 completed to an exact completion

TRY-COMPLETION-FUNCTION is a function to use in place of `try-completion'.
EXPECT-EXACT, if non-nil, means that there is no need to tell the user
when the buffer's text is already an exact match."
  (let* ((string (buffer-substring beg end))
         (md (completion--field-metadata beg))
         (comp (funcall (or try-completion-function
                            'completion-try-completion)
                        string
                        minibuffer-completion-table
                        minibuffer-completion-predicate
                        (- (point) beg)
                        md)))
    (cond
     ((null comp)
      (minibuffer-hide-completions)
      (unless completion-fail-discreetly
	(ding)
	(completion--message "No match"))
      (minibuffer--bitset nil nil nil))
     ((eq t comp)
      (minibuffer-hide-completions)
      (goto-char end)
      (completion--done string 'finished
                        (unless expect-exact "Sole completion"))
      (minibuffer--bitset nil nil t))   ;Exact and unique match.
     (t
      ;; `completed' should be t if some completion was done, which doesn't
      ;; include simply changing the case of the entered string.  However,
      ;; for appearance, the string is rewritten if the case changes.
      (let* ((comp-pos (cdr comp))
             (completion (car comp))
             (completed (not (eq t (compare-strings completion nil nil
                                                    string nil nil t))))
             (unchanged (eq t (compare-strings completion nil nil
                                               string nil nil nil))))
        (if unchanged
	    (goto-char end)
          ;; Insert in minibuffer the chars we got.
          (completion--replace beg end completion)
          (setq end (+ beg (length completion))))
	;; Move point to its completion-mandated destination.
	(forward-char (- comp-pos (length completion)))

        (if (not (or unchanged completed))
            ;; The case of the string changed, but that's all.  We're not sure
            ;; whether this is a unique completion or not, so try again using
            ;; the real case (this shouldn't recurse again, because the next
            ;; time try-completion will return either t or the exact string).
            (completion--do-completion beg end
                                       try-completion-function expect-exact)

          ;; It did find a match.  Do we match some possibility exactly now?
          (let* ((exact (test-completion completion
                                         minibuffer-completion-table
                                         minibuffer-completion-predicate))
                 (threshold (completion--cycle-threshold md))
                 (comps
                  ;; Check to see if we want to do cycling.  We do it
                  ;; here, after having performed the normal completion,
                  ;; so as to take advantage of the difference between
                  ;; try-completion and all-completions, for things
                  ;; like completion-ignored-extensions.
                  (when (and threshold
                             ;; Check that the completion didn't make
                             ;; us jump to a different boundary.
                             (or (not completed)
                                 (< (car (completion-boundaries
                                          (substring completion 0 comp-pos)
                                          minibuffer-completion-table
                                          minibuffer-completion-predicate
                                         ""))
                                   comp-pos)))
                   (completion-all-sorted-completions beg end))))
            (completion--flush-all-sorted-completions)
            (cond
             ((and (consp (cdr comps)) ;; There's something to cycle.
                   (not (ignore-errors
                          ;; This signal an (intended) error if comps is too
                          ;; short or if completion-cycle-threshold is t.
                          (consp (nthcdr threshold comps)))))
              ;; Not more than completion-cycle-threshold remaining
              ;; completions: let's cycle.
              (setq completed t exact t)
              (completion--cache-all-sorted-completions beg end comps)
              (minibuffer-force-complete beg end))
             (completed
              ;; We could also decide to refresh the completions,
              ;; if they're displayed (and assuming there are
              ;; completions left).
              (minibuffer-hide-completions)
              (if exact
                  ;; If completion did not put point at end of field,
                  ;; it's a sign that completion is not finished.
                  (completion--done completion
                                    (if (< comp-pos (length completion))
                                        'exact 'unknown))))
             ;; Show the completion table, if requested.
             ((not exact)
	      (if (pcase completion-auto-help
                    (`lazy (eq this-command last-command))
                    (_ completion-auto-help))
                  (minibuffer-completion-help beg end)
                (completion--message "Next char not unique")))
             ;; If the last exact completion and this one were the same, it
             ;; means we've already given a "Complete, but not unique" message
             ;; and the user's hit TAB again, so now we give him help.
             (t
              (if (and (eq this-command last-command) completion-auto-help)
                  (minibuffer-completion-help beg end))
              (completion--done completion 'exact
                                (unless expect-exact
                                  "Complete, but not unique"))))

            (minibuffer--bitset completed t exact))))))))

(defun minibuffer-complete ()
  "Complete the minibuffer contents as far as possible.
Return nil if there is no valid completion, else t.
If no characters can be completed, display a list of possible completions.
If you repeat this command after it displayed such a list,
scroll the window of possible completions."
  (interactive)
  (when (<= (minibuffer-prompt-end) (point))
    (completion-in-region (minibuffer-prompt-end) (point-max)
                          minibuffer-completion-table
                          minibuffer-completion-predicate)))

(defun completion--in-region-1 (beg end)
  ;; If the previous command was not this,
  ;; mark the completion buffer obsolete.
  (setq this-command 'completion-at-point)
  (unless (eq 'completion-at-point last-command)
    (completion--flush-all-sorted-completions)
    (setq minibuffer-scroll-window nil))

  (cond
   ;; If there's a fresh completion window with a live buffer,
   ;; and this command is repeated, scroll that window.
   ((and (window-live-p minibuffer-scroll-window)
         (eq t (frame-visible-p (window-frame minibuffer-scroll-window))))
    (let ((window minibuffer-scroll-window))
      (with-current-buffer (window-buffer window)
        (if (pos-visible-in-window-p (point-max) window)
            ;; If end is in view, scroll up to the beginning.
            (set-window-start window (point-min) nil)
          ;; Else scroll down one screen.
          (with-selected-window window
	    (scroll-up)))
        nil)))
   ;; If we're cycling, keep on cycling.
   ((and completion-cycling completion-all-sorted-completions)
    (minibuffer-force-complete beg end)
    t)
   (t (pcase (completion--do-completion beg end)
        (#b000 nil)
        (_     t)))))

(defun completion--cache-all-sorted-completions (beg end comps)
  (add-hook 'after-change-functions
            'completion--flush-all-sorted-completions nil t)
  (setq completion--all-sorted-completions-location
        (cons (copy-marker beg) (copy-marker end)))
  (setq completion-all-sorted-completions comps))

(defun completion--flush-all-sorted-completions (&optional start end _len)
  (unless (and start end
               (or (> start (cdr completion--all-sorted-completions-location))
                   (< end (car completion--all-sorted-completions-location))))
    (remove-hook 'after-change-functions
                 'completion--flush-all-sorted-completions t)
    (setq completion-cycling nil)
    (setq completion-all-sorted-completions nil)))

(defun completion--metadata (string base md-at-point table pred)
  ;; Like completion-metadata, but for the specific case of getting the
  ;; metadata at `base', which tends to trigger pathological behavior for old
  ;; completion tables which don't understand `metadata'.
  (let ((bounds (completion-boundaries string table pred "")))
    (if (eq (car bounds) base) md-at-point
      (completion-metadata (substring string 0 base) table pred))))

(defun completion-all-sorted-completions (&optional start end)
  (or completion-all-sorted-completions
      (let* ((start (or start (minibuffer-prompt-end)))
             (end (or end (point-max)))
             (string (buffer-substring start end))
             (md (completion--field-metadata start))
             (all (completion-all-completions
                   string
                   minibuffer-completion-table
                   minibuffer-completion-predicate
                   (- (point) start)
                   md))
             (last (last all))
             (base-size (or (cdr last) 0))
             (all-md (completion--metadata (buffer-substring-no-properties
                                            start (point))
                                           base-size md
                                           minibuffer-completion-table
                                           minibuffer-completion-predicate))
             (sort-fun (completion-metadata-get all-md 'cycle-sort-function)))
        (when last
          (setcdr last nil)

          ;; Delete duplicates: do it after setting last's cdr to nil (so
          ;; it's a proper list), and be careful to reset `last' since it
          ;; may be a different cons-cell.
          (setq all (delete-dups all))
          (setq last (last all))

          (setq all (if sort-fun (funcall sort-fun all)
                      ;; Prefer shorter completions, by default.
                      (sort all (lambda (c1 c2) (< (length c1) (length c2))))))
          ;; Prefer recently used completions.
          (when (minibufferp)
            (let ((hist (symbol-value minibuffer-history-variable)))
              (setq all (sort all (lambda (c1 c2)
                                    (> (length (member c1 hist))
                                       (length (member c2 hist))))))))
          ;; Cache the result.  This is not just for speed, but also so that
          ;; repeated calls to minibuffer-force-complete can cycle through
          ;; all possibilities.
          (completion--cache-all-sorted-completions
           start end (nconc all base-size))))))

(defun minibuffer-force-complete-and-exit ()
  "Complete the minibuffer with first of the matches and exit."
  (interactive)
  (minibuffer-force-complete)
  (completion--complete-and-exit
   (minibuffer-prompt-end) (point-max) #'exit-minibuffer
   ;; If the previous completion completed to an element which fails
   ;; test-completion, then we shouldn't exit, but that should be rare.
   (lambda () (minibuffer-message "Incomplete"))))

(defun minibuffer-force-complete (&optional start end)
  "Complete the minibuffer to an exact match.
Repeated uses step through the possible completions."
  (interactive)
  (setq minibuffer-scroll-window nil)
  ;; FIXME: Need to deal with the extra-size issue here as well.
  ;; FIXME: ~/src/emacs/t<M-TAB>/lisp/minibuffer.el completes to
  ;; ~/src/emacs/trunk/ and throws away lisp/minibuffer.el.
  (let* ((start (copy-marker (or start (minibuffer-prompt-end))))
         (end (or end (point-max)))
         ;; (md (completion--field-metadata start))
         (all (completion-all-sorted-completions start end))
         (base (+ start (or (cdr (last all)) 0))))
    (cond
     ((not (consp all))
        (completion--message
       (if all "No more completions" "No completions")))
     ((not (consp (cdr all)))
      (let ((done (equal (car all) (buffer-substring-no-properties base end))))
        (unless done (completion--replace base end (car all)))
        (completion--done (buffer-substring-no-properties start (point))
                          'finished (when done "Sole completion"))))
     (t
      (completion--replace base end (car all))
      (setq end (+ base (length (car all))))
      (completion--done (buffer-substring-no-properties start (point)) 'sole)
      ;; Set cycling after modifying the buffer since the flush hook resets it.
      (setq completion-cycling t)
      (setq this-command 'completion-at-point) ;For completion-in-region.
      ;; If completing file names, (car all) may be a directory, so we'd now
      ;; have a new set of possible completions and might want to reset
      ;; completion-all-sorted-completions to nil, but we prefer not to,
      ;; so that repeated calls minibuffer-force-complete still cycle
      ;; through the previous possible completions.
      (let ((last (last all)))
        (setcdr last (cons (car all) (cdr last)))
        (completion--cache-all-sorted-completions start end (cdr all)))
      ;; Make sure repeated uses cycle, even though completion--done might
      ;; have added a space or something that moved us outside of the field.
      ;; (bug#12221).
      (let* ((table minibuffer-completion-table)
             (pred minibuffer-completion-predicate)
             (extra-prop completion-extra-properties)
             (cmd
              (lambda () "Cycle through the possible completions."
                (interactive)
                (let ((completion-extra-properties extra-prop))
                  (completion-in-region start (point) table pred)))))
        (set-transient-map
         (let ((map (make-sparse-keymap)))
           (define-key map [remap completion-at-point] cmd)
           (define-key map (vector last-command-event) cmd)
           map)))))))

(defvar minibuffer-confirm-exit-commands
  '(completion-at-point minibuffer-complete
    minibuffer-complete-word PC-complete PC-complete-word)
  "A list of commands which cause an immediately following
`minibuffer-complete-and-exit' to ask for extra confirmation.")

(defun minibuffer-complete-and-exit ()
  "Exit if the minibuffer contains a valid completion.
Otherwise, try to complete the minibuffer contents.  If
completion leads to a valid completion, a repetition of this
command will exit.

If `minibuffer-completion-confirm' is `confirm', do not try to
 complete; instead, ask for confirmation and accept any input if
 confirmed.
If `minibuffer-completion-confirm' is `confirm-after-completion',
 do not try to complete; instead, ask for confirmation if the
 preceding minibuffer command was a member of
 `minibuffer-confirm-exit-commands', and accept the input
 otherwise."
  (interactive)
  (completion-complete-and-exit (minibuffer-prompt-end) (point-max)
                                #'exit-minibuffer))

(defun completion-complete-and-exit (beg end exit-function)
  (completion--complete-and-exit
   beg end exit-function
   (lambda ()
     (pcase (condition-case nil
                (completion--do-completion beg end
                                           nil 'expect-exact)
              (error 1))
       ((or #b001 #b011) (funcall exit-function))
       (#b111 (if (not minibuffer-completion-confirm)
                  (funcall exit-function)
                (minibuffer-message "Confirm")
                nil))
       (_ nil)))))

(defun completion--complete-and-exit (beg end
                                          exit-function completion-function)
  "Exit from `require-match' minibuffer.
COMPLETION-FUNCTION is called if the current buffer's content does not
appear to be a match."
    (cond
     ;; Allow user to specify null string
   ((= beg end) (funcall exit-function))
     ((test-completion (buffer-substring beg end)
                       minibuffer-completion-table
                       minibuffer-completion-predicate)
      ;; FIXME: completion-ignore-case has various slightly
      ;; incompatible meanings.  E.g. it can reflect whether the user
      ;; wants completion to pay attention to case, or whether the
      ;; string will be used in a context where case is significant.
      ;; E.g. usually try-completion should obey the first, whereas
      ;; test-completion should obey the second.
      (when completion-ignore-case
        ;; Fixup case of the field, if necessary.
        (let* ((string (buffer-substring beg end))
               (compl (try-completion
                       string
                       minibuffer-completion-table
                       minibuffer-completion-predicate)))
          (when (and (stringp compl) (not (equal string compl))
                     ;; If it weren't for this piece of paranoia, I'd replace
                     ;; the whole thing with a call to do-completion.
                     ;; This is important, e.g. when the current minibuffer's
                     ;; content is a directory which only contains a single
                     ;; file, so `try-completion' actually completes to
                     ;; that file.
                     (= (length string) (length compl)))
            (completion--replace beg end compl))))
      (funcall exit-function))

     ((memq minibuffer-completion-confirm '(confirm confirm-after-completion))
      ;; The user is permitted to exit with an input that's rejected
      ;; by test-completion, after confirming her choice.
      (if (or (eq last-command this-command)
              ;; For `confirm-after-completion' we only ask for confirmation
              ;; if trying to exit immediately after typing TAB (this
              ;; catches most minibuffer typos).
              (and (eq minibuffer-completion-confirm 'confirm-after-completion)
                   (not (memq last-command minibuffer-confirm-exit-commands))))
        (funcall exit-function)
        (minibuffer-message "Confirm")
        nil))

     (t
      ;; Call do-completion, but ignore errors.
      (funcall completion-function))))

(defun completion--try-word-completion (string table predicate point md)
  (let ((comp (completion-try-completion string table predicate point md)))
    (if (not (consp comp))
        comp

      ;; If completion finds next char not unique,
      ;; consider adding a space or a hyphen.
      (when (= (length string) (length (car comp)))
        ;; Mark the added char with the `completion-word' property, so it
        ;; can be handled specially by completion styles such as
        ;; partial-completion.
        ;; We used to remove `partial-completion' from completion-styles
        ;; instead, but it was too blunt, leading to situations where SPC
        ;; was the only insertable char at point but minibuffer-complete-word
        ;; refused inserting it.
        (let ((exts (mapcar (lambda (str) (propertize str 'completion-try-word t))
                            '(" " "-")))
              (before (substring string 0 point))
              (after (substring string point))
	      tem)
          ;; If both " " and "-" lead to completions, prefer " " so SPC behaves
          ;; a bit more like a self-inserting key (bug#17375).
	  (while (and exts (not (consp tem)))
            (setq tem (completion-try-completion
		       (concat before (pop exts) after)
		       table predicate (1+ point) md)))
	  (if (consp tem) (setq comp tem))))

      ;; Completing a single word is actually more difficult than completing
      ;; as much as possible, because we first have to find the "current
      ;; position" in `completion' in order to find the end of the word
      ;; we're completing.  Normally, `string' is a prefix of `completion',
      ;; which makes it trivial to find the position, but with fancier
      ;; completion (plus env-var expansion, ...) `completion' might not
      ;; look anything like `string' at all.
      (let* ((comppoint (cdr comp))
	     (completion (car comp))
	     (before (substring string 0 point))
	     (combined (concat before "\n" completion)))
        ;; Find in completion the longest text that was right before point.
        (when (string-match "\\(.+\\)\n.*?\\1" combined)
          (let* ((prefix (match-string 1 before))
                 ;; We used non-greedy match to make `rem' as long as possible.
                 (rem (substring combined (match-end 0)))
                 ;; Find in the remainder of completion the longest text
                 ;; that was right after point.
                 (after (substring string point))
                 (suffix (if (string-match "\\`\\(.+\\).*\n.*\\1"
                                           (concat after "\n" rem))
                             (match-string 1 after))))
            ;; The general idea is to try and guess what text was inserted
            ;; at point by the completion.  Problem is: if we guess wrong,
            ;; we may end up treating as "added by completion" text that was
            ;; actually painfully typed by the user.  So if we then cut
            ;; after the first word, we may throw away things the
            ;; user wrote.  So let's try to be as conservative as possible:
            ;; only cut after the first word, if we're reasonably sure that
            ;; our guess is correct.
            ;; Note: a quick survey on emacs-devel seemed to indicate that
            ;; nobody actually cares about the "word-at-a-time" feature of
            ;; minibuffer-complete-word, whose real raison-d'être is that it
            ;; tries to add "-" or " ".  One more reason to only cut after
            ;; the first word, if we're really sure we're right.
            (when (and (or suffix (zerop (length after)))
                       (string-match (concat
                                      ;; Make submatch 1 as small as possible
                                      ;; to reduce the risk of cutting
                                      ;; valuable text.
                                      ".*" (regexp-quote prefix) "\\(.*?\\)"
                                      (if suffix (regexp-quote suffix) "\\'"))
                                     completion)
                       ;; The new point in `completion' should also be just
                       ;; before the suffix, otherwise something more complex
                       ;; is going on, and we're not sure where we are.
                       (eq (match-end 1) comppoint)
                       ;; (match-beginning 1)..comppoint is now the stretch
                       ;; of text in `completion' that was completed at point.
		       (string-match "\\W" completion (match-beginning 1))
		       ;; Is there really something to cut?
		       (> comppoint (match-end 0)))
              ;; Cut after the first word.
              (let ((cutpos (match-end 0)))
                (setq completion (concat (substring completion 0 cutpos)
                                         (substring completion comppoint)))
                (setq comppoint cutpos)))))

	(cons completion comppoint)))))


(defun minibuffer-complete-word ()
  "Complete the minibuffer contents at most a single word.
After one word is completed as much as possible, a space or hyphen
is added, provided that matches some possible completion.
Return nil if there is no valid completion, else t."
  (interactive)
  (completion-in-region--single-word
   (minibuffer-prompt-end) (point-max)
   minibuffer-completion-table minibuffer-completion-predicate))

(defun completion-in-region--single-word (beg end collection
                                              &optional predicate)
  (let ((minibuffer-completion-table collection)
        (minibuffer-completion-predicate predicate))
    (pcase (completion--do-completion beg end
                                      #'completion--try-word-completion)
    (#b000 nil)
      (_     t))))

(defface completions-annotations '((t :inherit italic))
  "Face to use for annotations in the *Completions* buffer.")

(defcustom completions-format 'horizontal
  "Define the appearance and sorting of completions.
If the value is `vertical', display completions sorted vertically
in columns in the *Completions* buffer.
If the value is `horizontal', display completions sorted
horizontally in alphabetical order, rather than down the screen."
  :type '(choice (const horizontal) (const vertical))
  :version "23.2")

(defun completion--insert-strings (strings)
  "Insert a list of STRINGS into the current buffer.
Uses columns to keep the listing readable but compact.
It also eliminates runs of equal strings."
  (when (consp strings)
    (let* ((length (apply 'max
			  (mapcar (lambda (s)
				    (if (consp s)
					(+ (string-width (car s))
                                           (string-width (cadr s)))
				      (string-width s)))
				  strings)))
	   (window (get-buffer-window (current-buffer) 0))
	   (wwidth (if window (1- (window-width window)) 79))
	   (columns (min
		     ;; At least 2 columns; at least 2 spaces between columns.
		     (max 2 (/ wwidth (+ 2 length)))
		     ;; Don't allocate more columns than we can fill.
		     ;; Windows can't show less than 3 lines anyway.
		     (max 1 (/ (length strings) 2))))
	   (colwidth (/ wwidth columns))
           (column 0)
	   (rows (/ (length strings) columns))
	   (row 0)
           (first t)
	   (laststring nil))
      ;; The insertion should be "sensible" no matter what choices were made
      ;; for the parameters above.
      (dolist (str strings)
	(unless (equal laststring str) ; Remove (consecutive) duplicates.
	  (setq laststring str)
          ;; FIXME: `string-width' doesn't pay attention to
          ;; `display' properties.
          (let ((length (if (consp str)
                            (+ (string-width (car str))
                               (string-width (cadr str)))
                          (string-width str))))
            (cond
	     ((eq completions-format 'vertical)
	      ;; Vertical format
	      (when (> row rows)
		(forward-line (- -1 rows))
		(setq row 0 column (+ column colwidth)))
	      (when (> column 0)
		(end-of-line)
		(while (> (current-column) column)
		  (if (eobp)
		      (insert "\n")
		    (forward-line 1)
		    (end-of-line)))
		(insert " \t")
		(set-text-properties (1- (point)) (point)
				     `(display (space :align-to ,column)))))
	     (t
	      ;; Horizontal format
	      (unless first
		(if (< wwidth (+ (max colwidth length) column))
		    ;; No space for `str' at point, move to next line.
		    (progn (insert "\n") (setq column 0))
		  (insert " \t")
		  ;; Leave the space unpropertized so that in the case we're
		  ;; already past the goal column, there is still
		  ;; a space displayed.
		  (set-text-properties (1- (point)) (point)
				       ;; We can't just set tab-width, because
				       ;; completion-setup-function will kill
				       ;; all local variables :-(
				       `(display (space :align-to ,column)))
		  nil))))
            (setq first nil)
            (if (not (consp str))
                (put-text-property (point) (progn (insert str) (point))
                                   'mouse-face 'highlight)
              (put-text-property (point) (progn (insert (car str)) (point))
                                 'mouse-face 'highlight)
              (let ((beg (point))
                    (end (progn (insert (cadr str)) (point))))
                (put-text-property beg end 'mouse-face nil)
                (font-lock-prepend-text-property beg end 'face
                                                 'completions-annotations)))
	    (cond
	     ((eq completions-format 'vertical)
	      ;; Vertical format
	      (if (> column 0)
		  (forward-line)
		(insert "\n"))
	      (setq row (1+ row)))
	     (t
	      ;; Horizontal format
	      ;; Next column to align to.
	      (setq column (+ column
			      ;; Round up to a whole number of columns.
			      (* colwidth (ceiling length colwidth))))))))))))

(defvar completion-common-substring nil)
(make-obsolete-variable 'completion-common-substring nil "23.1")

(defvar completion-setup-hook nil
  "Normal hook run at the end of setting up a completion list buffer.
When this hook is run, the current buffer is the one in which the
command to display the completion list buffer was run.
The completion list buffer is available as the value of `standard-output'.
See also `display-completion-list'.")

(defface completions-first-difference
  '((t (:inherit bold)))
  "Face for the first uncommon character in completions.
See also the face `completions-common-part'.")

(defface completions-common-part '((t nil))
  "Face for the common prefix substring in completions.
The idea of this face is that you can use it to make the common parts
less visible than normal, so that the differing parts are emphasized
by contrast.
See also the face `completions-first-difference'.")

(defun completion-hilit-commonality (completions prefix-len &optional base-size)
  "Apply font-lock highlighting to a list of completions, COMPLETIONS.
PREFIX-LEN is an integer.  BASE-SIZE is an integer or nil (meaning zero).

This adds the face `completions-common-part' to the first
\(PREFIX-LEN - BASE-SIZE) characters of each completion, and the face
`completions-first-difference' to the first character after that.

It returns a list with font-lock properties applied to each element,
and with BASE-SIZE appended as the last element."
  (when completions
    (let ((com-str-len (- prefix-len (or base-size 0))))
      (nconc
       (mapcar
        (lambda (elem)
          (let ((str
                 ;; Don't modify the string itself, but a copy, since the
                 ;; the string may be read-only or used for other purposes.
                 ;; Furthermore, since `completions' may come from
                 ;; display-completion-list, `elem' may be a list.
                 (if (consp elem)
                     (car (setq elem (cons (copy-sequence (car elem))
                                           (cdr elem))))
                   (setq elem (copy-sequence elem)))))
            (font-lock-prepend-text-property
             0
             ;; If completion-boundaries returns incorrect
             ;; values, all-completions may return strings
             ;; that don't contain the prefix.
             (min com-str-len (length str))
             'face 'completions-common-part str)
            (if (> (length str) com-str-len)
                (font-lock-prepend-text-property com-str-len (1+ com-str-len)
                                                 'face
                                                 'completions-first-difference
                                                 str)))
          elem)
        completions)
       base-size))))

(defun display-completion-list (completions &optional common-substring)
  "Display the list of completions, COMPLETIONS, using `standard-output'.
Each element may be just a symbol or string
or may be a list of two strings to be printed as if concatenated.
If it is a list of two strings, the first is the actual completion
alternative, the second serves as annotation.
`standard-output' must be a buffer.
The actual completion alternatives, as inserted, are given `mouse-face'
properties of `highlight'.
At the end, this runs the normal hook `completion-setup-hook'.
It can find the completion buffer in `standard-output'."
  (declare (advertised-calling-convention (completions) "24.4"))
  (if common-substring
      (setq completions (completion-hilit-commonality
                         completions (length common-substring)
                         ;; We don't know the base-size.
                         nil)))
  (if (not (bufferp standard-output))
      ;; This *never* (ever) happens, so there's no point trying to be clever.
      (with-temp-buffer
	(let ((standard-output (current-buffer))
	      (completion-setup-hook nil))
	  (display-completion-list completions common-substring))
	(princ (buffer-string)))

    (with-current-buffer standard-output
      (goto-char (point-max))
      (if (null completions)
          (insert "There are no possible completions of what you have typed.")
        (insert "Possible completions are:\n")
        (completion--insert-strings completions))))

  ;; The hilit used to be applied via completion-setup-hook, so there
  ;; may still be some code that uses completion-common-substring.
  (with-no-warnings
    (let ((completion-common-substring common-substring))
      (run-hooks 'completion-setup-hook)))
  nil)

(defvar completion-extra-properties nil
  "Property list of extra properties of the current completion job.
These include:

`:annotation-function': Function to annotate the completions buffer.
   The function must accept one argument, a completion string,
   and return either nil or a string which is to be displayed
   next to the completion (but which is not part of the
   completion).  The function can access the completion data via
   `minibuffer-completion-table' and related variables.

`:exit-function': Function to run after completion is performed.

   The function must accept two arguments, STRING and STATUS.
   STRING is the text to which the field was completed, and
   STATUS indicates what kind of operation happened:
     `finished' - text is now complete
     `sole'     - text cannot be further completed but
                  completion is not finished
     `exact'    - text is a valid completion but may be further
                  completed.")

(defvar completion-annotate-function
  nil
  ;; Note: there's a lot of scope as for when to add annotations and
  ;; what annotations to add.  E.g. completing-help.el allowed adding
  ;; the first line of docstrings to M-x completion.  But there's
  ;; a tension, since such annotations, while useful at times, can
  ;; actually drown the useful information.
  ;; So completion-annotate-function should be used parsimoniously, or
  ;; else only used upon a user's request (e.g. we could add a command
  ;; to completion-list-mode to add annotations to the current
  ;; completions).
  "Function to add annotations in the *Completions* buffer.
The function takes a completion and should either return nil, or a string that
will be displayed next to the completion.  The function can access the
completion table and predicates via `minibuffer-completion-table' and related
variables.")
(make-obsolete-variable 'completion-annotate-function
                        'completion-extra-properties "24.1")

(defun completion--done (string &optional finished message)
  (let* ((exit-fun (plist-get completion-extra-properties :exit-function))
         (pre-msg (and exit-fun (current-message))))
    (cl-assert (memq finished '(exact sole finished unknown)))
    (when exit-fun
      (when (eq finished 'unknown)
        (setq finished
              (if (eq (try-completion string
                                      minibuffer-completion-table
                                      minibuffer-completion-predicate)
                      t)
                  'finished 'exact)))
      (funcall exit-fun string finished))
    (when (and message
               ;; Don't output any message if the exit-fun already did so.
               (equal pre-msg (and exit-fun (current-message))))
      (completion--message message))))

(defun minibuffer-completion-help (&optional start end)
  "Display a list of possible completions of the current minibuffer contents."
  (interactive)
  (message "Making completion list...")
  (let* ((start (or start (minibuffer-prompt-end)))
         (end (or end (point-max)))
         (string (buffer-substring start end))
         (md (completion--field-metadata start))
         (completions (completion-all-completions
                       string
                       minibuffer-completion-table
                       minibuffer-completion-predicate
                       (- (point) start)
                       md)))
    (message nil)
    (if (or (null completions)
            (and (not (consp (cdr completions)))
                 (equal (car completions) string)))
        (progn
          ;; If there are no completions, or if the current input is already
          ;; the sole completion, then hide (previous&stale) completions.
          (minibuffer-hide-completions)
          (ding)
          (minibuffer-message
           (if completions "Sole completion" "No completions")))

      (let* ((last (last completions))
             (base-size (or (cdr last) 0))
             (prefix (unless (zerop base-size) (substring string 0 base-size)))
             (all-md (completion--metadata (buffer-substring-no-properties
                                            start (point))
                                           base-size md
                                           minibuffer-completion-table
                                           minibuffer-completion-predicate))
             (afun (or (completion-metadata-get all-md 'annotation-function)
                       (plist-get completion-extra-properties
                                  :annotation-function)
                       completion-annotate-function))
             ;; If the *Completions* buffer is shown in a new
             ;; window, mark it as softly-dedicated, so bury-buffer in
             ;; minibuffer-hide-completions will know whether to
             ;; delete the window or not.
             (display-buffer-mark-dedicated 'soft)
             ;; Disable `pop-up-windows' temporarily to allow
             ;; `display-buffer--maybe-pop-up-frame-or-window'
             ;; in the display actions below to pop up a frame
             ;; if `pop-up-frames' is non-nil, but not to pop up a window.
             (pop-up-windows nil))
        (with-displayed-buffer-window
          "*Completions*"
          ;; This is a copy of `display-buffer-fallback-action'
          ;; where `display-buffer-use-some-window' is replaced
          ;; with `display-buffer-at-bottom'.
          `((display-buffer--maybe-same-window
             display-buffer-reuse-window
             display-buffer--maybe-pop-up-frame-or-window
             ;; Use `display-buffer-below-selected' for inline completions,
             ;; but not in the minibuffer (e.g. in `eval-expression')
             ;; for which `display-buffer-at-bottom' is used.
             ,(if (eq (selected-window) (minibuffer-window))
                  'display-buffer-at-bottom
                'display-buffer-below-selected))
	    ,(if temp-buffer-resize-mode
		 '(window-height . resize-temp-buffer-window)
	       '(window-height . fit-window-to-buffer))
	    ,(when temp-buffer-resize-mode
	       '(preserve-size . (nil . t))))
          nil
          ;; Remove the base-size tail because `sort' requires a properly
          ;; nil-terminated list.
          (when last (setcdr last nil))
          (setq completions
                ;; FIXME: This function is for the output of all-completions,
                ;; not completion-all-completions.  Often it's the same, but
                ;; not always.
                (let ((sort-fun (completion-metadata-get
                                 all-md 'display-sort-function)))
                  (if sort-fun
                      (funcall sort-fun completions)
                    (sort completions 'string-lessp))))
          (when afun
            (setq completions
                  (mapcar (lambda (s)
                            (let ((ann (funcall afun s)))
                              (if ann (list s ann) s)))
                          completions)))

          (with-current-buffer standard-output
            (set (make-local-variable 'completion-base-position)
                 (list (+ start base-size)
                       ;; FIXME: We should pay attention to completion
                       ;; boundaries here, but currently
                       ;; completion-all-completions does not give us the
                       ;; necessary information.
                       end))
            (set (make-local-variable 'completion-list-insert-choice-function)
                 (let ((ctable minibuffer-completion-table)
                       (cpred minibuffer-completion-predicate)
                       (cprops completion-extra-properties))
                   (lambda (start end choice)
                     (unless (or (zerop (length prefix))
                                 (equal prefix
                                        (buffer-substring-no-properties
                                         (max (point-min)
                                              (- start (length prefix)))
                                         start)))
                       (message "*Completions* out of date"))
                     ;; FIXME: Use `md' to do quoting&terminator here.
                     (completion--replace start end choice)
                     (let* ((minibuffer-completion-table ctable)
                            (minibuffer-completion-predicate cpred)
                            (completion-extra-properties cprops)
                            (result (concat prefix choice))
                            (bounds (completion-boundaries
                                     result ctable cpred "")))
                       ;; If the completion introduces a new field, then
                       ;; completion is not finished.
                       (completion--done result
                                         (if (eq (car bounds) (length result))
                                             'exact 'finished)))))))

          (display-completion-list completions))))
    nil))

(defun minibuffer-hide-completions ()
  "Get rid of an out-of-date *Completions* buffer."
  ;; FIXME: We could/should use minibuffer-scroll-window here, but it
  ;; can also point to the minibuffer-parent-window, so it's a bit tricky.
  (let ((win (get-buffer-window "*Completions*" 0)))
    (if win (with-selected-window win (bury-buffer)))))

(defun exit-minibuffer ()
  "Terminate this minibuffer argument."
  (interactive)
  ;; If the command that uses this has made modifications in the minibuffer,
  ;; we don't want them to cause deactivation of the mark in the original
  ;; buffer.
  ;; A better solution would be to make deactivate-mark buffer-local
  ;; (or to turn it into a list of buffers, ...), but in the mean time,
  ;; this should do the trick in most cases.
  (setq deactivate-mark nil)
  (throw 'exit nil))

(defun self-insert-and-exit ()
  "Terminate minibuffer input."
  (interactive)
  (if (characterp last-command-event)
      (call-interactively 'self-insert-command)
    (ding))
  (exit-minibuffer))

(defvar completion-in-region-functions nil
  "Wrapper hook around `completion--in-region'.
\(See `with-wrapper-hook' for details about wrapper hooks.)")
(make-obsolete-variable 'completion-in-region-functions
                        'completion-in-region-function "24.4")

(defvar completion-in-region-function #'completion--in-region
  "Function to perform the job of `completion-in-region'.
The function is called with 4 arguments: START END COLLECTION PREDICATE.
The arguments and expected return value are as specified for
`completion-in-region'.")

(defvar completion-in-region--data nil)

(defvar completion-in-region-mode-predicate nil
  "Predicate to tell `completion-in-region-mode' when to exit.
It is called with no argument and should return nil when
`completion-in-region-mode' should exit (and hence pop down
the *Completions* buffer).")

(defvar completion-in-region-mode--predicate nil
  "Copy of the value of `completion-in-region-mode-predicate'.
This holds the value `completion-in-region-mode-predicate' had when
we entered `completion-in-region-mode'.")

(defun completion-in-region (start end collection &optional predicate)
  "Complete the text between START and END using COLLECTION.
Point needs to be somewhere between START and END.
PREDICATE (a function called with no arguments) says when to exit.
This calls the function that `completion-in-region-function' specifies
\(passing the same four arguments that it received) to do the work,
and returns whatever it does.  The return value should be nil
if there was no valid completion, else t."
  (cl-assert (<= start (point)) (<= (point) end))
  (funcall completion-in-region-function start end collection predicate))

(defcustom read-file-name-completion-ignore-case
  (if (memq system-type '(ms-dos windows-nt darwin cygwin))
      t nil)
  "Non-nil means when reading a file name completion ignores case."
  :type 'boolean
  :version "22.1")

(defun completion--in-region (start end collection &optional predicate)
  "Default function to use for `completion-in-region-function'.
Its arguments and return value are as specified for `completion-in-region'.
<<<<<<< HEAD
This respects the wrapper hook `completion-in-region-functions'."
  (subr--with-wrapper-hook-no-warnings
=======
Also respects the obsolete wrapper hook `completion-in-region-functions'.
\(See `with-wrapper-hook' for details about wrapper hooks.)"
  (with-wrapper-hook
>>>>>>> 9fc9988d
      ;; FIXME: Maybe we should use this hook to provide a "display
      ;; completions" operation as well.
      completion-in-region-functions (start end collection predicate)
    (let ((minibuffer-completion-table collection)
          (minibuffer-completion-predicate predicate))
      ;; HACK: if the text we are completing is already in a field, we
      ;; want the completion field to take priority (e.g. Bug#6830).
      (when completion-in-region-mode-predicate
        (setq completion-in-region--data
	      `(,(if (markerp start) start (copy-marker start))
                ,(copy-marker end t) ,collection ,predicate))
        (completion-in-region-mode 1))
      (completion--in-region-1 start end))))

(defvar completion-in-region-mode-map
  (let ((map (make-sparse-keymap)))
    ;; FIXME: Only works if completion-in-region-mode was activated via
    ;; completion-at-point called directly.
    (define-key map "\M-?" 'completion-help-at-point)
    (define-key map "\t" 'completion-at-point)
    map)
  "Keymap activated during `completion-in-region'.")

;; It is difficult to know when to exit completion-in-region-mode (i.e. hide
;; the *Completions*).  Here's how previous packages did it:
;; - lisp-mode: never.
;; - comint: only do it if you hit SPC at the right time.
;; - pcomplete: pop it down on SPC or after some time-delay.
;; - semantic: use a post-command-hook check similar to this one.
(defun completion-in-region--postch ()
  (or unread-command-events ;Don't pop down the completions in the middle of
                            ;mouse-drag-region/mouse-set-point.
      (and completion-in-region--data
           (and (eq (marker-buffer (nth 0 completion-in-region--data))
                    (current-buffer))
                (>= (point) (nth 0 completion-in-region--data))
                (<= (point)
                    (save-excursion
                      (goto-char (nth 1 completion-in-region--data))
                      (line-end-position)))
		(funcall completion-in-region-mode--predicate)))
      (completion-in-region-mode -1)))

;; (defalias 'completion-in-region--prech 'completion-in-region--postch)

(defvar completion-in-region-mode nil)  ;Explicit defvar, i.s.o defcustom.

(define-minor-mode completion-in-region-mode
  "Transient minor mode used during `completion-in-region'."
  :global t
  :group 'minibuffer
  ;; Prevent definition of a custom-variable since it makes no sense to
  ;; customize this variable.
  :variable completion-in-region-mode
  ;; (remove-hook 'pre-command-hook #'completion-in-region--prech)
  (remove-hook 'post-command-hook #'completion-in-region--postch)
  (setq minor-mode-overriding-map-alist
        (delq (assq 'completion-in-region-mode minor-mode-overriding-map-alist)
              minor-mode-overriding-map-alist))
  (if (null completion-in-region-mode)
      (progn
        (setq completion-in-region--data nil)
        (unless (equal "*Completions*" (buffer-name (window-buffer)))
          (minibuffer-hide-completions)))
    ;; (add-hook 'pre-command-hook #'completion-in-region--prech)
    (cl-assert completion-in-region-mode-predicate)
    (setq completion-in-region-mode--predicate
	  completion-in-region-mode-predicate)
    (add-hook 'post-command-hook #'completion-in-region--postch)
    (push `(completion-in-region-mode . ,completion-in-region-mode-map)
          minor-mode-overriding-map-alist)))

;; Define-minor-mode added our keymap to minor-mode-map-alist, but we want it
;; on minor-mode-overriding-map-alist instead.
(setq minor-mode-map-alist
      (delq (assq 'completion-in-region-mode minor-mode-map-alist)
            minor-mode-map-alist))

(defvar completion-at-point-functions '(tags-completion-at-point-function)
  "Special hook to find the completion table for the thing at point.
Each function on this hook is called in turn without any argument and should
return either nil to mean that it is not applicable at point,
or a function of no argument to perform completion (discouraged),
or a list of the form (START END COLLECTION . PROPS) where
 START and END delimit the entity to complete and should include point,
 COLLECTION is the completion table to use to complete it, and
 PROPS is a property list for additional information.
Currently supported properties are all the properties that can appear in
`completion-extra-properties' plus:
 `:predicate'	a predicate that completion candidates need to satisfy.
 `:exclusive'	If `no', means that if the completion table fails to
   match the text at point, then instead of reporting a completion
   failure, the completion should try the next completion function.
As is the case with most hooks, the functions are responsible to preserve
things like point and current buffer.")

(defvar completion--capf-misbehave-funs nil
  "List of functions found on `completion-at-point-functions' that misbehave.
These are functions that neither return completion data nor a completion
function but instead perform completion right away.")
(defvar completion--capf-safe-funs nil
  "List of well-behaved functions found on `completion-at-point-functions'.
These are functions which return proper completion data rather than
a completion function or god knows what else.")

(defun completion--capf-wrapper (fun which)
  ;; FIXME: The safe/misbehave handling assumes that a given function will
  ;; always return the same kind of data, but this breaks down with functions
  ;; like comint-completion-at-point or mh-letter-completion-at-point, which
  ;; could be sometimes safe and sometimes misbehaving (and sometimes neither).
  (if (pcase which
        (`all t)
        (`safe (member fun completion--capf-safe-funs))
        (`optimist (not (member fun completion--capf-misbehave-funs))))
      (let ((res (funcall fun)))
        (cond
         ((and (consp res) (not (functionp res)))
          (unless (member fun completion--capf-safe-funs)
            (push fun completion--capf-safe-funs))
          (and (eq 'no (plist-get (nthcdr 3 res) :exclusive))
               ;; FIXME: Here we'd need to decide whether there are
               ;; valid completions against the current text.  But this depends
               ;; on the actual completion UI (e.g. with the default completion
               ;; it depends on completion-style) ;-(
               ;; We approximate this result by checking whether prefix
               ;; completion might work, which means that non-prefix completion
               ;; will not work (or not right) for completion functions that
               ;; are non-exclusive.
               (null (try-completion (buffer-substring-no-properties
                                      (car res) (point))
                                     (nth 2 res)
                                     (plist-get (nthcdr 3 res) :predicate)))
               (setq res nil)))
         ((not (or (listp res) (functionp res)))
          (unless (member fun completion--capf-misbehave-funs)
            (message
             "Completion function %S uses a deprecated calling convention" fun)
            (push fun completion--capf-misbehave-funs))))
        (if res (cons fun res)))))

(defun completion-at-point ()
  "Perform completion on the text around point.
The completion method is determined by `completion-at-point-functions'."
  (interactive)
  (let ((res (run-hook-wrapped 'completion-at-point-functions
                               #'completion--capf-wrapper 'all)))
    (pcase res
      (`(,_ . ,(and (pred functionp) f)) (funcall f))
      (`(,hookfun . (,start ,end ,collection . ,plist))
       (unless (markerp start) (setq start (copy-marker start)))
       (let* ((completion-extra-properties plist)
              (completion-in-region-mode-predicate
               (lambda ()
                 ;; We're still in the same completion field.
                 (let ((newstart (car-safe (funcall hookfun))))
                   (and newstart (= newstart start))))))
         (completion-in-region start end collection
                               (plist-get plist :predicate))))
      ;; Maybe completion already happened and the function returned t.
      (_
       (when (cdr res)
         (message "Warning: %S failed to return valid completion data!"
                  (car res)))
       (cdr res)))))

(defun completion-help-at-point ()
  "Display the completions on the text around point.
The completion method is determined by `completion-at-point-functions'."
  (interactive)
  (let ((res (run-hook-wrapped 'completion-at-point-functions
                               ;; Ignore misbehaving functions.
                               #'completion--capf-wrapper 'optimist)))
    (pcase res
      (`(,_ . ,(and (pred functionp) f))
       (message "Don't know how to show completions for %S" f))
      (`(,hookfun . (,start ,end ,collection . ,plist))
       (unless (markerp start) (setq start (copy-marker start)))
       (let* ((minibuffer-completion-table collection)
              (minibuffer-completion-predicate (plist-get plist :predicate))
              (completion-extra-properties plist)
              (completion-in-region-mode-predicate
               (lambda ()
                 ;; We're still in the same completion field.
                 (let ((newstart (car-safe (funcall hookfun))))
                   (and newstart (= newstart start))))))
         ;; FIXME: We should somehow (ab)use completion-in-region-function or
         ;; introduce a corresponding hook (plus another for word-completion,
         ;; and another for force-completion, maybe?).
         (setq completion-in-region--data
               `(,start ,(copy-marker end t) ,collection
                        ,(plist-get plist :predicate)))
         (completion-in-region-mode 1)
         (minibuffer-completion-help start end)))
      (`(,hookfun . ,_)
       ;; The hook function already performed completion :-(
       ;; Not much we can do at this point.
       (message "%s already performed completion!" hookfun)
       nil)
      (_ (message "Nothing to complete at point")))))

;;; Key bindings.

(let ((map minibuffer-local-map))
  (define-key map "\C-g" 'abort-recursive-edit)
  (define-key map "\r" 'exit-minibuffer)
  (define-key map "\n" 'exit-minibuffer))

(defvar minibuffer-local-completion-map
  (let ((map (make-sparse-keymap)))
    (set-keymap-parent map minibuffer-local-map)
    (define-key map "\t" 'minibuffer-complete)
    ;; M-TAB is already abused for many other purposes, so we should find
    ;; another binding for it.
    ;; (define-key map "\e\t" 'minibuffer-force-complete)
    (define-key map " " 'minibuffer-complete-word)
    (define-key map "?" 'minibuffer-completion-help)
    map)
  "Local keymap for minibuffer input with completion.")

(defvar minibuffer-local-must-match-map
  (let ((map (make-sparse-keymap)))
    (set-keymap-parent map minibuffer-local-completion-map)
    (define-key map "\r" 'minibuffer-complete-and-exit)
    (define-key map "\n" 'minibuffer-complete-and-exit)
    map)
  "Local keymap for minibuffer input with completion, for exact match.")

(defvar minibuffer-local-filename-completion-map
  (let ((map (make-sparse-keymap)))
    (define-key map " " nil)
    map)
  "Local keymap for minibuffer input with completion for filenames.
Gets combined either with `minibuffer-local-completion-map' or
with `minibuffer-local-must-match-map'.")

(define-obsolete-variable-alias 'minibuffer-local-must-match-filename-map
  'minibuffer-local-filename-must-match-map "23.1")
(defvar minibuffer-local-filename-must-match-map (make-sparse-keymap))
(make-obsolete-variable 'minibuffer-local-filename-must-match-map nil "24.1")

(let ((map minibuffer-local-ns-map))
  (define-key map " " 'exit-minibuffer)
  (define-key map "\t" 'exit-minibuffer)
  (define-key map "?" 'self-insert-and-exit))

(defvar minibuffer-inactive-mode-map
  (let ((map (make-keymap)))
    (suppress-keymap map)
    (define-key map "e" 'find-file-other-frame)
    (define-key map "f" 'find-file-other-frame)
    (define-key map "b" 'switch-to-buffer-other-frame)
    (define-key map "i" 'info)
    (define-key map "m" 'mail)
    (define-key map "n" 'make-frame)
    (define-key map [mouse-1] 'view-echo-area-messages)
    ;; So the global down-mouse-1 binding doesn't clutter the execution of the
    ;; above mouse-1 binding.
    (define-key map [down-mouse-1] #'ignore)
    map)
  "Keymap for use in the minibuffer when it is not active.
The non-mouse bindings in this keymap can only be used in minibuffer-only
frames, since the minibuffer can normally not be selected when it is
not active.")

(define-derived-mode minibuffer-inactive-mode nil "InactiveMinibuffer"
  :abbrev-table nil          ;abbrev.el is not loaded yet during dump.
  ;; Note: this major mode is called from minibuf.c.
  "Major mode to use in the minibuffer when it is not active.
This is only used when the minibuffer area has no active minibuffer.")

;;; Completion tables.

(defun minibuffer--double-dollars (str)
  ;; Reuse the actual "$" from the string to preserve any text-property it
  ;; might have, such as `face'.
  (replace-regexp-in-string "\\$" (lambda (dollar) (concat dollar dollar))
                            str))

(defun completion--make-envvar-table ()
  (mapcar (lambda (enventry)
            (substring enventry 0 (string-match-p "=" enventry)))
          process-environment))

(defconst completion--embedded-envvar-re
  ;; We can't reuse env--substitute-vars-regexp because we need to match only
  ;; potentially-unfinished envvars at end of string.
  (concat "\\(?:^\\|[^$]\\(?:\\$\\$\\)*\\)"
          "$\\([[:alnum:]_]*\\|{\\([^}]*\\)\\)\\'"))

(defun completion--embedded-envvar-table (string _pred action)
  "Completion table for envvars embedded in a string.
The envvar syntax (and escaping) rules followed by this table are the
same as `substitute-in-file-name'."
  ;; We ignore `pred', because the predicates passed to us via
  ;; read-file-name-internal are not 100% correct and fail here:
  ;; e.g. we get predicates like file-directory-p there, whereas the filename
  ;; completed needs to be passed through substitute-in-file-name before it
  ;; can be passed to file-directory-p.
  (when (string-match completion--embedded-envvar-re string)
    (let* ((beg (or (match-beginning 2) (match-beginning 1)))
           (table (completion--make-envvar-table))
           (prefix (substring string 0 beg)))
      (cond
       ((eq action 'lambda)
        ;; This table is expected to be used in conjunction with some
        ;; other table that provides the "main" completion.  Let the
        ;; other table handle the test-completion case.
        nil)
       ((or (eq (car-safe action) 'boundaries) (eq action 'metadata))
        ;; Only return boundaries/metadata if there's something to complete,
        ;; since otherwise when we're used in
        ;; completion-table-in-turn, we could return boundaries and
        ;; let some subsequent table return a list of completions.
        ;; FIXME: Maybe it should rather be fixed in
        ;; completion-table-in-turn instead, but it's difficult to
        ;; do it efficiently there.
        (when (try-completion (substring string beg) table nil)
          ;; Compute the boundaries of the subfield to which this
          ;; completion applies.
          (if (eq action 'metadata)
              '(metadata (category . environment-variable))
            (let ((suffix (cdr action)))
              `(boundaries
                ,(or (match-beginning 2) (match-beginning 1))
                . ,(when (string-match "[^[:alnum:]_]" suffix)
                     (match-beginning 0)))))))
       (t
        (if (eq (aref string (1- beg)) ?{)
            (setq table (apply-partially 'completion-table-with-terminator
                                         "}" table)))
        ;; Even if file-name completion is case-insensitive, we want
        ;; envvar completion to be case-sensitive.
        (let ((completion-ignore-case nil))
          (completion-table-with-context
           prefix table (substring string beg) nil action)))))))

(defun completion-file-name-table (string pred action)
  "Completion table for file names."
  (condition-case nil
      (cond
       ((eq action 'metadata) '(metadata (category . file)))
       ((string-match-p "\\`~[^/\\]*\\'" string)
        (completion-table-with-context "~"
                                       (mapcar (lambda (u) (concat u "/"))
                                               (system-users))
                                       (substring string 1)
                                       pred action))
       ((eq (car-safe action) 'boundaries)
        (let ((start (length (file-name-directory string)))
              (end (string-match-p "/" (cdr action))))
          `(boundaries
            ;; if `string' is "C:" in w32, (file-name-directory string)
            ;; returns "C:/", so `start' is 3 rather than 2.
            ;; Not quite sure what is The Right Fix, but clipping it
            ;; back to 2 will work for this particular case.  We'll
            ;; see if we can come up with a better fix when we bump
            ;; into more such problematic cases.
            ,(min start (length string)) . ,end)))

       ((eq action 'lambda)
        (if (zerop (length string))
            nil          ;Not sure why it's here, but it probably doesn't harm.
          (funcall (or pred 'file-exists-p) string)))

       (t
        (let* ((name (file-name-nondirectory string))
               (specdir (file-name-directory string))
               (realdir (or specdir default-directory)))

          (cond
           ((null action)
            (let ((comp (file-name-completion name realdir pred)))
              (if (stringp comp)
                  (concat specdir comp)
                comp)))

           ((eq action t)
            (let ((all (file-name-all-completions name realdir)))

              ;; Check the predicate, if necessary.
              (unless (memq pred '(nil file-exists-p))
                (let ((comp ())
                      (pred
                       (if (eq pred 'file-directory-p)
                           ;; Brute-force speed up for directory checking:
                           ;; Discard strings which don't end in a slash.
                           (lambda (s)
                             (let ((len (length s)))
                               (and (> len 0) (eq (aref s (1- len)) ?/))))
                         ;; Must do it the hard (and slow) way.
                         pred)))
                  (let ((default-directory (expand-file-name realdir)))
                    (dolist (tem all)
                      (if (funcall pred tem) (push tem comp))))
                  (setq all (nreverse comp))))

              all))))))
    (file-error nil)))               ;PCM often calls with invalid directories.

(defvar read-file-name-predicate nil
  "Current predicate used by `read-file-name-internal'.")
(make-obsolete-variable 'read-file-name-predicate
                        "use the regular PRED argument" "23.2")

(defun completion--sifn-requote (upos qstr)
  ;; We're looking for `qpos' such that:
  ;; (equal (substring (substitute-in-file-name qstr) 0 upos)
  ;;        (substitute-in-file-name (substring qstr 0 qpos)))
  ;; Big problem here: we have to reverse engineer substitute-in-file-name to
  ;; find the position corresponding to UPOS in QSTR, but
  ;; substitute-in-file-name can do anything, depending on file-name-handlers.
  ;; substitute-in-file-name does the following kind of things:
  ;; - expand env-var references.
  ;; - turn backslashes into slashes.
  ;; - truncate some prefix of the input.
  ;; - rewrite some prefix.
  ;; Some of these operations are written in external libraries and we'd rather
  ;; not hard code any assumptions here about what they actually do.  IOW, we
  ;; want to treat substitute-in-file-name as a black box, as much as possible.
  ;; Kind of like in rfn-eshadow-update-overlay, only worse.
  ;; Example of things we need to handle:
  ;; - Tramp (substitute-in-file-name "/foo:~/bar//baz") => "/scpc:foo:/baz".
  ;; - Cygwin (substitute-in-file-name "C:\bin") => "/usr/bin"
  ;;          (substitute-in-file-name "C:\") => "/"
  ;;          (substitute-in-file-name "C:\bi") => "/bi"
  (let* ((ustr (substitute-in-file-name qstr))
         (uprefix (substring ustr 0 upos))
         qprefix)
    ;; Main assumption: nothing after qpos should affect the text before upos,
    ;; so we can work our way backward from the end of qstr, one character
    ;; at a time.
    ;; Second assumptions: If qpos is far from the end this can be a bit slow,
    ;; so we speed it up by doing a first loop that skips a word at a time.
    ;; This word-sized loop is careful not to cut in the middle of env-vars.
    (while (let ((boundary (string-match "\\(\\$+{?\\)?\\w+\\W*\\'" qstr)))
             (and boundary
                  (progn
                    (setq qprefix (substring qstr 0 boundary))
                    (string-prefix-p uprefix
                                   (substitute-in-file-name qprefix)))))
      (setq qstr qprefix))
    (let ((qpos (length qstr)))
      (while (and (> qpos 0)
                  (string-prefix-p uprefix
                                   (substitute-in-file-name
                                    (substring qstr 0 (1- qpos)))))
        (setq qpos (1- qpos)))
      (cons qpos #'minibuffer--double-dollars))))

(defalias 'completion--file-name-table
  (completion-table-with-quoting #'completion-file-name-table
                                 #'substitute-in-file-name
                                 #'completion--sifn-requote)
  "Internal subroutine for `read-file-name'.  Do not call this.
This is a completion table for file names, like `completion-file-name-table'
except that it passes the file name through `substitute-in-file-name'.")

(defalias 'read-file-name-internal
  (completion-table-in-turn #'completion--embedded-envvar-table
                            #'completion--file-name-table)
  "Internal subroutine for `read-file-name'.  Do not call this.")

(defvar read-file-name-function 'read-file-name-default
  "The function called by `read-file-name' to do its work.
It should accept the same arguments as `read-file-name'.")

(defcustom insert-default-directory t
  "Non-nil means when reading a filename start with default dir in minibuffer.

When the initial minibuffer contents show a name of a file or a directory,
typing RETURN without editing the initial contents is equivalent to typing
the default file name.

If this variable is non-nil, the minibuffer contents are always
initially non-empty, and typing RETURN without editing will fetch the
default name, if one is provided.  Note however that this default name
is not necessarily the same as initial contents inserted in the minibuffer,
if the initial contents is just the default directory.

If this variable is nil, the minibuffer often starts out empty.  In
that case you may have to explicitly fetch the next history element to
request the default name; typing RETURN without editing will leave
the minibuffer empty.

For some commands, exiting with an empty minibuffer has a special meaning,
such as making the current buffer visit no file in the case of
`set-visited-file-name'."
  :type 'boolean)

;; Not always defined, but only called if next-read-file-uses-dialog-p says so.
(declare-function x-file-dialog "xfns.c"
                  (prompt dir &optional default-filename mustmatch only-dir-p))

(defun read-file-name--defaults (&optional dir initial)
  (let ((default
	  (cond
	   ;; With non-nil `initial', use `dir' as the first default.
	   ;; Essentially, this mean reversing the normal order of the
	   ;; current directory name and the current file name, i.e.
	   ;; 1. with normal file reading:
	   ;; 1.1. initial input is the current directory
	   ;; 1.2. the first default is the current file name
	   ;; 2. with non-nil `initial' (e.g. for `find-alternate-file'):
	   ;; 2.2. initial input is the current file name
	   ;; 2.1. the first default is the current directory
	   (initial (abbreviate-file-name dir))
	   ;; In file buffers, try to get the current file name
	   (buffer-file-name
	    (abbreviate-file-name buffer-file-name))))
	(file-name-at-point
	 (run-hook-with-args-until-success 'file-name-at-point-functions)))
    (when file-name-at-point
      (setq default (delete-dups
		     (delete "" (delq nil (list file-name-at-point default))))))
    ;; Append new defaults to the end of existing `minibuffer-default'.
    (append
     (if (listp minibuffer-default) minibuffer-default (list minibuffer-default))
     (if (listp default) default (list default)))))

(defun read-file-name (prompt &optional dir default-filename mustmatch initial predicate)
  "Read file name, prompting with PROMPT and completing in directory DIR.
The return value is not expanded---you must call `expand-file-name' yourself.

DIR is the directory to use for completing relative file names.
It should be an absolute directory name, or nil (which means the
current buffer's value of `default-directory').

DEFAULT-FILENAME specifies the default file name to return if the
user exits the minibuffer with the same non-empty string inserted
by this function.  If DEFAULT-FILENAME is a string, that serves
as the default.  If DEFAULT-FILENAME is a list of strings, the
first string is the default.  If DEFAULT-FILENAME is omitted or
nil, then if INITIAL is non-nil, the default is DIR combined with
INITIAL; otherwise, if the current buffer is visiting a file,
that file serves as the default; otherwise, the default is simply
the string inserted into the minibuffer.

If the user exits with an empty minibuffer, return an empty
string.  (This happens only if the user erases the pre-inserted
contents, or if `insert-default-directory' is nil.)

Fourth arg MUSTMATCH can take the following values:
- nil means that the user can exit with any input.
- t means that the user is not allowed to exit unless
  the input is (or completes to) an existing file.
- `confirm' means that the user can exit with any input, but she needs
  to confirm her choice if the input is not an existing file.
- `confirm-after-completion' means that the user can exit with any
  input, but she needs to confirm her choice if she called
  `minibuffer-complete' right before `minibuffer-complete-and-exit'
  and the input is not an existing file.
- anything else behaves like t except that typing RET does not exit if it
  does non-null completion.

Fifth arg INITIAL specifies text to start with.

Sixth arg PREDICATE, if non-nil, should be a function of one
argument; then a file name is considered an acceptable completion
alternative only if PREDICATE returns non-nil with the file name
as its argument.

If this command was invoked with the mouse, use a graphical file
dialog if `use-dialog-box' is non-nil, and the window system or X
toolkit in use provides a file dialog box, and DIR is not a
remote file.  For graphical file dialogs, any of the special values
of MUSTMATCH `confirm' and `confirm-after-completion' are
treated as equivalent to nil.  Some graphical file dialogs respect
a MUSTMATCH value of t, and some do not (or it only has a cosmetic
effect, and does not actually prevent the user from entering a
non-existent file).

See also `read-file-name-completion-ignore-case'
and `read-file-name-function'."
  ;; If x-gtk-use-old-file-dialog = t (xg_get_file_with_selection),
  ;; then MUSTMATCH is enforced.  But with newer Gtk
  ;; (xg_get_file_with_chooser), it only has a cosmetic effect.
  ;; The user can still type a non-existent file name.
  (funcall (or read-file-name-function #'read-file-name-default)
           prompt dir default-filename mustmatch initial predicate))

(defvar minibuffer-local-filename-syntax
  (let ((table (make-syntax-table))
	(punctuation (car (string-to-syntax "."))))
    ;; Convert all punctuation entries to symbol.
    (map-char-table (lambda (c syntax)
		      (when (eq (car syntax) punctuation)
			(modify-syntax-entry c "_" table)))
		    table)
    (mapc
     (lambda (c)
       (modify-syntax-entry c "." table))
     '(?/ ?: ?\\))
    table)
  "Syntax table used when reading a file name in the minibuffer.")

;; minibuffer-completing-file-name is a variable used internally in minibuf.c
;; to determine whether to use minibuffer-local-filename-completion-map or
;; minibuffer-local-completion-map.  It shouldn't be exported to Elisp.
;; FIXME: Actually, it is also used in rfn-eshadow.el we'd otherwise have to
;; use (eq minibuffer-completion-table #'read-file-name-internal), which is
;; probably even worse.  Maybe We should add some read-file-name-setup-hook
;; instead, but for now, let's keep this non-obsolete.
;;(make-obsolete-variable 'minibuffer-completing-file-name nil "future" 'get)

(defun read-file-name-default (prompt &optional dir default-filename mustmatch initial predicate)
  "Default method for reading file names.
See `read-file-name' for the meaning of the arguments."
  (unless dir (setq dir (or default-directory "~/")))
  (unless (file-name-absolute-p dir) (setq dir (expand-file-name dir)))
  (unless default-filename
    (setq default-filename (if initial (expand-file-name initial dir)
                             buffer-file-name)))
  ;; If dir starts with user's homedir, change that to ~.
  (setq dir (abbreviate-file-name dir))
  ;; Likewise for default-filename.
  (if default-filename
      (setq default-filename
	    (if (consp default-filename)
		(mapcar 'abbreviate-file-name default-filename)
	      (abbreviate-file-name default-filename))))
  (let ((insdef (cond
                 ((and insert-default-directory (stringp dir))
                  (if initial
                      (cons (minibuffer--double-dollars (concat dir initial))
                            (length (minibuffer--double-dollars dir)))
                    (minibuffer--double-dollars dir)))
                 (initial (cons (minibuffer--double-dollars initial) 0)))))

    (let ((completion-ignore-case read-file-name-completion-ignore-case)
          (minibuffer-completing-file-name t)
          (pred (or predicate 'file-exists-p))
          (add-to-history nil))

      (let* ((val
              (if (or (not (next-read-file-uses-dialog-p))
                      ;; Graphical file dialogs can't handle remote
                      ;; files (Bug#99).
                      (file-remote-p dir))
                  ;; We used to pass `dir' to `read-file-name-internal' by
                  ;; abusing the `predicate' argument.  It's better to
                  ;; just use `default-directory', but in order to avoid
                  ;; changing `default-directory' in the current buffer,
                  ;; we don't let-bind it.
                  (let ((dir (file-name-as-directory
                              (expand-file-name dir))))
                    (minibuffer-with-setup-hook
                        (lambda ()
                          (setq default-directory dir)
                          ;; When the first default in `minibuffer-default'
                          ;; duplicates initial input `insdef',
                          ;; reset `minibuffer-default' to nil.
                          (when (equal (or (car-safe insdef) insdef)
                                       (or (car-safe minibuffer-default)
                                           minibuffer-default))
                            (setq minibuffer-default
                                  (cdr-safe minibuffer-default)))
                          ;; On the first request on `M-n' fill
                          ;; `minibuffer-default' with a list of defaults
                          ;; relevant for file-name reading.
                          (set (make-local-variable 'minibuffer-default-add-function)
                               (lambda ()
                                 (with-current-buffer
                                     (window-buffer (minibuffer-selected-window))
				   (read-file-name--defaults dir initial))))
			  (set-syntax-table minibuffer-local-filename-syntax))
                      (completing-read prompt 'read-file-name-internal
                                       pred mustmatch insdef
                                       'file-name-history default-filename)))
                ;; If DEFAULT-FILENAME not supplied and DIR contains
                ;; a file name, split it.
                (let ((file (file-name-nondirectory dir))
                      ;; When using a dialog, revert to nil and non-nil
                      ;; interpretation of mustmatch. confirm options
                      ;; need to be interpreted as nil, otherwise
                      ;; it is impossible to create new files using
                      ;; dialogs with the default settings.
                      (dialog-mustmatch
                       (not (memq mustmatch
                                  '(nil confirm confirm-after-completion)))))
                  (when (and (not default-filename)
                             (not (zerop (length file))))
                    (setq default-filename file)
                    (setq dir (file-name-directory dir)))
                  (when default-filename
                    (setq default-filename
                          (expand-file-name (if (consp default-filename)
                                                (car default-filename)
                                              default-filename)
                                            dir)))
                  (setq add-to-history t)
                  (x-file-dialog prompt dir default-filename
                                 dialog-mustmatch
                                 (eq predicate 'file-directory-p)))))

             (replace-in-history (eq (car-safe file-name-history) val)))
        ;; If completing-read returned the inserted default string itself
        ;; (rather than a new string with the same contents),
        ;; it has to mean that the user typed RET with the minibuffer empty.
        ;; In that case, we really want to return ""
        ;; so that commands such as set-visited-file-name can distinguish.
        (when (consp default-filename)
          (setq default-filename (car default-filename)))
        (when (eq val default-filename)
          ;; In this case, completing-read has not added an element
          ;; to the history.  Maybe we should.
          (if (not replace-in-history)
              (setq add-to-history t))
          (setq val ""))
        (unless val (error "No file name specified"))

        (if (and default-filename
                 (string-equal val (if (consp insdef) (car insdef) insdef)))
            (setq val default-filename))
        (setq val (substitute-in-file-name val))

        (if replace-in-history
            ;; Replace what Fcompleting_read added to the history
            ;; with what we will actually return.  As an exception,
            ;; if that's the same as the second item in
            ;; file-name-history, it's really a repeat (Bug#4657).
            (let ((val1 (minibuffer--double-dollars val)))
              (if history-delete-duplicates
                  (setcdr file-name-history
                          (delete val1 (cdr file-name-history))))
              (if (string= val1 (cadr file-name-history))
                  (pop file-name-history)
                (setcar file-name-history val1)))
          (if add-to-history
              ;; Add the value to the history--but not if it matches
              ;; the last value already there.
              (let ((val1 (minibuffer--double-dollars val)))
                (unless (and (consp file-name-history)
                             (equal (car file-name-history) val1))
                  (setq file-name-history
                        (cons val1
                              (if history-delete-duplicates
                                  (delete val1 file-name-history)
                                file-name-history)))))))
	val))))

(defun internal-complete-buffer-except (&optional buffer)
  "Perform completion on all buffers excluding BUFFER.
BUFFER nil or omitted means use the current buffer.
Like `internal-complete-buffer', but removes BUFFER from the completion list."
  (let ((except (if (stringp buffer) buffer (buffer-name buffer))))
    (apply-partially 'completion-table-with-predicate
		     'internal-complete-buffer
		     (lambda (name)
		       (not (equal (if (consp name) (car name) name) except)))
		     nil)))

;;; Old-style completion, used in Emacs-21 and Emacs-22.

(defun completion-emacs21-try-completion (string table pred _point)
  (let ((completion (try-completion string table pred)))
    (if (stringp completion)
        (cons completion (length completion))
      completion)))

(defun completion-emacs21-all-completions (string table pred _point)
  (completion-hilit-commonality
   (all-completions string table pred)
   (length string)
   (car (completion-boundaries string table pred ""))))

(defun completion-emacs22-try-completion (string table pred point)
  (let ((suffix (substring string point))
        (completion (try-completion (substring string 0 point) table pred)))
    (if (not (stringp completion))
        completion
      ;; Merge a trailing / in completion with a / after point.
      ;; We used to only do it for word completion, but it seems to make
      ;; sense for all completions.
      ;; Actually, claiming this feature was part of Emacs-22 completion
      ;; is pushing it a bit: it was only done in minibuffer-completion-word,
      ;; which was (by default) not bound during file completion, where such
      ;; slashes are most likely to occur.
      (if (and (not (zerop (length completion)))
               (eq ?/ (aref completion (1- (length completion))))
               (not (zerop (length suffix)))
               (eq ?/ (aref suffix 0)))
          ;; This leaves point after the / .
          (setq suffix (substring suffix 1)))
      (cons (concat completion suffix) (length completion)))))

(defun completion-emacs22-all-completions (string table pred point)
  (let ((beforepoint (substring string 0 point)))
    (completion-hilit-commonality
     (all-completions beforepoint table pred)
     point
     (car (completion-boundaries beforepoint table pred "")))))

;;; Basic completion.

(defun completion--merge-suffix (completion point suffix)
  "Merge end of COMPLETION with beginning of SUFFIX.
Simple generalization of the \"merge trailing /\" done in Emacs-22.
Return the new suffix."
  (if (and (not (zerop (length suffix)))
           (string-match "\\(.+\\)\n\\1" (concat completion "\n" suffix)
                         ;; Make sure we don't compress things to less
                         ;; than we started with.
                         point)
           ;; Just make sure we didn't match some other \n.
           (eq (match-end 1) (length completion)))
      (substring suffix (- (match-end 1) (match-beginning 1)))
    ;; Nothing to merge.
    suffix))

(defun completion-basic--pattern (beforepoint afterpoint bounds)
  (delete
   "" (list (substring beforepoint (car bounds))
            'point
            (substring afterpoint 0 (cdr bounds)))))

(defun completion-basic-try-completion (string table pred point)
  (let* ((beforepoint (substring string 0 point))
         (afterpoint (substring string point))
         (bounds (completion-boundaries beforepoint table pred afterpoint)))
    (if (zerop (cdr bounds))
        ;; `try-completion' may return a subtly different result
        ;; than `all+merge', so try to use it whenever possible.
        (let ((completion (try-completion beforepoint table pred)))
          (if (not (stringp completion))
              completion
            (cons
             (concat completion
                     (completion--merge-suffix completion point afterpoint))
             (length completion))))
      (let* ((suffix (substring afterpoint (cdr bounds)))
             (prefix (substring beforepoint 0 (car bounds)))
             (pattern (delete
                       "" (list (substring beforepoint (car bounds))
                                'point
                                (substring afterpoint 0 (cdr bounds)))))
             (all (completion-pcm--all-completions prefix pattern table pred)))
        (if minibuffer-completing-file-name
            (setq all (completion-pcm--filename-try-filter all)))
        (completion-pcm--merge-try pattern all prefix suffix)))))

(defun completion-basic-all-completions (string table pred point)
  (let* ((beforepoint (substring string 0 point))
         (afterpoint (substring string point))
         (bounds (completion-boundaries beforepoint table pred afterpoint))
         ;; (suffix (substring afterpoint (cdr bounds)))
         (prefix (substring beforepoint 0 (car bounds)))
         (pattern (delete
                   "" (list (substring beforepoint (car bounds))
                            'point
                            (substring afterpoint 0 (cdr bounds)))))
         (all (completion-pcm--all-completions prefix pattern table pred)))
    (completion-hilit-commonality all point (car bounds))))

;;; Partial-completion-mode style completion.

(defvar completion-pcm--delim-wild-regex nil
  "Regular expression matching delimiters controlling the partial-completion.
Typically, this regular expression simply matches a delimiter, meaning
that completion can add something at (match-beginning 0), but if it has
a submatch 1, then completion can add something at (match-end 1).
This is used when the delimiter needs to be of size zero (e.g. the transition
from lowercase to uppercase characters).")

(defun completion-pcm--prepare-delim-re (delims)
  (setq completion-pcm--delim-wild-regex (concat "[" delims "*]")))

(defcustom completion-pcm-word-delimiters "-_./:| "
  "A string of characters treated as word delimiters for completion.
Some arcane rules:
If `]' is in this string, it must come first.
If `^' is in this string, it must not come first.
If `-' is in this string, it must come first or right after `]'.
In other words, if S is this string, then `[S]' must be a valid Emacs regular
expression (not containing character ranges like `a-z')."
  :set (lambda (symbol value)
         (set-default symbol value)
         ;; Refresh other vars.
         (completion-pcm--prepare-delim-re value))
  :initialize 'custom-initialize-reset
  :type 'string)

(defcustom completion-pcm-complete-word-inserts-delimiters nil
  "Treat the SPC or - inserted by `minibuffer-complete-word' as delimiters.
Those chars are treated as delimiters if this variable is non-nil.
I.e. if non-nil, M-x SPC will just insert a \"-\" in the minibuffer, whereas
if nil, it will list all possible commands in *Completions* because none of
the commands start with a \"-\" or a SPC."
  :version "24.1"
  :type 'boolean)

(defun completion-pcm--pattern-trivial-p (pattern)
  (and (stringp (car pattern))
       ;; It can be followed by `point' and "" and still be trivial.
       (let ((trivial t))
	 (dolist (elem (cdr pattern))
	   (unless (member elem '(point ""))
	     (setq trivial nil)))
	 trivial)))

(defun completion-pcm--string->pattern (string &optional point)
  "Split STRING into a pattern.
A pattern is a list where each element is either a string
or a symbol, see `completion-pcm--merge-completions'."
  (if (and point (< point (length string)))
      (let ((prefix (substring string 0 point))
            (suffix (substring string point)))
        (append (completion-pcm--string->pattern prefix)
                '(point)
                (completion-pcm--string->pattern suffix)))
    (let* ((pattern nil)
           (p 0)
           (p0 p)
           (pending nil))

      (while (and (setq p (string-match completion-pcm--delim-wild-regex
                                        string p))
                  (or completion-pcm-complete-word-inserts-delimiters
                      ;; If the char was added by minibuffer-complete-word,
                      ;; then don't treat it as a delimiter, otherwise
                      ;; "M-x SPC" ends up inserting a "-" rather than listing
                      ;; all completions.
                      (not (get-text-property p 'completion-try-word string))))
        ;; Usually, completion-pcm--delim-wild-regex matches a delimiter,
        ;; meaning that something can be added *before* it, but it can also
        ;; match a prefix and postfix, in which case something can be added
        ;; in-between (e.g. match [[:lower:]][[:upper:]]).
        ;; This is determined by the presence of a submatch-1 which delimits
        ;; the prefix.
        (if (match-end 1) (setq p (match-end 1)))
        (unless (= p0 p)
          (if pending (push pending pattern))
          (push (substring string p0 p) pattern))
        (setq pending nil)
        (if (eq (aref string p) ?*)
            (progn
              (push 'star pattern)
              (setq p0 (1+ p)))
          (push 'any pattern)
          (if (match-end 1)
              (setq p0 p)
            (push (substring string p (match-end 0)) pattern)
            ;; `any-delim' is used so that "a-b" also finds "array->beginning".
            (setq pending 'any-delim)
            (setq p0 (match-end 0))))
        (setq p p0))

      (when (> (length string) p0)
        (if pending (push pending pattern))
        (push (substring string p0) pattern))
      ;; An empty string might be erroneously added at the beginning.
      ;; It should be avoided properly, but it's so easy to remove it here.
      (delete "" (nreverse pattern)))))

(defun completion-pcm--optimize-pattern (p)
  ;; Remove empty strings in a separate phase since otherwise a ""
  ;; might prevent some other optimization, as in '(any "" any).
  (setq p (delete "" p))
  (let ((n '()))
    (while p
      (pcase p
        (`(,(and s1 (pred stringp)) ,(and s2 (pred stringp)) . ,rest)
         (setq p (cons (concat s1 s2) rest)))
        (`(,(and p1 (pred symbolp)) ,(and p2 (guard (eq p1 p2))) . ,_)
         (setq p (cdr p)))
        (`(star ,(pred symbolp) . ,rest) (setq p `(star . ,rest)))
        (`(,(pred symbolp) star . ,rest) (setq p `(star . ,rest)))
        (`(point ,(or `any `any-delim) . ,rest) (setq p `(point . ,rest)))
        (`(,(or `any `any-delim) point . ,rest) (setq p `(point . ,rest)))
        (`(any ,(or `any `any-delim) . ,rest) (setq p `(any . ,rest)))
        (`(,(pred symbolp)) (setq p nil)) ;Implicit terminating `any'.
        (_ (push (pop p) n))))
    (nreverse n)))

(defun completion-pcm--pattern->regex (pattern &optional group)
  (let ((re
         (concat "\\`"
                 (mapconcat
                  (lambda (x)
                    (cond
                     ((stringp x) (regexp-quote x))
                     (t
                      (let ((re (if (eq x 'any-delim)
                                    (concat completion-pcm--delim-wild-regex "*?")
                                  ".*?")))
                        (if (if (consp group) (memq x group) group)
                            (concat "\\(" re "\\)")
                          re)))))
                  pattern
                  ""))))
    ;; Avoid pathological backtracking.
    (while (string-match "\\.\\*\\?\\(?:\\\\[()]\\)*\\(\\.\\*\\?\\)" re)
      (setq re (replace-match "" t t re 1)))
    re))

(defun completion-pcm--all-completions (prefix pattern table pred)
  "Find all completions for PATTERN in TABLE obeying PRED.
PATTERN is as returned by `completion-pcm--string->pattern'."
  ;; (cl-assert (= (car (completion-boundaries prefix table pred ""))
  ;;            (length prefix)))
  ;; Find an initial list of possible completions.
  (if (completion-pcm--pattern-trivial-p pattern)

      ;; Minibuffer contains no delimiters -- simple case!
      (all-completions (concat prefix (car pattern)) table pred)

    ;; Use all-completions to do an initial cull.  This is a big win,
    ;; since all-completions is written in C!
    (let* (;; Convert search pattern to a standard regular expression.
	   (regex (completion-pcm--pattern->regex pattern))
           (case-fold-search completion-ignore-case)
           (completion-regexp-list (cons regex completion-regexp-list))
	   (compl (all-completions
                   (concat prefix
                           (if (stringp (car pattern)) (car pattern) ""))
		   table pred)))
      (if (not (functionp table))
	  ;; The internal functions already obeyed completion-regexp-list.
	  compl
	(let ((poss ()))
	  (dolist (c compl)
	    (when (string-match-p regex c) (push c poss)))
	  poss)))))

(defun completion-pcm--hilit-commonality (pattern completions)
  (when completions
    (let* ((re (completion-pcm--pattern->regex pattern '(point)))
           (case-fold-search completion-ignore-case))
      (mapcar
       (lambda (str)
	 ;; Don't modify the string itself.
         (setq str (copy-sequence str))
         (unless (string-match re str)
           (error "Internal error: %s does not match %s" re str))
         (let ((pos (or (match-beginning 1) (match-end 0))))
           (put-text-property 0 pos
                              'font-lock-face 'completions-common-part
                              str)
           (if (> (length str) pos)
               (put-text-property pos (1+ pos)
				  'font-lock-face 'completions-first-difference
				  str)))
	 str)
       completions))))

(defun completion-pcm--find-all-completions (string table pred point
                                                    &optional filter)
  "Find all completions for STRING at POINT in TABLE, satisfying PRED.
POINT is a position inside STRING.
FILTER is a function applied to the return value, that can be used, e.g. to
filter out additional entries (because TABLE might not obey PRED)."
  (unless filter (setq filter 'identity))
  (let* ((beforepoint (substring string 0 point))
         (afterpoint (substring string point))
         (bounds (completion-boundaries beforepoint table pred afterpoint))
         (prefix (substring beforepoint 0 (car bounds)))
         (suffix (substring afterpoint (cdr bounds)))
         firsterror)
    (setq string (substring string (car bounds) (+ point (cdr bounds))))
    (let* ((relpoint (- point (car bounds)))
           (pattern (completion-pcm--string->pattern string relpoint))
           (all (condition-case-unless-debug err
                    (funcall filter
                             (completion-pcm--all-completions
                              prefix pattern table pred))
                  (error (setq firsterror err) nil))))
      (when (and (null all)
                 (> (car bounds) 0)
                 (null (ignore-errors (try-completion prefix table pred))))
        ;; The prefix has no completions at all, so we should try and fix
        ;; that first.
        (let ((substring (substring prefix 0 -1)))
          (pcase-let ((`(,subpat ,suball ,subprefix ,_subsuffix)
                       (completion-pcm--find-all-completions
                        substring table pred (length substring) filter)))
            (let ((sep (aref prefix (1- (length prefix))))
                  ;; Text that goes between the new submatches and the
                  ;; completion substring.
                  (between nil))
              ;; Eliminate submatches that don't end with the separator.
              (dolist (submatch (prog1 suball (setq suball ())))
                (when (eq sep (aref submatch (1- (length submatch))))
                  (push submatch suball)))
              (when suball
                ;; Update the boundaries and corresponding pattern.
                ;; We assume that all submatches result in the same boundaries
                ;; since we wouldn't know how to merge them otherwise anyway.
                ;; FIXME: COMPLETE REWRITE!!!
                (let* ((newbeforepoint
                        (concat subprefix (car suball)
                                (substring string 0 relpoint)))
                       (leftbound (+ (length subprefix) (length (car suball))))
                       (newbounds (completion-boundaries
                                   newbeforepoint table pred afterpoint)))
                  (unless (or (and (eq (cdr bounds) (cdr newbounds))
                                   (eq (car newbounds) leftbound))
                              ;; Refuse new boundaries if they step over
                              ;; the submatch.
                              (< (car newbounds) leftbound))
                    ;; The new completed prefix does change the boundaries
                    ;; of the completed substring.
                    (setq suffix (substring afterpoint (cdr newbounds)))
                    (setq string
                          (concat (substring newbeforepoint (car newbounds))
                                  (substring afterpoint 0 (cdr newbounds))))
                    (setq between (substring newbeforepoint leftbound
                                             (car newbounds)))
                    (setq pattern (completion-pcm--string->pattern
                                   string
                                   (- (length newbeforepoint)
                                      (car newbounds)))))
                  (dolist (submatch suball)
                    (setq all (nconc
                               (mapcar
                                (lambda (s) (concat submatch between s))
                                (funcall filter
                                         (completion-pcm--all-completions
                                          (concat subprefix submatch between)
                                          pattern table pred)))
                               all)))
                  ;; FIXME: This can come in handy for try-completion,
                  ;; but isn't right for all-completions, since it lists
                  ;; invalid completions.
                  ;; (unless all
                  ;;   ;; Even though we found expansions in the prefix, none
                  ;;   ;; leads to a valid completion.
                  ;;   ;; Let's keep the expansions, tho.
                  ;;   (dolist (submatch suball)
                  ;;     (push (concat submatch between newsubstring) all)))
                  ))
              (setq pattern (append subpat (list 'any (string sep))
                                    (if between (list between)) pattern))
              (setq prefix subprefix)))))
      (if (and (null all) firsterror)
          (signal (car firsterror) (cdr firsterror))
        (list pattern all prefix suffix)))))

(defun completion-pcm-all-completions (string table pred point)
  (pcase-let ((`(,pattern ,all ,prefix ,_suffix)
               (completion-pcm--find-all-completions string table pred point)))
    (when all
      (nconc (completion-pcm--hilit-commonality pattern all)
             (length prefix)))))

(defun completion--common-suffix (strs)
  "Return the common suffix of the strings STRS."
  (nreverse (try-completion "" (mapcar #'reverse strs))))

(defun completion-pcm--merge-completions (strs pattern)
  "Extract the commonality in STRS, with the help of PATTERN.
PATTERN can contain strings and symbols chosen among `star', `any', `point',
and `prefix'.  They all match anything (aka \".*\") but are merged differently:
`any' only grows from the left (when matching \"a1b\" and \"a2b\" it gets
  completed to just \"a\").
`prefix' only grows from the right (when matching \"a1b\" and \"a2b\" it gets
  completed to just \"b\").
`star' grows from both ends and is reified into a \"*\"  (when matching \"a1b\"
  and \"a2b\" it gets completed to \"a*b\").
`point' is like `star' except that it gets reified as the position of point
  instead of being reified as a \"*\" character.
The underlying idea is that we should return a string which still matches
the same set of elements."
  ;; When completing while ignoring case, we want to try and avoid
  ;; completing "fo" to "foO" when completing against "FOO" (bug#4219).
  ;; So we try and make sure that the string we return is all made up
  ;; of text from the completions rather than part from the
  ;; completions and part from the input.
  ;; FIXME: This reduces the problems of inconsistent capitalization
  ;; but it doesn't fully fix it: we may still end up completing
  ;; "fo-ba" to "foo-BAR" or "FOO-bar" when completing against
  ;; '("foo-barr" "FOO-BARD").
  (cond
   ((null (cdr strs)) (list (car strs)))
   (t
    (let ((re (completion-pcm--pattern->regex pattern 'group))
          (ccs ()))                     ;Chopped completions.

      ;; First chop each string into the parts corresponding to each
      ;; non-constant element of `pattern', using regexp-matching.
      (let ((case-fold-search completion-ignore-case))
        (dolist (str strs)
          (unless (string-match re str)
            (error "Internal error: %s doesn't match %s" str re))
          (let ((chopped ())
                (last 0)
                (i 1)
                next)
            (while (setq next (match-end i))
              (push (substring str last next) chopped)
              (setq last next)
              (setq i (1+ i)))
            ;; Add the text corresponding to the implicit trailing `any'.
            (push (substring str last) chopped)
            (push (nreverse chopped) ccs))))

      ;; Then for each of those non-constant elements, extract the
      ;; commonality between them.
      (let ((res ())
            (fixed ""))
        ;; Make the implicit trailing `any' explicit.
        (dolist (elem (append pattern '(any)))
          (if (stringp elem)
              (setq fixed (concat fixed elem))
            (let ((comps ()))
              (dolist (cc (prog1 ccs (setq ccs nil)))
                (push (car cc) comps)
                (push (cdr cc) ccs))
              ;; Might improve the likelihood to avoid choosing
              ;; different capitalizations in different parts.
              ;; In practice, it doesn't seem to make any difference.
              (setq ccs (nreverse ccs))
              (let* ((prefix (try-completion fixed comps))
                     (unique (or (and (eq prefix t) (setq prefix fixed))
                                 (eq t (try-completion prefix comps)))))
                (unless (or (eq elem 'prefix)
                            (equal prefix ""))
                  (push prefix res))
                ;; If there's only one completion, `elem' is not useful
                ;; any more: it can only match the empty string.
                ;; FIXME: in some cases, it may be necessary to turn an
                ;; `any' into a `star' because the surrounding context has
                ;; changed such that string->pattern wouldn't add an `any'
                ;; here any more.
                (unless unique
                  (push elem res)
                  ;; Extract common suffix additionally to common prefix.
                  ;; Don't do it for `any' since it could lead to a merged
                  ;; completion that doesn't itself match the candidates.
                  (when (and (memq elem '(star point prefix))
                             ;; If prefix is one of the completions, there's no
                             ;; suffix left to find.
                             (not (assoc-string prefix comps t)))
                    (let ((suffix
                           (completion--common-suffix
                            (if (zerop (length prefix)) comps
                              ;; Ignore the chars in the common prefix, so we
                              ;; don't merge '("abc" "abbc") as "ab*bc".
                              (let ((skip (length prefix)))
                                (mapcar (lambda (str) (substring str skip))
                                        comps))))))
                      (cl-assert (stringp suffix))
                      (unless (equal suffix "")
                        (push suffix res)))))
                (setq fixed "")))))
        ;; We return it in reverse order.
        res)))))

(defun completion-pcm--pattern->string (pattern)
  (mapconcat (lambda (x) (cond
                          ((stringp x) x)
                          ((eq x 'star) "*")
                          (t "")))           ;any, point, prefix.
             pattern
             ""))

;; We want to provide the functionality of `try', but we use `all'
;; and then merge it.  In most cases, this works perfectly, but
;; if the completion table doesn't consider the same completions in
;; `try' as in `all', then we have a problem.  The most common such
;; case is for filename completion where completion-ignored-extensions
;; is only obeyed by the `try' code.  We paper over the difference
;; here.  Note that it is not quite right either: if the completion
;; table uses completion-table-in-turn, this filtering may take place
;; too late to correctly fallback from the first to the
;; second alternative.
(defun completion-pcm--filename-try-filter (all)
  "Filter to adjust `all' file completion to the behavior of `try'."
  (when all
    (let ((try ())
          (re (concat "\\(?:\\`\\.\\.?/\\|"
                      (regexp-opt completion-ignored-extensions)
                      "\\)\\'")))
      (dolist (f all)
        (unless (string-match-p re f) (push f try)))
      (or try all))))


(defun completion-pcm--merge-try (pattern all prefix suffix)
  (cond
   ((not (consp all)) all)
   ((and (not (consp (cdr all)))        ;Only one completion.
         ;; Ignore completion-ignore-case here.
         (equal (completion-pcm--pattern->string pattern) (car all)))
    t)
   (t
    (let* ((mergedpat (completion-pcm--merge-completions all pattern))
           ;; `mergedpat' is in reverse order.  Place new point (by
           ;; order of preference) either at the old point, or at
           ;; the last place where there's something to choose, or
           ;; at the very end.
           (pointpat (or (memq 'point mergedpat)
                         (memq 'any   mergedpat)
                         (memq 'star  mergedpat)
                         ;; Not `prefix'.
                         mergedpat))
           ;; New pos from the start.
	   (newpos (length (completion-pcm--pattern->string pointpat)))
           ;; Do it afterwards because it changes `pointpat' by side effect.
           (merged (completion-pcm--pattern->string (nreverse mergedpat))))

      (setq suffix (completion--merge-suffix
                    ;; The second arg should ideally be "the position right
                    ;; after the last char of `merged' that comes from the text
                    ;; to be completed".  But completion-pcm--merge-completions
                    ;; currently doesn't give us that info.  So instead we just
                    ;; use the "last but one" position, which tends to work
                    ;; well in practice since `suffix' always starts
                    ;; with a boundary and we hence mostly/only care about
                    ;; merging this boundary (bug#15419).
                    merged (max 0 (1- (length merged))) suffix))
      (cons (concat prefix merged suffix) (+ newpos (length prefix)))))))

(defun completion-pcm-try-completion (string table pred point)
  (pcase-let ((`(,pattern ,all ,prefix ,suffix)
               (completion-pcm--find-all-completions
                string table pred point
                (if minibuffer-completing-file-name
                    'completion-pcm--filename-try-filter))))
    (completion-pcm--merge-try pattern all prefix suffix)))

;;; Substring completion
;; Mostly derived from the code of `basic' completion.

(defun completion-substring--all-completions (string table pred point)
  (let* ((beforepoint (substring string 0 point))
         (afterpoint (substring string point))
         (bounds (completion-boundaries beforepoint table pred afterpoint))
         (suffix (substring afterpoint (cdr bounds)))
         (prefix (substring beforepoint 0 (car bounds)))
         (basic-pattern (completion-basic--pattern
                         beforepoint afterpoint bounds))
         (pattern (if (not (stringp (car basic-pattern)))
                      basic-pattern
                    (cons 'prefix basic-pattern)))
         (all (completion-pcm--all-completions prefix pattern table pred)))
    (list all pattern prefix suffix (car bounds))))

(defun completion-substring-try-completion (string table pred point)
  (pcase-let ((`(,all ,pattern ,prefix ,suffix ,_carbounds)
               (completion-substring--all-completions
                string table pred point)))
    (if minibuffer-completing-file-name
        (setq all (completion-pcm--filename-try-filter all)))
    (completion-pcm--merge-try pattern all prefix suffix)))

(defun completion-substring-all-completions (string table pred point)
  (pcase-let ((`(,all ,pattern ,prefix ,_suffix ,_carbounds)
               (completion-substring--all-completions
                string table pred point)))
    (when all
      (nconc (completion-pcm--hilit-commonality pattern all)
             (length prefix)))))

;; Initials completion
;; Complete /ums to /usr/monnier/src or lch to list-command-history.

(defun completion-initials-expand (str table pred)
  (let ((bounds (completion-boundaries str table pred "")))
    (unless (or (zerop (length str))
                ;; Only check within the boundaries, since the
                ;; boundary char (e.g. /) might be in delim-regexp.
                (string-match completion-pcm--delim-wild-regex str
                              (car bounds)))
      (if (zerop (car bounds))
          ;; FIXME: Don't hardcode "-" (bug#17559).
          (mapconcat 'string str "-")
        ;; If there's a boundary, it's trickier.  The main use-case
        ;; we consider here is file-name completion.  We'd like
        ;; to expand ~/eee to ~/e/e/e and /eee to /e/e/e.
        ;; But at the same time, we don't want /usr/share/ae to expand
        ;; to /usr/share/a/e just because we mistyped "ae" for "ar",
        ;; so we probably don't want initials to touch anything that
        ;; looks like /usr/share/foo.  As a heuristic, we just check that
        ;; the text before the boundary char is at most 1 char.
        ;; This allows both ~/eee and /eee and not much more.
        ;; FIXME: It sadly also disallows the use of ~/eee when that's
        ;; embedded within something else (e.g. "(~/eee" in Info node
        ;; completion or "ancestor:/eee" in bzr-revision completion).
        (when (< (car bounds) 3)
          (let ((sep (substring str (1- (car bounds)) (car bounds))))
            ;; FIXME: the above string-match checks the whole string, whereas
            ;; we end up only caring about the after-boundary part.
            (concat (substring str 0 (car bounds))
                    (mapconcat 'string (substring str (car bounds)) sep))))))))

(defun completion-initials-all-completions (string table pred _point)
  (let ((newstr (completion-initials-expand string table pred)))
    (when newstr
      (completion-pcm-all-completions newstr table pred (length newstr)))))

(defun completion-initials-try-completion (string table pred _point)
  (let ((newstr (completion-initials-expand string table pred)))
    (when newstr
      (completion-pcm-try-completion newstr table pred (length newstr)))))

(defvar completing-read-function 'completing-read-default
  "The function called by `completing-read' to do its work.
It should accept the same arguments as `completing-read'.")

(defun completing-read-default (prompt collection &optional predicate
                                       require-match initial-input
                                       hist def inherit-input-method)
  "Default method for reading from the minibuffer with completion.
See `completing-read' for the meaning of the arguments."

  (when (consp initial-input)
    (setq initial-input
          (cons (car initial-input)
                ;; `completing-read' uses 0-based index while
                ;; `read-from-minibuffer' uses 1-based index.
                (1+ (cdr initial-input)))))

  (let* ((minibuffer-completion-table collection)
         (minibuffer-completion-predicate predicate)
         (minibuffer-completion-confirm (unless (eq require-match t)
                                          require-match))
         (base-keymap (if require-match
                         minibuffer-local-must-match-map
                        minibuffer-local-completion-map))
         (keymap (if (memq minibuffer-completing-file-name '(nil lambda))
                     base-keymap
                   ;; Layer minibuffer-local-filename-completion-map
                   ;; on top of the base map.
                   (make-composed-keymap
                    minibuffer-local-filename-completion-map
                    ;; Set base-keymap as the parent, so that nil bindings
                    ;; in minibuffer-local-filename-completion-map can
                    ;; override bindings in base-keymap.
                    base-keymap)))
         (result (read-from-minibuffer prompt initial-input keymap
                                       nil hist def inherit-input-method)))
    (when (and (equal result "") def)
      (setq result (if (consp def) (car def) def)))
    result))

;; Miscellaneous

(defun minibuffer-insert-file-name-at-point ()
  "Get a file name at point in original buffer and insert it to minibuffer."
  (interactive)
  (let ((file-name-at-point
	 (with-current-buffer (window-buffer (minibuffer-selected-window))
	   (run-hook-with-args-until-success 'file-name-at-point-functions))))
    (when file-name-at-point
      (insert file-name-at-point))))

(provide 'minibuffer)

;;; minibuffer.el ends here<|MERGE_RESOLUTION|>--- conflicted
+++ resolved
@@ -1970,14 +1970,9 @@
 (defun completion--in-region (start end collection &optional predicate)
   "Default function to use for `completion-in-region-function'.
 Its arguments and return value are as specified for `completion-in-region'.
-<<<<<<< HEAD
-This respects the wrapper hook `completion-in-region-functions'."
-  (subr--with-wrapper-hook-no-warnings
-=======
 Also respects the obsolete wrapper hook `completion-in-region-functions'.
 \(See `with-wrapper-hook' for details about wrapper hooks.)"
-  (with-wrapper-hook
->>>>>>> 9fc9988d
+  (subr--with-wrapper-hook-no-warnings
       ;; FIXME: Maybe we should use this hook to provide a "display
       ;; completions" operation as well.
       completion-in-region-functions (start end collection predicate)
