--- conflicted
+++ resolved
@@ -26,13 +26,9 @@
 
 (require 'cl-lib)
 (require 'rmc)                       ; read-multiple-choice
-<<<<<<< HEAD
-(eval-when-compile (require 'subr-x))
-=======
 (require 'subr-x)
 (require 'seq)
 (require 'map)
->>>>>>> 29d485fb
 
 (defvar nsm-permanent-host-settings nil)
 (defvar nsm-temporary-host-settings nil)
@@ -337,91 +333,8 @@
          (not (nsm-warnings-ok-p status settings))
          (mapconcat #'gnutls-peer-status-warning-describe warnings "\n"))))
 
-<<<<<<< HEAD
-     ;; The certificate validated, but perhaps we want to do
-     ;; certificate pinning.
-     ((null warnings)
-      (cond
-       ((< (nsm-level network-security-level) (nsm-level 'high))
-	process)
-       ;; The certificate is fine, but if we're paranoid, we might
-       ;; want to check whether it's changed anyway.
-       ((and (>= (nsm-level network-security-level) (nsm-level 'high))
-	     (not (nsm-fingerprint-ok-p host port status settings)))
-	(delete-process process)
-	nil)
-       ;; We haven't seen this before, and we're paranoid.
-       ((and (eq network-security-level 'paranoid)
-	     (null settings)
-	     (not (nsm-new-fingerprint-ok-p host port status)))
-	(delete-process process)
-	nil)
-       (t
-	process)))
-
-     ;; The certificate did not validate.
-     ((not (equal network-security-level 'low))
-      ;; We always want to pin the certificate of invalid connections
-      ;; to track man-in-the-middle or the like.
-      (if (not (nsm-fingerprint-ok-p host port status settings))
-	  (progn
-	    (delete-process process)
-	    nil)
-	;; We have a warning, so query the user.
-	(if (and (not (nsm-warnings-ok-p status settings))
-		 (not (nsm-query
-		       host port status 'conditions
-		       "The TLS connection to %s:%s is insecure for the following reason%s:\n\n%s"
-		       host port
-		       (if (> (length warnings) 1)
-			   "s" "")
-		       (mapconcat #'gnutls-peer-status-warning-describe
-                                  warnings
-                                  "\n"))))
-	    (progn
-	      (delete-process process)
-	      nil)
-	  process))))))
-
-(defvar network-security-protocol-checks
-  '((diffie-hellman-prime-bits medium 1024)
-    (rc4 medium)
-    (signature-sha1 medium)
-    (intermediate-sha1 medium)
-    (3des high)
-    (ssl medium))
-  "This variable specifies what TLS connection checks to perform.
-It's an alist where the first element is the name of the check,
-the second is the security level where the check kicks in, and the
-optional third element is a parameter supplied to the check.
-
-An element like `(rc4 medium)' will result in the function
-`nsm-protocol-check--rc4' being called with the parameters
-HOST PORT STATUS OPTIONAL-PARAMETER.")
-
-(defun nsm-check-protocol (process host port status settings)
-  (cl-loop for check in network-security-protocol-checks
-           for type = (intern (format ":%s" (car check)) obarray)
-           while process
-           ;; Skip the check if the user has already said that this
-           ;; host is OK for this type of "error".
-           when (and (not (memq type (plist-get settings :conditions)))
-                     (>= (nsm-level network-security-level)
-                         (nsm-level (cadr check))))
-           do (let ((result
-                     (funcall (intern (format "nsm-protocol-check--%s"
-                                              (car check))
-                                      obarray)
-                              host port status (nth 2 check))))
-                (unless result
-                  (delete-process process)
-                  (setq process nil))))
-  ;; If a test failed we return nil, otherwise the process object.
-  process)
-=======
 (defun nsm-tls-check-same-cert (host port status settings)
   "Check for certificate fingerprint mismatch.
->>>>>>> 29d485fb
 
 If the fingerprints saved do not match the fingerprint of the
 certificate presented, the TLS session may be under a
@@ -898,37 +811,6 @@
 (set-advertised-calling-convention
  'nsm-query '(host port status what problems message) "27.1")
 
-<<<<<<< HEAD
-(defun nsm-query-user (message args cert)
-  (catch 'return
-    (while t
-      (let ((buffer (get-buffer-create "*Network Security Manager*")))
-        (save-window-excursion
-          ;; First format the certificate and warnings.
-          (with-help-window buffer
-            (with-current-buffer buffer
-              (erase-buffer)
-              (when (> (length cert) 0)
-                (insert cert "\n"))
-              (let ((start (point)))
-                (insert (apply #'format-message message args))
-                (goto-char start)
-                ;; Fill the first line of the message, which usually
-                ;; contains lots of explanatory text.
-                (fill-region (point) (line-end-position)))))
-          ;; Then ask the user what to do about it.
-          (pcase (unwind-protect
-                     (cadr
-                      (read-multiple-choice
-                       "Continue connecting?"
-                       '((?a "always" "Accept this certificate this session and for all future sessions.")
-                         (?s "session only" "Accept this certificate this session only.")
-                         (?n "no" "Refuse to use this certificate, and close the connection.")
-                         (?r "reshow" "Reshow certificate information."))))
-                   (kill-buffer buffer))
-            ("reshow")
-            (val (throw 'return val))))))))
-=======
 (declare-function gnutls-format-certificate "gnutls.c" (cert))
 
 (defun nsm-query-user (message status)
@@ -1015,7 +897,6 @@
             (cadr answer))
         (kill-buffer cert-buffer)
         (kill-buffer buffer)))))
->>>>>>> 29d485fb
 
 (set-advertised-calling-convention 'nsm-query-user '(message status) "27.1")
 
