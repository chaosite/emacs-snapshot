<<<<<<< HEAD
2011-06-11  Paul Eggert  <eggert@cs.ucla.edu>

	* xmenu.c (dialog_selection_callback) [!USE_GTK]: Cast to intptr_t,
	not to EMACS_INT, to avoid GCC warning.

	* xfns.c (x_set_scroll_bar_default_width): Remove unused 'int' locals.

	* buffer.h (PTR_BYTE_POS, BUF_PTR_BYTE_POS): Remove harmful cast.
	The cast incorrectly truncated 64-bit byte offsets to 32 bits, and
	isn't needed on 32-bit machines.

	* buffer.c (Fgenerate_new_buffer_name): Use EMACS_INT for count, not int.
	(advance_to_char_boundary): Return EMACS_INT, not int.

	* data.c (Qcompiled_function): Now static.

	* window.c (window_body_lines): Now static.

	* image.c (gif_load): Rename local to avoid shadowing.

	* lisp.h (SAFE_ALLOCA_LISP): Check for integer overflow.
	(struct Lisp_Save_Value): Use ptrdiff_t, not int, for 'integer' member.
	* alloc.c (make_save_value): Integer argument is now of type
	ptrdiff_t, not int.
	(mark_object): Use ptrdiff_t, not int.
	* lisp.h (pD): New macro.
	* print.c (print_object): Use it.

	* alloc.c: Use EMACS_INT, not int, to count objects.
	(total_conses, total_markers, total_symbols, total_vector_size)
	(total_free_conses, total_free_markers, total_free_symbols)
	(total_free_floats, total_floats, total_free_intervals, total_intervals)
	(total_strings, total_free_strings):
	Now EMACS_INT, not int.  All uses changed.
	(Fgarbage_collect): Compute overall total using a double, so that
	integer overflow is less likely to be a problem.  Check for overflow
	when converting back to an integer.
	(n_interval_blocks, n_string_blocks, n_float_blocks, n_cons_blocks)
	(n_vectors, n_symbol_blocks, n_marker_blocks): Remove.
	These were 'int' variables that could overflow on 64-bit hosts;
	they were never used, so remove them instead of repairing them.
	(nzombies, ngcs, max_live, max_zombies): Now EMACS_INT, not 'int'.
	(inhibit_garbage_collection): Set gc_cons_threshold to max value.
	Previously, this ceilinged at INT_MAX, but that doesn't work on
	64-bit machines.
	(allocate_pseudovector): Don't use EMACS_INT when int would do.

	* alloc.c (Fmake_bool_vector): Don't assume vector size fits in int.
	(allocate_vectorlike): Check for ptrdiff_t overflow.
	(mark_vectorlike, mark_char_table, mark_object): Avoid EMACS_UINT
	when a (possibly-narrower) signed value would do just as well.
	We prefer using signed arithmetic, to avoid comparison confusion.

	* alloc.c: Catch some string size overflows that we were missing.
	(XMALLOC_OVERRUN_CHECK_SIZE) [!XMALLOC_OVERRUN_CHECK]: Define to 0,
	for convenience in STRING_BYTES_MAX.
	(STRING_BYTES_MAX): New macro, superseding the old one in lisp.h.
	The definition here is exact; the one in lisp.h was approximate.
	(allocate_string_data): Check for string overflow.  This catches
	some instances we weren't catching before.  Also, it catches
	size_t overflow on (unusual) hosts where SIZE_MAX <= min
	(PTRDIFF_MAX, MOST_POSITIVE_FIXNUM), e.g., when size_t is 32 bits
	and ptrdiff_t and EMACS_INT are both 64 bits.

	* character.c, coding.c, doprnt.c, editfns.c, eval.c:
	All uses of STRING_BYTES_MAX replaced by STRING_BYTES_BOUND.
	* lisp.h (STRING_BYTES_BOUND): Renamed from STRING_BYTES_MAX.

	* character.c (string_escape_byte8): Fix nbytes/nchars typo.

	* alloc.c (Fmake_string): Check for out-of-range init.
=======
2011-06-11  Chong Yidong  <cyd@stupidchicken.com>

	* dispextern.h (struct image): Replace data member, whose int_val
	and ptr_val fields were not used by anything, with a single
	lisp_val object.

	* image.c (Fimage_metadata, make_image, mark_image, tiff_load)
	(gif_clear_image, gif_load, imagemagick_load_image)
	(gs_clear_image, gs_load): Callers changed.
>>>>>>> b50691aa

2011-06-10  Paul Eggert  <eggert@cs.ucla.edu>

	* buffer.h: Include <time.h>, for time_t.
	Needed to build on FreeBSD 8.2.  Problem reported by Herbert J. Skuhra.

	Fix minor problems found by static checking.

	* image.c (PixelGetMagickColor): Declare if ImageMagick headers don't.

	Make identifiers static if they are not used in other modules.
	* data.c (Qcompiled_function, Qframe, Qvector):
	* image.c (QimageMagick, Qsvg):
	* minibuf.c (Qmetadata):
	* window.c (resize_window_check, resize_root_window): Now static.
	* window.h (resize_window_check, resize_root_window): Remove decls.

	* window.c (window_deletion_count, delete_deletable_window):
	Remove; unused.
	(window_body_lines): Now static.
	(Fdelete_other_windows_internal): Mark vars as initialized.
	Make sure 'resize_failed' is initialized.
	(run_window_configuration_change_hook): Rename local to avoid shadowing.
	(resize_window_apply): Remove unused local.
	* window.h (delete_deletable_window): Remove decl.

	* image.c (gif_load, svg_load_image): Rename locals to avoid shadowing.
	(imagemagick_load_image): Fix pointer signedness problem by changing
	last arg from unsigned char * to char *.  All uses changed.
	Also, fix a local for similar reasons.
	Remove unused locals.  Remove locals to avoid shadowing.
	(fn_rsvg_handle_free): Remove; unused.
	(svg_load, svg_load_image): Fix pointer signedness problem.
	(imagemagick_load_image): Don't use garbage pointer image_wand.

	* ftfont.c (ftfont_get_metrics, ftfont_drive_otf): Remove unused locals.

2011-06-10  Chong Yidong  <cyd@stupidchicken.com>

	* image.c (gif_load): Fix omitted cast error introduced by
	2011-06-06 change.

2011-06-10  Martin Rudalics  <rudalics@gmx.at>

	* window.h (resize_proportionally, orig_total_lines)
	(orig_top_line): Remove from window structure.
	(set_window_height, set_window_width, change_window_heights)
	(Fdelete_window): Remove prototypes.
	(resize_frame_windows): Remove duplicate declaration.

2011-06-10  Eli Zaretskii  <eliz@gnu.org>

	* window.h (resize_frame_windows, resize_window_check)
	(delete_deletable_window, resize_root_window)
	(resize_frame_windows): Declare prototypes.

	* window.c (resize_window_apply): Make definition be "static" to
	match the prototype.

2011-06-10  Martin Rudalics  <rudalics@gmx.at>

	* window.c: Remove declarations of Qwindow_size_fixed,
	window_min_size_1, window_min_size_2, window_min_size,
	size_window, window_fixed_size_p, enlarge_window, delete_window.
	Remove static from declaration of Qdelete_window, it's
	temporarily needed by Fbury_buffer.
	(replace_window): Don't assign orig_top_line and
	orig_total_lines.
	(Fdelete_window, delete_window): Remove.  Window deletion is
	handled by window.el.
	(window_loop): Remove DELETE_OTHER_WINDOWS case.  Replace
	Fdelete_window calls with calls to Qdelete_window.
	(Fdelete_other_windows): Remove.  Deleting other windows is
	handled by window.el.
	(window_fixed_size_p): Remove.  Fixed-sizeness of windows is
	handled in window.el.
	(window_min_size_2, window_min_size_1, window_min_size): Remove.
	Window minimum sizes are handled in window.el.
	(shrink_windows, size_window, set_window_height)
	(set_window_width, change_window_heights, window_height)
	(window_width, CURBEG, CURSIZE, enlarge_window)
	(adjust_window_trailing_edge, Fadjust_window_trailing_edge)
	(Fenlarge_window, Fshrink_window): Remove.  Window resizing is
	handled in window.el.
	(make_dummy_parent): Rename to make_parent_window and give it a
	second argument horflag.
	(make_window): Don't set resize_proportionally any more.
	(Fsplit_window): Remove.  Windows are split in window.el.
	(save_restore_action, save_restore_orig_size)
	(shrink_window_lowest_first, save_restore_orig_size): Remove.
	Resize mini windows in window.el.
	(grow_mini_window, shrink_mini_window): Implement by calling
	Qresize_root_window_vertically, resize_window_check and
	resize_window_apply.
	(saved_window, Fset_window_configuration, save_window_save): Do
	not handle orig_top_line, orig_total_lines, and
	resize_proportionally.
	(window_min_height, window_min_width): Move to window.el.
	(keys_of_window): Move bindings for delete-other-windows,
	split-window, delete-window and enlarge-window to window.el.

	* buffer.c: Temporarily extern Qdelete_window.
	(Fbury_buffer): Temporarily call Qdelete_window instead of
	Fdelete_window (Fbury_buffer will move to window.el soon).

	* frame.c (set_menu_bar_lines_1): Remove code handling
	orig_top_line and orig_total_lines.

	* dispnew.c (adjust_frame_glyphs_initially): Don't use
	set_window_height but set heights directly.
	(change_frame_size_1): Use resize_frame_windows.

	* xdisp.c (init_xdisp): Don't use set_window_height but set
	heights directly.

	* xfns.c (x_set_menu_bar_lines, x_set_tool_bar_lines): Use
	resize_frame_windows instead of change_window_heights and run
	run_window_configuration_change_hook.

	* w32fns.c (x_set_tool_bar_lines): Use resize_frame_windows
	instead of change_window_heights and run
	run_window_configuration_change_hook.

2011-06-09  Martin Rudalics  <rudalics@gmx.at>

	* window.c (replace_window): Rename second argument REPLACEMENT to
	NEW.  New third argument SETFLAG.  Rewrite.
	(delete_window, make_dummy_parent): Call replace_window with
	third argument 1.
	(window_list_1): Move down in code.
	(run_window_configuration_change_hook): Move set_buffer part
	before select_frame_norecord part in order to unwind correctly.
	Rename count1 to count.
	(recombine_windows, delete_deletable_window, resize_root_window)
	(Fdelete_other_windows_internal)
	(Frun_window_configuration_change_hook, make_parent_window)
	(resize_window_check, resize_window_apply, Fresize_window_apply)
	(resize_frame_windows, Fsplit_window_internal)
	(Fdelete_window_internal, Fresize_mini_window_internal): New
	functions.
	(syms_of_window): New variables Vwindow_splits and Vwindow_nest.

2011-06-08  Martin Rudalics  <rudalics@gmx.at>

	* window.h (window): Add some new members to window structure -
	normal_lines, normal_cols, new_total, new_normal, clone_number,
	splits, nest, prev_buffers, next_buffers.
	(WINDOW_TOTAL_SIZE): Move here from window.c.
	(MIN_SAFE_WINDOW_WIDTH, MIN_SAFE_WINDOW_HEIGHT): Define here.

	* window.c (Fwindow_height, Fwindow_width, Fwindow_full_width_p):
	Remove.
	(make_dummy_parent): Set new members of windows structure.
	(make_window): Move down in code.  Handle new members of window
	structure.
	(Fwindow_clone_number, Fwindow_splits, Fset_window_splits)
	(Fwindow_nest, Fset_window_nest, Fwindow_new_total)
	(Fwindow_normal_size, Fwindow_new_normal, Fwindow_prev_buffers)
	(Fset_window_prev_buffers, Fwindow_next_buffers)
	(Fset_window_next_buffers, Fset_window_clone_number): New
	functions.
	(Fwindow_hscroll, Fwindow_at, Fwindow_point, Fwindow_start)
	(Fwindow_end, Fwindow_line_height, Fset_window_dedicated_p):
	Doc-string fixes.
	(Fwindow_parameters, Fwindow_parameter, Fset_window_parameter):
	Argument WINDOW can be now internal window too.
	(Fwindow_use_time): Move up in code.
	(Fget_buffer_window): Rename argument FRAME to ALL-FRAMES.
	Rewrite doc-string.
	(Fset_window_configuration, saved_window)
	(Fcurrent_window_configuration, save_window_save): Handle new
	members of window structure.
	(WINDOW_TOTAL_SIZE, MIN_SAFE_WINDOW_WIDTH)
	(MIN_SAFE_WINDOW_HEIGHT): Move to window.h.
	(syms_of_window): New Lisp objects Qrecord_window_buffer,
	Qwindow_deletable_p, Qdelete_window, Qreplace_buffer_in_windows,
	Qget_mru_window, Qresize_root_window,
	Qresize_root_window_vertically, Qsafe, Qabove, Qbelow,
	Qauto_buffer_name; staticpro them.

2011-06-07  Martin Rudalics  <rudalics@gmx.at>

	* window.c (Fwindow_total_size, Fwindow_left_column)
	(Fwindow_top_line, window_body_lines, Fwindow_body_size)
	(Fwindow_list_1): New functions.
	(window_box_text_cols): Replace with window_body_cols.
	(Fwindow_width, Fscroll_left, Fscroll_right): Use
	window_body_cols instead of window_box_text_cols.
	(delete_window, Fset_window_configuration): Call
	delete_all_subwindows with window as argument.
	(delete_all_subwindows): Take a window as argument and not a
	structure.  Rewrite.
	(window_loop): Remove handling of GET_LRU_WINDOW and
	GET_LARGEST_WINDOW.
	(Fget_lru_window, Fget_largest_window): Move to window.el.

	* window.h: Extern window_body_cols instead of
	window_box_text_cols.  delete_all_subwindows now takes a
	Lisp_Object as argument.

	* indent.c (compute_motion, Fcompute_motion): Use
	window_body_cols instead of window_box_text_cols.

	* frame.c (delete_frame): Call delete_all_subwindows with root
	window as argument.

2011-06-07  Daniel Colascione  <dan.colascione@gmail.com>

	* fns.c (Fputhash): Document return value.

2011-06-06  Chong Yidong  <cyd@stupidchicken.com>

	* image.c (gif_load): Implement gif89a spec "no disposal" method.

2011-06-06  Paul Eggert  <eggert@cs.ucla.edu>

	Cons<->int and similar integer overflow fixes (Bug#8794).

	Check for overflow when converting integer to cons and back.
	* charset.c (Fdefine_charset_internal, Fdecode_char):
	Use cons_to_unsigned to catch overflow.
	(Fencode_char): Use INTEGER_TO_CONS.
	* composite.h (LGLYPH_CODE): Use cons_to_unsigned.
	(LGLYPH_SET_CODE): Use INTEGER_TO_CONS.
	* data.c (long_to_cons, cons_to_long): Remove.
	(cons_to_unsigned, cons_to_signed): New functions.
	These signal an error for invalid or out-of-range values.
	* dired.c (Ffile_attributes): Use INTEGER_TO_CONS.
	* fileio.c (Fset_visited_file_modtime): Use CONS_TO_INTEGER.
	* font.c (Ffont_variation_glyphs):
	* fontset.c (Finternal_char_font): Use INTEGER_TO_CONS.
	* lisp.h: Include <intprops.h>.
	(INTEGER_TO_CONS, CONS_TO_INTEGER): New macros.
	(cons_to_signed, cons_to_unsigned): New decls.
	(long_to_cons, cons_to_long): Remove decls.
	* undo.c (record_first_change): Use INTEGER_TO_CONS.
	(Fprimitive_undo): Use CONS_TO_INTEGER.
	* xfns.c (Fx_window_property): Likewise.
	* xselect.c: Include <limits.h>.
	(x_own_selection, selection_data_to_lisp_data):
	Use INTEGER_TO_CONS.
	(x_handle_selection_request, x_handle_selection_clear)
	(x_get_foreign_selection, Fx_disown_selection_internal)
	(Fx_get_atom_name, x_send_client_event): Use CONS_TO_INTEGER.
	(lisp_data_to_selection_data): Use cons_to_unsigned.
	(x_fill_property_data): Use cons_to_signed.
	Report values out of range.

	Check for buffer and string overflow more precisely.
	* buffer.h (BUF_BYTES_MAX): New macro.
	* lisp.h (STRING_BYTES_MAX): New macro.
	* alloc.c (Fmake_string):
	* character.c (string_escape_byte8):
	* coding.c (coding_alloc_by_realloc):
	* doprnt.c (doprnt):
	* editfns.c (Fformat):
	* eval.c (verror):
	Use STRING_BYTES_MAX, not MOST_POSITIVE_FIXNUM,
	since they may not be the same number.
	* editfns.c (Finsert_char):
	* fileio.c (Finsert_file_contents):
	Likewise for BUF_BYTES_MAX.

	* image.c: Use ptrdiff_t, not int, for sizes.
	(slurp_file): Switch from int to ptrdiff_t.
	All uses changed.
	(slurp_file): Check that file size fits in both size_t (for
	malloc) and ptrdiff_t (for sanity and safety).

	* fileio.c (Fverify_visited_file_modtime): Avoid time overflow
	if b->modtime has its maximal value.

	* dired.c (Ffile_attributes): Don't assume EMACS_INT has >32 bits.

	Don't assume time_t can fit into int.
	* buffer.h (struct buffer.modtime): Now time_t, not int.
	* fileio.c (Fvisited_file_modtime): No need for time_t cast now.
	* undo.c (Fprimitive_undo): Use time_t, not int, for time_t value.

	Minor fixes for signed vs unsigned integers.
	* character.h (MAYBE_UNIFY_CHAR):
	* charset.c (maybe_unify_char):
	* keyboard.c (read_char, reorder_modifiers):
	XINT -> XFASTINT, since the integer must be nonnegative.
	* ftfont.c (ftfont_spec_pattern):
	* keymap.c (access_keymap, silly_event_symbol_error):
	XUINT -> XFASTINT, since the integer must be nonnegative.
	(Fsingle_key_description, preferred_sequence_p): XUINT -> XINT,
	since it makes no difference and we prefer signed.
	* keyboard.c (record_char): Use XUINT when all the neighbors do.
	(access_keymap): NATNUMP -> INTEGERP, since the integer must be
	nonnegative.

2011-06-06  Stefan Monnier  <monnier@iro.umontreal.ca>

	* window.h (Fwindow_frame): Declare.

2011-06-06  Paul Eggert  <eggert@cs.ucla.edu>

	* alloc.c: Simplify handling of large-request failures (Bug#8800).
	(SPARE_MEMORY): Always define.
	(LARGE_REQUEST): Remove.
	(memory_full): Use SPARE_MEMORY rather than LARGE_REQUEST.

2011-06-06  Martin Rudalics  <rudalics@gmx.at>

	* lisp.h: Move EXFUNS for Fframe_root_window,
	Fframe_first_window and Fset_frame_selected_window to window.h.

	* window.h: Move EXFUNS for Fframe_root_window,
	Fframe_first_window and Fset_frame_selected_window here from
	lisp.h.

	* frame.c (Fwindow_frame, Fframe_first_window)
	(Fframe_root_window, Fframe_selected_window)
	(Fset_frame_selected_window): Move to window.c.
	(Factive_minibuffer_window): Move to minibuf.c.
	(Fother_visible_frames_p): New function.

	* minibuf.c (Factive_minibuffer_window): Move here from frame.c.

	* window.c (decode_window, decode_any_window): Move up in code.
	(Fwindowp, Fwindow_live_p): Rewrite doc-strings.
	(inhibit_frame_unsplittable): Remove unused variable.
	(Fwindow_buffer): Move up and rewrite doc-string.
	(Fwindow_parent, Fwindow_vchild, Fwindow_hchild, Fwindow_next)
	(Fwindow_prev): New functions.
	(Fwindow_frame): Move here from frame.c.  Accept any window as
	argument.
	(Fframe_root_window, Fframe_first_window)
	(Fframe_selected_window): Move here from frame.c.  Accept frame
	or arbitrary window as argument.  Update doc-strings.
	(Fminibuffer_window): Move up in code.
	(Fwindow_minibuffer_p): Move up in code and simplify.
	(Fset_frame_selected_window): Move here from frame.c.
	Marginal rewrite.
	(Fselected_window, select_window, Fselect_window): Move up in
	code.  Minor doc-string fixes.

2011-06-06  Paul Eggert  <eggert@cs.ucla.edu>

	* alloc.c (memory_full) [SYSTEM_MALLOC]: Port to MacOS (Bug#8800).
	Do not assume that spare memory exists; that assumption is valid
	only if SYSTEM_MALLOC.
	(LARGE_REQUEST): New macro, so that the issue of large requests
	is separated from the issue of spare memory.

2011-06-05  Andreas Schwab  <schwab@linux-m68k.org>

	* editfns.c (Fformat): Correctly handle zero flag with hexadecimal
	format.  (Bug#8806)

	* gtkutil.c (xg_get_default_scrollbar_width): Avoid warning.

	* xfns.c (x_set_scroll_bar_default_width): Move declarations
	before statements.

2011-06-05  Jan Djärv  <jan.h.d@swipnet.se>

	* gtkutil.c (xg_get_default_scrollbar_width): New function.

	* gtkutil.h: Declare xg_get_default_scrollbar_width.

	* xfns.c (x_set_scroll_bar_default_width): If USE_GTK, get
	min width by calling x_set_scroll_bar_default_width (Bug#8505).

2011-06-05  Juanma Barranquero  <lekktu@gmail.com>

	* xdisp.c (single_display_spec_intangible_p): Remove declaration.

2011-06-04  Chong Yidong  <cyd@stupidchicken.com>

	* xselect.c (x_clipboard_manager_save): Remove redundant arg.
	(x_clipboard_manager_save): Add return value.
	(x_clipboard_manager_error_1, x_clipboard_manager_error_2):
	New error handlers.
	(x_clipboard_manager_save_frame, x_clipboard_manager_save_all):
	Obey Vx_select_enable_clipboard_manager.  Catch errors in
	x_clipboard_manager_save (Bug#8779).
	(Vx_select_enable_clipboard_manager): New variable.
	(x_get_foreign_selection): Reduce scope of x_catch_errors (Bug#8790).

2011-06-04  Dan Nicolaescu  <dann@ics.uci.edu>

	* emacs.c (main): Warn when starting a GTK emacs in daemon mode.

2011-06-04  YAMAMOTO Mitsuharu  <mituharu@math.s.chiba-u.ac.jp>

	* fringe.c (update_window_fringes): Don't update overlay arrow bitmap
	in the current matrix if keep_current_p is non-zero.

2011-06-04  Eli Zaretskii  <eliz@gnu.org>

	* bidi.c (bidi_level_of_next_char): Fix last change.

2011-06-03  Eli Zaretskii  <eliz@gnu.org>

	Support bidi reordering of text covered by display properties.

	* bidi.c (bidi_copy_it): Use offsetof instead of emulating it.
	(bidi_fetch_char, bidi_fetch_char_advance): New functions.
	(bidi_cache_search, bidi_cache_iterator_state)
	(bidi_paragraph_init, bidi_resolve_explicit, bidi_resolve_weak)
	(bidi_level_of_next_char, bidi_move_to_visually_next):
	Support character positions inside a run of characters covered by a
	display string.
	(bidi_paragraph_init, bidi_resolve_explicit_1)
	(bidi_level_of_next_char): Call bidi_fetch_char and
	bidi_fetch_char_advance instead of FETCH_CHAR and
	FETCH_CHAR_ADVANCE.
	(bidi_init_it): Initialize new members.
	(LRE_CHAR, RLE_CHAR, PDF_CHAR, LRO_CHAR, RLO_CHAR): Remove macro
	definitions.
	(bidi_explicit_dir_char): Lookup character type in bidi_type_table,
	instead of using explicit *_CHAR codes.
	(bidi_resolve_explicit, bidi_resolve_weak):
	Use FETCH_MULTIBYTE_CHAR instead of FETCH_CHAR, as reordering of
	bidirectional text is supported only in multibyte buffers.
	(bidi_init_it): Accept additional argument FRAME_WINDOW_P and use
	it to initialize the frame_window_p member of struct bidi_it.
	(bidi_cache_iterator_state, bidi_resolve_explicit_1)
	(bidi_resolve_explicit, bidi_resolve_weak)
	(bidi_level_of_next_char, bidi_move_to_visually_next): Abort if
	bidi_it->nchars is non-positive.
	(bidi_level_of_next_char): Don't try to lookup the cache for the
	next/previous character if nothing is cached there yet, or if we
	were just reseat()'ed to a new position.

	* xdisp.c (set_cursor_from_row): Set start and stop points
	according to the row's direction when priming the loop that looks
	for the glyph on which to display cursor.
	(single_display_spec_intangible_p): Function deleted.
	(display_prop_intangible_p): Reimplement to call
	handle_display_spec instead of single_display_spec_intangible_p.
	Accept 3 additional arguments needed by handle_display_spec.
	This fixes incorrect cursor motion across display property with complex
	values: lists, `(when COND...)' forms, etc.
	(single_display_spec_string_p): Support property values that are
	lists with the argument STRING its top-level element.
	(display_prop_string_p): Fix the condition for processing a
	property that is a list to be consistent with handle_display_spec.
	(handle_display_spec): New function, refactored from the
	last portion of handle_display_prop.
	(compute_display_string_pos): Accept additional argument
	FRAME_WINDOW_P.  Call handle_display_spec to determine whether the
	value of a `display' property is a "replacing spec".
	(handle_single_display_spec): Accept 2 additional arguments BUFPOS
	and FRAME_WINDOW_P.  If IT is NULL, don't set up the iterator from
	the display property, but just return a value indicating whether
	the display property will replace the characters it covers.
	(Fcurrent_bidi_paragraph_direction): Initialize the nchars and
	frame_window_p members of struct bidi_it.
	(compute_display_string_pos, compute_display_string_end):
	New functions.
	(push_it): Accept second argument POSITION, where pop_it should
	jump to continue iteration.
	(reseat_1): Initialize bidi_it.disp_pos.

	* keyboard.c (adjust_point_for_property): Adjust the call to
	display_prop_intangible_p to its new signature.

	* dispextern.h (struct bidi_it): New member frame_window_p.
	(bidi_init_it): Update prototypes.
	(display_prop_intangible_p): Update prototype.
	(compute_display_string_pos, compute_display_string_end):
	Declare prototypes.
	(struct bidi_it): New members nchars and disp_pos.  ch_len is now
	EMACS_INT.

2011-06-02  Paul Eggert  <eggert@cs.ucla.edu>

	Malloc failure behavior now depends on size of allocation.
	* alloc.c (buffer_memory_full, memory_full): New arg NBYTES.
	* lisp.h: Change signatures accordingly.
	* alloc.c, buffer.c, editfns.c, menu.c, minibuf.c, xterm.c:
	All callers changed.  (Bug#8762)

	* gnutls.c: Use Emacs's memory allocators.
	Without this change, the gnutls library would invoke malloc etc.
	directly, which causes problems on non-SYNC_INPUT hosts, and which
	runs afoul of improving memory_full behavior.  (Bug#8761)
	(fn_gnutls_global_set_mem_functions): New macro or function pointer.
	(emacs_gnutls_global_init): Use it to specify xmalloc, xrealloc,
	xfree instead of the default malloc, realloc, free.
	(Fgnutls_boot): No need to check for memory allocation failure,
	since xmalloc does that for us.

	Remove arbitrary limit of 2**31 entries in hash tables.  (Bug#8771)
	* category.c (hash_get_category_set):
	* ccl.c (ccl_driver):
	* charset.c (Fdefine_charset_internal):
	* charset.h (struct charset.hash_index):
	* composite.c (get_composition_id, gstring_lookup_cache)
	(composition_gstring_put_cache):
	* composite.h (struct composition.hash_index):
	* dispextern.h (struct image.hash):
	* fns.c (next_almost_prime, larger_vector, cmpfn_eql)
	(cmpfn_equal, cmpfn_user_defined, hashfn_eq, hashfn_eql)
	(hashfn_equal, hashfn_user_defined, make_hash_table)
	(maybe_resize_hash_table, hash_lookup, hash_put)
	(hash_remove_from_table, hash_clear, sweep_weak_table, SXHASH_COMBINE)
	(sxhash_string, sxhash_list, sxhash_vector, sxhash_bool_vector)
	(Fsxhash, Fgethash, Fputhash, Fmaphash):
	* image.c (make_image, search_image_cache, lookup_image)
	(xpm_put_color_table_h):
	* lisp.h (struct Lisp_Hash_Table):
	* minibuf.c (Ftry_completion, Fall_completions, Ftest_completion):
	* print.c (print):  Use 'EMACS_UINT' and 'EMACS_INT'
	for hashes and hash indexes, instead of 'unsigned' and 'int'.
	* alloc.c (allocate_vectorlike):
	Check for overflow in vector size calculations.
	* ccl.c (ccl_driver):
	Check for overflow when converting EMACS_INT to int.
	* fns.c, image.c: Remove unnecessary static decls that would otherwise
	need to be updated by these changes.
	* fns.c (make_hash_table, maybe_resize_hash_table):
	Check for integer overflow with large hash tables.
	(make_hash_table, maybe_resize_hash_table, Fmake_hash_table):
	Prefer the faster XFLOAT_DATA to XFLOATINT where either will do.
	(SXHASH_REDUCE): New macro.
	(sxhash_string, sxhash_list, sxhash_vector, sxhash_bool_vector):
	Use it instead of discarding useful hash info with large hash values.
	(sxhash_float): New function.
	(sxhash): Use it.  No more need for "& INTMASK" due to above changes.
	* lisp.h (FIXNUM_BITS): New macro, useful for SXHASH_REDUCE etc.
	(MOST_NEGATIVE_FIXNUM, MOST_POSITIVE_FIXNUM, INTMASK):
	Rewrite to use FIXNUM_BITS, as this simplifies things.
	(next_almost_prime, larger_vector, sxhash, hash_lookup, hash_put):
	Adjust signatures to match updated version of code.
	(consing_since_gc): Now EMACS_INT, since a single hash table can
	use more than INT_MAX bytes.

2011-06-01  Dan Nicolaescu  <dann@ics.uci.edu>

	Make it possible to build with GCC-4.6+ -O2 -flto.

	* emacs.c (__malloc_initialize_hook): Mark as EXTERNALLY_VISIBLE.

2011-06-01  Stefan Monnier  <monnier@iro.umontreal.ca>

	* minibuf.c (get_minibuffer, read_minibuf_unwind):
	Call minibuffer-inactive-mode.

2011-05-31  Juanma Barranquero  <lekktu@gmail.com>

	* makefile.w32-in ($(BLD)/data.$(O), $(BLD)/editfns.$(O)):
	Update dependencies.

2011-05-31  Dan Nicolaescu  <dann@ics.uci.edu>

	* data.c (init_data): Remove code for UTS, this system is not
	supported anymore.

2011-05-31  Dan Nicolaescu  <dann@ics.uci.edu>

	Don't force ./temacs to start in terminal mode.

	* frame.c (make_initial_frame): Initialize faces in all cases, not
	only when CANNOT_DUMP is defined.
	* dispnew.c (init_display): Remove CANNOT_DUMP condition.

2011-05-31  Dan Nicolaescu  <dann@ics.uci.edu>

	* dispnew.c (add_window_display_history): Use const for the string
	pointer.  Remove declaration, not needed.

2011-05-31  Paul Eggert  <eggert@cs.ucla.edu>

	Use 'inline', not 'INLINE'.
	<http://lists.gnu.org/archive/html/emacs-devel/2011-05/msg00914.html>
	* alloc.c, fontset.c (INLINE): Remove.
	* alloc.c, bidi.c, charset.c, coding.c, dispnew.c, fns.c, image.c:
	* intervals.c, keyboard.c, process.c, syntax.c, textprop.c, w32term.c:
	* xdisp.c, xfaces.c, xterm.c: Replace all uses of INLINE with inline.
	* gmalloc.c (register_heapinfo): Use inline unconditionally.
	* lisp.h (LISP_MAKE_RVALUE): Use inline, not __inline__.

2011-05-31  Dan Nicolaescu  <dann@ics.uci.edu>

	Make it possible to run ./temacs.

	* callproc.c (set_initial_environment): Remove CANNOT_DUMP code,
	syms_of_callproc does the same thing.  Remove test for
	"initialized", do it in the caller.
	* emacs.c (main): Avoid calling set_initial_environment when dumping.

2011-05-31  Stefan Monnier  <monnier@iro.umontreal.ca>

	* minibuf.c (Finternal_complete_buffer): Return `category' metadata.
	(read_minibuf): Use get_minibuffer.
	(syms_of_minibuf): Use DEFSYM.
	(Qmetadata): New var.
	* data.c (Qbuffer): Don't make it static.
	(syms_of_data): Use DEFSYM.

2011-05-31  Paul Eggert  <eggert@cs.ucla.edu>

	* ccl.c (CCL_CODE_RANGE): Allow negative numbers.  (Bug#8751)
	(CCL_CODE_MIN): New macro.

2011-05-30  Paul Eggert  <eggert@cs.ucla.edu>

	* alloc.c (lisp_align_malloc): Omit unnecessary val==NULL tests.

	* eval.c (Qdebug): Now static.
	* lisp.h (Qdebug): Remove decl.  This reverts a part of the
	2011-04-26T11:26:05Z!dan.colascione@gmail.com that inadvertently undid part of
	2011-04-14T06:48:41Z!eggert@cs.ucla.edu.

2011-05-29  Chong Yidong  <cyd@stupidchicken.com>

	* image.c: Various fixes to ImageMagick code comments.
	(Fimagemagick_types): Doc fix.

2011-05-29  Paul Eggert  <eggert@cs.ucla.edu>

	Minor fixes prompted by GCC 4.6.0 warnings.

	* xselect.c (converted_selections, conversion_fail_tag): Now static.

	* emacs.c [HAVE_X_WINDOWS]: Include "xterm.h".
	(x_clipboard_manager_save_all): Move extern decl to ...
	* xterm.h: ... here, so that it can be checked for consistency.

2011-05-29  Chong Yidong  <cyd@stupidchicken.com>

	* xselect.c (x_clipboard_manager_save_frame)
	(x_clipboard_manager_save_all): New functions.
	(Fx_clipboard_manager_save): Lisp function deleted.

	* emacs.c (Fkill_emacs): Call x_clipboard_manager_save_all.
	* frame.c (delete_frame): Call x_clipboard_manager_save_frame.

	* xterm.h: Update prototype.

2011-05-28  William Xu  <william.xwl@gmail.com>

	* nsterm.m (ns_term_shutdown): Synchronize user defaults before
	exiting (Bug#8239).

2011-05-28  Jim Meyering  <meyering@redhat.com>

	Avoid a sign-extension bug in crypto_hash_function.
	* fns.c (to_uchar): Define.
	(crypto_hash_function): Use it to convert some newly-signed
	variables to unsigned, to avoid sign-extension bugs.  For example,
	without this change, (md5 "truc") would evaluate to
	45723a2aff78ff4fff7fff1114760e62 rather than the expected
	45723a2af3788c4ff17f8d1114760e62.  Reported by Antoine Levitt in
	https://lists.gnu.org/archive/html/emacs-devel/2011-05/msg00883.html.

2011-05-27  Paul Eggert  <eggert@cs.ucla.edu>

	Integer overflow fixes.

	* dbusbind.c: Serial number integer overflow fixes.
	(CHECK_DBUS_SERIAL_GET_SERIAL): New macro.
	(Fdbus_call_method_asynchronously, xd_read_message_1): Use a float
	to hold a serial number that is too large for a fixnum.
	(Fdbus_method_return_internal, Fdbus_method_error_internal):
	Check for serial numbers out of range.  Decode any serial number
	that was so large that it became a float.  (Bug#8722)

	* dbusbind.c: Use XFASTINT rather than XUINT, and check for nonneg.
	(Fdbus_call_method, Fdbus_call_method_asynchronously):
	Use XFASTINT rather than XUINT when numbers are nonnegative.
	(xd_append_arg, Fdbus_method_return_internal):
	(Fdbus_method_error_internal): Likewise.  Also, for unsigned
	arguments, check that Lisp number is nonnegative, rather than
	silently wrapping negative numbers around.  (Bug#8722)
	(xd_read_message_1): Don't assume dbus_uint32_t can fit in int.
	(Bug#8722)

	* data.c (arith_driver, Flsh): Avoid unnecessary casts to EMACS_UINT.

	* ccl.c (ccl_driver): Redo slightly to avoid the need for 'unsigned'.

	ccl: add integer overflow checks
	* ccl.c (CCL_CODE_MAX, GET_CCL_RANGE, GET_CCL_CODE, GET_CCL_INT):
	(IN_INT_RANGE): New macros.
	(ccl_driver): Use them to check for integer overflow when
	decoding a CCL program.  Many of the new checks are whether XINT (x)
	fits in int; it doesn't always, on 64-bit hosts.  The new version
	doesn't catch all possible integer overflows, but it's an
	improvement.  (Bug#8719)

	* alloc.c (make_event_array): Use XINT, not XUINT.
	There's no need for unsigned here.

	* mem-limits.h (EXCEEDS_LISP_PTR) [!USE_LSB_TAG]: EMACS_UINT -> uintptr_t
	This follows up to the 2011-05-06 change that substituted uintptr_t
	for EMACS_INT.  This case wasn't caught back then.

	Rework Fformat to avoid integer overflow issues.
	* editfns.c: Include <float.h> unconditionally, as it's everywhere
	now (part of C89).  Include <verify.h>.
	(MAX_10_EXP, CONVERTED_BYTE_SIZE): Remove; no longer needed.
	(pWIDE, pWIDElen, signed_wide, unsigned_wide): New defns.
	(Fformat): Avoid the prepass trying to compute sizes; it was only
	approximate and thus did not catch overflow reliably.  Instead, walk
	through the format just once, formatting and computing sizes as we go,
	checking for integer overflow at every step, and allocating a larger
	buffer as needed.  Keep track separately whether the format is
	multibyte.  Keep only the most-recently calculated precision, rather
	than them all.  Record whether each argument has been converted to
	string.  Use EMACS_INT, not int, for byte and char and arg counts.
	Support field widths and precisions larger than INT_MAX.  Avoid
	sprintf's undefined behavior with conversion specifications such as %#d
	and %.0c.  Fix bug with strchr succeeding on '\0' when looking for
	flags.  Fix bug with (format "%c" 256.0).  Avoid integer overflow when
	formatting out-of-range floating point numbers with int
	formats. (Bug#8668)

	* lisp.h (FIXNUM_OVERFLOW_P): Work even if arg is a NaN.

	* data.c: Avoid integer truncation in expressions involving floats.
	* data.c: Include <intprops.h>.
	(arith_driver): When there's an integer overflow in an expression
	involving floating point, convert the integers to floating point
	so that the resulting value does not suffer from catastrophic
	integer truncation.  For example, on a 64-bit host (* 4
	most-negative-fixnum 0.5) should yield about -4.6e+18, not zero.
	Do not rely on undefined behavior after integer overflow.

	merge count_size_as_multibyte, parse_str_to_multibyte
	* character.c, character.h (count_size_as_multibyte):
	Rename from parse_str_to_multibyte; all uses changed.
	Check for integer overflow.
	* insdel.c, lisp.h (count_size_as_multibyte): Remove,
	since it's now a duplicate of the other.  This is more of
	a character than a buffer op, so better that it's in character.c.
	* fns.c, print.c: Adjust to above changes.

2011-05-27  Stefan Monnier  <monnier@iro.umontreal.ca>

	* xselect.c (x_convert_selection): Yet another int/Lisp_Object mixup.

2011-05-27  Paul Eggert  <eggert@cs.ucla.edu>

	* xselect.c: Fix minor problems prompted by GCC 4.6.0 warnings.
	(x_handle_selection_request, frame_for_x_selection): Remove unused vars.
	(x_clipboard_manager_save): Now static.
	(Fx_clipboard_manager_save): Rename local to avoid shadowing.

	* fns.c: Fix minor problems prompted by GCC 4.6.0 warnings.
	(crypto_hash_function): Now static.
	Fix pointer signedness problems.  Avoid unnecessary initializations.

2011-05-27  Chong Yidong  <cyd@stupidchicken.com>

	* termhooks.h (Vselection_alist): Make it terminal-local.

	* terminal.c (create_terminal): Initialize it.

	* xselect.c: Support for clipboard managers.
	(Vselection_alist): Move to termhooks.h as terminal-local var.
	(LOCAL_SELECTION): New macro.
	(x_atom_to_symbol): Handle x_display_info_for_display fail case.
	(symbol_to_x_atom): Remove gratuitous arg.
	(x_handle_selection_request, lisp_data_to_selection_data)
	(x_get_foreign_selection, Fx_register_dnd_atom): Callers changed.
	(x_own_selection, x_get_local_selection, x_convert_selection):
	New arg, specifying work frame.  Use terminal-local Vselection_alist.
	(some_frame_on_display): Delete unused function.
	(Fx_own_selection_internal, Fx_get_selection_internal)
	(Fx_disown_selection_internal, Fx_selection_owner_p)
	(Fx_selection_exists_p): New optional frame arg.
	(frame_for_x_selection, Fx_clipboard_manager_save): New functions.
	(x_handle_selection_clear): Don't treat other terminals with the
	same keyboard specially.  Use the terminal-local Vselection_alist.
	(x_clear_frame_selections): Use Frun_hook_with_args.

	* xterm.c (x_term_init): Intern ATOM and CLIPBOARD_MANAGER atoms.

	* xterm.h: Add support for those atoms.

2011-05-26  Chong Yidong  <cyd@stupidchicken.com>

	* xselect.c: ICCCM-compliant handling of MULTIPLE targets.
	(converted_selections, conversion_fail_tag): New global variables.
	(x_selection_request_lisp_error): Free the above.
	(x_get_local_selection): Remove unnecessary code.
	(x_reply_selection_request): Args changed; handle arbitrary array
	of converted selections stored in converted_selections.
	Separate the XChangeProperty and SelectionNotify steps.
	(x_handle_selection_request): Rewrite to handle MULTIPLE target.
	(x_convert_selection): New function.
	(x_handle_selection_event): Simplify.
	(x_get_foreign_selection): Don't ignore incoming requests while
	waiting for an answer; this will fail when we implement
	SAVE_TARGETS, and seems unnecessary anyway.
	(selection_data_to_lisp_data): Recognize ATOM_PAIR type.
	(Vx_sent_selection_functions): Doc fix.

2011-05-26  Leo Liu  <sdl.web@gmail.com>

	* editfns.c (Ftranspose_regions): Allow empty regions.  (Bug#8699)

2011-05-25  YAMAMOTO Mitsuharu  <mituharu@math.s.chiba-u.ac.jp>

	* dispextern.h (struct glyph_row): New member fringe_bitmap_periodic_p.

	* dispnew.c (shift_glyph_matrix, scrolling_window): Mark scrolled row
	for fringe update if it has periodic bitmap.
	(row_equal_p): Also compare left_fringe_offset,	right_fringe_offset,
	and fringe_bitmap_periodic_p.

	* fringe.c (get_fringe_bitmap_data): New function.
	(draw_fringe_bitmap_1, update_window_fringes): Use it.
	(update_window_fringes): Record periodicity of fringe bitmap in glyph
	row.  Mark glyph row for fringe update if periodicity changed.

	* xdisp.c (try_window_reusing_current_matrix): Don't mark scrolled row
	for fringe update unless it has periodic bitmap.

2011-05-25  Kenichi Handa  <handa@m17n.org>

	* xdisp.c (get_next_display_element): Set correct it->face_id for
	a static composition.

2011-05-24  Leo Liu  <sdl.web@gmail.com>

	* deps.mk (fns.o):
	* makefile.w32-in ($(BLD)/fns.$(O)): Include sha1.h.

	* fns.c (crypto_hash_function, Fsha1): New function.
	(Fmd5): Use crypto_hash_function.
	(syms_of_fns): Add Ssha1.

2011-05-22  Paul Eggert  <eggert@cs.ucla.edu>

	* gnutls.c: Remove unused macros.
	(fn_gnutls_transport_set_lowat, fn_gnutls_transport_set_pull_function):
	(fn_gnutls_transport_set_push_function) [!WINDOWSNT]:
	Remove macros that are defined and never used.
	Caught by gcc -Wunused-macros (GCC 4.6.0, Fedora 14).

2011-05-22  Chong Yidong  <cyd@stupidchicken.com>

	* xselect.c (syms_of_xselect): Remove unused symbol SAVE_TARGETS.
	(Fx_get_selection_internal): Minor cleanup.
	(Fx_own_selection_internal): Rename arguments for consistency with
	select.el.

2011-05-22  Paul Eggert  <eggert@cs.ucla.edu>

	* xselect.c (QSAVE_TARGETS): New static var, to fix build failure.

2011-05-22  Chong Yidong  <cyd@stupidchicken.com>

	* xselect.c (syms_of_xselect): Include character.h; use DEFSYM.

2011-05-21  YAMAMOTO Mitsuharu  <mituharu@math.s.chiba-u.ac.jp>

	* dispnew.c (scrolling_window): Don't exclude the case that the
	last enabled row in the desired matrix touches the bottom boundary.

2011-05-21  Glenn Morris  <rgm@gnu.org>

	* Makefile.in ($(etc)/DOC): Make second command line even shorter.
	(SOME_MACHINE_OBJECTS): Replace FONT_OBJ by its maximal expansion,
	and add some more files.

2011-05-20  Eli Zaretskii  <eliz@gnu.org>

	* callproc.c (Fcall_process) [MSDOS]: Fix arguments to
	report_file_error introduced by the change from 2011-05-07.

2011-05-20  Paul Eggert  <eggert@cs.ucla.edu>

	* systime.h (Time): Define only if emacs is defined.
	This is to allow ../lib-src/profile.c to be compiled on FreeBSD,
	where the include path doesn't have X11/X.h by default.  See
	<http://lists.gnu.org/archive/html/emacs-devel/2011-05/msg00561.html>.

2011-05-20 Kenichi Handa  <handa@m17n.org>

	* composite.c (find_automatic_composition): Fix previous change.

2011-05-20  Glenn Morris  <rgm@gnu.org>

	* lisp.mk: New file, split from Makefile.in.
	* Makefile.in (lisp): Move to separate file, inserted by @lisp_frag@.
	(shortlisp): Remove.
	($(etc)/DOC): Edit lisp.mk rather than using $shortlisp.

2011-05-19  Glenn Morris  <rgm@gnu.org>

	* Makefile.in (MSDOS_SUPPORT_REAL, MSDOS_SUPPORT, NS_SUPPORT)
	(REAL_MOUSE_SUPPORT, GPM_MOUSE_SUPPORT, MOUSE_SUPPORT, TOOLTIP_SUPPORT)
	(BASE_WINDOW_SUPPORT, X_WINDOW_SUPPORT, WINDOW_SUPPORT): Remove.
	(lisp): Set the order to that of loadup.el.
	(shortlisp): Make it a copy of $lisp.
	(SOME_MACHINE_LISP): Remove.
	($(etc)/DOC): Depend just on $lisp, not $SOME_MACHINE_LISP too.
	Use just $shortlisp, not $SOME_MACHINE_LISP too.

2011-05-18  Kenichi Handa  <handa@m17n.org>

	* composite.c (CHAR_COMPOSABLE_P): Add more check for efficiency.
	(BACKWARD_CHAR): Wrap the arg STOP by parenthesis.
	(find_automatic_composition): Mostly rewrite for efficiency.

2011-05-18  Juanma Barranquero  <lekktu@gmail.com>

	* makefile.w32-in: Update dependencies.

2011-05-18  Christoph Scholtes  <cschol2112@googlemail.com>

	* menu.c: Include limits.h (fixes the MS-Windows build broken by
	revision 104625).

2011-05-18  Paul Eggert  <eggert@cs.ucla.edu>

	Fix some integer overflow issues, such as string length overflow.

	* insdel.c (count_size_as_multibyte): Check for string overflow.

	* character.c (lisp_string_width): Check for string overflow.
	Use EMACS_INT, not int, for string indexes and lengths; in
	particular, 2nd arg is now EMACS_INT, not int.  Do not crash if
	the resulting string length overflows an EMACS_INT; instead,
	report a string overflow if no precision given.  When checking for
	precision exhaustion, use a check that cannot possibly have
	integer overflow.  (Bug#8675)
	* character.h (lisp_string_width): Adjust to new signature.

	* alloc.c (string_overflow): New function.
	(Fmake_string): Use it.  This doesn't change behavior, but saves
	a few bytes and will simplify future changes.
	* character.c (string_escape_byte8): Likewise.
	* lisp.h (string_overflow): New decl.

	Fixups, following up to the user-interface timestamp change.
	* nsterm.m (last_mouse_movement_time, ns_mouse_position): Use Time
	for UI timestamps, instead of unsigned long.
	* msdos.c (mouse_get_pos): Likewise.
	* w32inevt.c (movement_time, w32_console_mouse_position): Likewise.
	* w32gui.h (Time): Define by including "systime.h" rather than by
	declaring it ourselves.  (Bug#8664)

	* dispextern.h (struct image): Don't assume time_t <= unsigned long.
	* image.c (clear_image_cache): Likewise.

	* term.c (term_mouse_position): Don't assume time_t wraparound.

	Be more systematic about user-interface timestamps.
	Before, the code sometimes used 'Time', sometimes 'unsigned long',
	and sometimes 'EMACS_UINT', to represent these timestamps.
	This change causes it to use 'Time' uniformly, as that's what X uses.
	This makes the code easier to follow, and makes it easier to catch
	integer overflow bugs such as Bug#8664.
	* frame.c (Fmouse_position, Fmouse_pixel_position):
	Use Time, not unsigned long, for user-interface timestamps.
	* keyboard.c (last_event_timestamp, kbd_buffer_get_event): Likewise.
	(button_down_time, make_lispy_position, make_lispy_movement): Likewise.
	* keyboard.h (last_event_timestamp): Likewise.
	* menu.c (Fx_popup_menu) [!HAVE_X_WINDOWS]: Likewise.
	* menu.h (xmenu_show): Likewise.
	* term.c (term_mouse_position): Likewise.
	* termhooks.h (struct input_event.timestamp): Likewise.
	(struct terminal.mouse_position_hook): Likewise.
	* xmenu.c (create_and_show_popup_menu, xmenu_show): Likewise.
	* xterm.c (XTmouse_position, x_scroll_bar_report_motion): Likewise.
	* systime.h (Time): New decl.  Pull it in from <X11/X.h> if
	HAVE_X_WINDOWS, otherwise define it as unsigned long, which is
	what it was before.
	* menu.h, termhooks.h: Include "systime.h", for Time.

	* keyboard.c (make_lispy_event): Fix problem in integer overflow.
	Don't assume that the difference between two unsigned long values
	can fit into an integer.  At this point, we know button_down_time
	<= event->timestamp, so the difference must be nonnegative, so
	there's no need to cast the result if double-click-time is
	nonnegative, as it should be; check that it's nonnegative, just in
	case.  This bug is triggered when events are more than 2**31 ms
	apart (about 25 days).  (Bug#8664)

	* xselect.c (last_event_timestamp): Remove duplicate decl.
	(x_own_selection): Remove needless cast to unsigned long.

	* xmenu.c (set_frame_menubar): Use int, not EMACS_UINT, for indexes
	that always fit in int.  Use a sentinel instead of a counter, to
	avoid a temp and to allay GCC's concerns about possible int overflow.
	* frame.h (struct frame): Use int for menu_bar_items_used
	instead of EMACS_INT, since it always fits in int.

	* menu.c (grow_menu_items): Check for int overflow.

	* xmenu.c (set_frame_menubar): Don't mishandle vectors with no nils.

	* xterm.c: Use EMACS_INT for Emacs modifiers, and int for X modifiers.
	Before, the code was not consistent.  These values cannot exceed
	2**31 - 1 so there's no need to make them unsigned.
	(x_x_to_emacs_modifiers): Accept int and return EMACS_INT.
	(x_emacs_to_x_modifiers): Accept EMACS_INT and return int.
	(x_x_to_emacs_modifiers, x_emacs_to_x_modifiers): Reject non-integers
	as modifiers.
	* xterm.h (x_x_to_emacs_modifiers): Adjust to signature change.

	* lisp.h (XINT) [USE_LISP_UNION_TYPE]: Cast to EMACS_INT.
	(XUINT) [USE_LISP_UNION_TYPE]: Cast to EMACS_UINT.
	Otherwise, GCC 4.6.0 warns about printf (pI, XINT (...)),
	presumably because the widths might not match.

	* window.c (size_window): Avoid needless test at loop start.

2011-05-18  Courtney Bane  <emacs-bugs-7626@cbane.org>  (tiny change)

	* term.c (Fresume_tty): Restore hooks before reinitializing (bug#8687).

2011-05-12  Drew Adams  <drew.adams@oracle.com>

	* textprop.c (Fprevious_single_char_property_change): Doc fix (bug#8655).

2011-05-12  YAMAMOTO Mitsuharu  <mituharu@math.s.chiba-u.ac.jp>

	* w32term.c (w32_draw_fringe_bitmap): Rename local vars `left' and
	`width' to `bar_area_x' and `bar_area_width', respectively.
	(x_scroll_run): Take account of fringe background extension.

	* xterm.c (x_draw_fringe_bitmap) [USE_TOOLKIT_SCROLL_BARS]:
	Rename local vars `left' and `width' to `bar_area_x' and
	`bar_area_width', respectively.
	(x_scroll_run) [USE_TOOLKIT_SCROLL_BARS]: Take account of fringe
	background extension.

2011-05-10  Jim Meyering  <meyering@redhat.com>

	* xdisp.c (x_intersect_rectangles): Fix typo "the the -> the".

2011-05-10  Juanma Barranquero  <lekktu@gmail.com>

	* image.c (Finit_image_library): Return t for built-in image types,
	like pbm and xbm.  (Bug#8640)

2011-05-09  Andreas Schwab  <schwab@linux-m68k.org>

	* w32menu.c (set_frame_menubar): Fix submenu allocation.

2011-05-07  Eli Zaretskii  <eliz@gnu.org>

	* w32console.c (Fset_screen_color): Doc fix.
	(Fget_screen_color): New function.
	(syms_of_ntterm): Defsubr it.

	* callproc.c (call_process_cleanup) [MSDOS]: Don't close and
	unlink the temporary file if Fcall_process didn't create it in the
	first place.
	(Fcall_process) [MSDOS]: Don't create tempfile if stdout of the
	child process will be redirected to a file specified with `:file'.
	Don't try to re-open tempfile in that case, and set fd[0] to -1 as
	cue to call_process_cleanup not to close that handle.

2011-05-07  Ben Key  <bkey76@gmail.com>

	* makefile.w32-in: The bootstrap-temacs rule now makes use of
	one of two shell specific rules, either bootstrap-temacs-CMD or
	bootstrap-temacs-SH.  The bootstrap-temacs-SH rule is identical
	to the previous implementation of the bootstrap-temacs rule.
	The bootstrap-temacs-CMD rule is similar to the previous
	implementation of the bootstrap-temacs rule except that it
	makes use of the ESC_CFLAGS variable instead of the CFLAGS
	variable.

	These changes, along with some changes to nt/configure.bat,
	nt/gmake.defs, and nt/nmake.defs, are required to extend my
	earlier fix to add support for --cflags and --ldflags options
	that include quotes so that it works whether make uses cmd or
	sh as the shell.

2011-05-06  Michael Albinus  <michael.albinus@gmx.de>

	* dbusbind.c (QCdbus_type_unix_fd): Declare static.
	(xd_remove_watch): Don't check QCdbus_type_unix_fd for SYMBOLP, it
	is a constant.
	(Fdbus_init_bus, xd_read_queued_messages): Bus can be a symbol or
	a string.  Handle both cases.
	(Fdbus_call_method_asynchronously, Fdbus_register_signal)
	(Fdbus_register_method): Use Qinvalid_function.

2011-05-06  Juanma Barranquero  <lekktu@gmail.com>

	* makefile.w32-in: Update dependencies.
	(LISP_H): Add inttypes.h and stdin.h.
	(PROCESS_H): Add unistd.h.

2011-05-06  Eli Zaretskii  <eliz@gnu.org>

	* lread.c: Include limits.h (fixes the MS-Windows build broken by
	2011-05-06T07:13:19Z!eggert@cs.ucla.edu).

2011-05-06  Paul Eggert  <eggert@cs.ucla.edu>

	* image.c (Finit_image_library) [!HAVE_NTGUI]: Omit unused local.

	* term.c (vfatal): Remove stray call to va_end.
	It's not needed and the C Standard doesn't allow it here anyway.

	Use C99's va_copy to avoid undefined behavior on x86-64 GNU/Linux.
	* eval.c (verror): doprnt a copy of ap, not the original.  (Bug#8545)

	* eval.c (verror): OK to create a string of up to MOST_POSITIVE_FIXNUM
	bytes.

	* term.c: Don't include <stdarg.h>, as <lisp.h> does that.

	* callproc.c (Fcall_process): Use 'volatile' to avoid vfork clobbering.

	* process.c (Fformat_network_address): Fix typo: args2 -> *args2.

	* xmenu.c (set_frame_menubar): Fix typo: int * -> int (3 times).

	* coding.c (detect_coding_charset): Fix typo: * 2 -> *4 (Bug#8601).

	* charset.h (struct charset.code_space): Now has 15 elements, not 16.
	* charset.c (Fdefine_charset_internal): Don't initialize
	charset.code_space[15].  The value was garbage, on hosts with
	32-bit int (Bug#8600).

	* lread.c (read_integer): Be more consistent with string-to-number.
	Use string_to_number to do the actual conversion; this avoids
	rounding errors and fixes some other screwups.  Without this fix,
	for example, #x1fffffffffffffff was misread as -2305843009213693952.
	(digit_to_number): Move earlier, for benefit of read_integer.
	Return -1 if the digit is out of range for the base, -2 if it is
	not a digit in any supported base.  (Bug#8602)

	* doprnt.c (doprnt): Support arbitrary pI values, such as "I64".

	* dispnew.c (scrolling_window): Return 1 if we scrolled,
	to match comment at start of function.  This also removes a
	GCC warning about overflow in a 32+64-bit port.

	* lisp.h (EMACS_INT, EMACS_UINT, BITS_PER_EMACS_INT, pI): Simplify.

	* dbusbind.c: Do not use XPNTR on a value that may be an integer.
	Reported by Stefan Monnier in
	<http://lists.gnu.org/archive/html/emacs-devel/2011-04/msg00919.html>.
	(xd_remove_watch, Fdbus_init_bus, xd_read_queued_messages):
	Use SYMBOLP-guarded XSYMBOL, not XPNTR.

	* lisp.h (EMACS_INTPTR): Remove.  All uses changed to intptr_t.
	(EMACS_UINTPTR): Likewise, with uintptr_t.

	* lisp.h: Prefer 64-bit EMACS_INT if available.
	(EMACS_INT, EMACS_UINT, BITS_PER_EMACS_INT, pI): Define to 64-bit
	on 32-bit hosts that have 64-bit int, so that they can access
	large files.
	However, temporarily disable this change unless the temporary
	symbol WIDE_EMACS_INT is defined.

	* lread.c, process.c: Do not include <inttypes.h>; lisp.h does it now.

	Prefer intptr_t/uintptr_t for integers the same widths as pointers.
	This removes an assumption that EMACS_INT and long are the same
	width as pointers.  The assumption is true for Emacs porting targets
	now, but we want to make other targets possible.
	* lisp.h: Include <inttypes.h>, for INTPTR_MAX, UINTPTR_MAX.
	(EMACS_INTPTR, EMACS_UINTPTR): New macros.
	In the rest of the code, change types of integers that hold casted
	pointers to EMACS_INTPTR and EMACS_UINTPTR, systematically
	replacing EMACS_INT, long, EMACS_UINT, and unsigned long.
	(XTYPE): Don't cast arg to EMACS_UINT; normally is not needed.
	(XSET): Cast type of XTYPE arg to EMACS_INTPTR; it is needed here.
	No need to cast type when ORing.
	(XPNTR): Return a value of type EMACS_INTPTR or EMACS_UINTPTR.
	* alloc.c (lisp_align_malloc): Remove a no-longer-needed cast.
	* doc.c (store_function_docstring): Use EMACS_INTPTR, so as not to
	assume EMACS_INT is the same width as char *.
	* gtkutil.c (xg_gtk_scroll_destroy, xg_tool_bar_button_cb):
	(xg_tool_bar_callback, xg_tool_bar_help_callback, xg_make_tool_item):
	Remove no-longer-needed casts.
	(xg_create_scroll_bar, xg_tool_bar_button_cb, xg_tool_bar_callback):
	(xg_tool_bar_help_callback, xg_make_tool_item):
	Use EMACS_INTPTR to hold an integer
	that will be cast to void *; this can avoid a GCC warning
	if EMACS_INT is not the same width as void *.
	* menu.c (find_and_call_menu_selection): Remove no-longer-needed cast.
	* xdisp.c (display_echo_area_1, resize_mini_window_1):
	(current_message_1, set_message_1):
	Use a local to convert to proper width without a cast.
	* xmenu.c (dialog_selection_callback): Likewise.

	* sysdep.c (get_random): Don't assume EMACS_INT is no wider than long.
	Also, don't assume VALBITS / RAND_BITS is less than 5,
	and don't rely on undefined behavior when shifting a 1 left into
	the sign bit.
	* lisp.h (get_random): Change signature to match.

	* lread.c (hash_string): Use size_t, not int, for hash computation.
	Normally we prefer signed values; but hashing is special, because
	it's better to use unsigned division on hash table sizes so that
	the remainder is nonnegative.  Also, size_t is the natural width
	for hashing into memory.  The previous code used 'int', which doesn't
	retain enough info to hash well into very large tables.
	(oblookup, oblookup_last_bucket_number, Funintern): Likewise.

	* dbusbind.c: Don't possibly lose pointer info when converting.
	(xd_remove_watch, Fdbus_init_bus, xd_read_queued_messages):
	Use XPNTR rather than XHASH, so that the high-order bits of
	the pointer aren't lost when converting through void *.

	* eval.c (Fautoload): Don't double-shift a pointer.

	* fns.c (Frandom): Let EMACS_UINT be wider than unsigned long.

2011-05-06  Juanma Barranquero  <lekktu@gmail.com>

	* gnutls.c (DEF_GNUTLS_FN):
	* image.c (DEF_IMGLIB_FN): Make function pointers static.

2011-05-05  Andreas Schwab  <schwab@linux-m68k.org>

	* lread.c (lisp_file_lexically_bound_p): Stop scanning at end
	marker.  (Bug#8610)

2011-05-05 Eli Zaretskii  <eliz@gnu.org>

	* w32heap.c (allocate_heap) [USE_LISP_UNION_TYPE || USE_LSB_TAG]:
	New version that can reserve upto 2GB of heap space.

2011-05-05  Chong Yidong  <cyd@stupidchicken.com>

	* nsfns.m (Fns_read_file_name): Doc fix (Bug#8534).

2011-05-05  Teodor Zlatanov  <tzz@lifelogs.com>

	* gnutls.c (fn_gnutls_certificate_set_x509_key_file): Add alias to
	`gnutls_certificate_set_x509_key_file'.

2011-05-05  Juanma Barranquero  <lekktu@gmail.com>

	* makefile.w32-in ($(BLD)/image.$(O), $(BLD)/process.$(O)):
	Update dependencies.

2011-05-04  Juanma Barranquero  <lekktu@gmail.com>

	* gnutls.h (emacs_gnutls_write, emacs_gnutls_read):
	* gnutls.c (emacs_gnutls_write, emacs_gnutls_read):
	Remove unused parameter `fildes'.
	* process.c (read_process_output, send_process): Don't pass it.

2011-05-04  Juanma Barranquero  <lekktu@gmail.com>

	Fix previous change: the library cache is defined in w32.c.
	* image.c (CACHE_IMAGE_TYPE) [!HAVE_NTGUI]: Define to noop.
	(Finit_image_library): Wrap Vlibrary_cache on "#ifdef HAVE_NTGUI".

2011-05-04  Juanma Barranquero  <lekktu@gmail.com>

	Implement dynamic loading of GnuTLS on Windows.

	* gnutls.h (GNUTLS_EMACS_ERROR_NOT_LOADED): New macro.
	(emacs_gnutls_write, emacs_gnutls_read): Mark as extern.
	(emacs_gnutls_record_check_pending, emacs_gnutls_transport_set_errno):
	Declare.

	* gnutls.c (Qgnutls_dll): Define.
	(DEF_GNUTLS_FN, LOAD_GNUTLS_FN): New macros.
	(gnutls_*): Declare function pointers.
	(init_gnutls_functions): New function to initialize function pointers.
	(emacs_gnutls_handshake, Fgnutls_error_string, Fgnutls_deinit)
	(emacs_gnutls_global_init, Fgnutls_bye): Use function pointers.
	(emacs_gnutls_record_check_pending, emacs_gnutls_transport_set_errno):
	Wrappers for gnutls_record_check_pending and gnutls_transport_set_errno.
	(emacs_gnutls_write, emacs_gnutls_read)
	(emacs_gnutls_handle_error, Fgnutls_error_fatalp)
	(Fgnutls_available_p): New function.
	(Fgnutls_boot): Call Fgnutls_available_p.  Use function pointers.
	(syms_of_gnutls) <Qgnutls_dll>: Initialize and staticpro it.
	(syms_of_gnutls) <Sgnutls_available_p>: defsubr it.

	* image.c: Include w32.h.
	(Vimage_type_cache): Delete.
	(syms_of_image) <Vimage_type_cache>: Don't initialize and staticpro it.
	(CACHE_IMAGE_TYPE, Finit_image_library): Use Vlibrary_cache instead.
	(w32_delayed_load): Move to w32.c.

	* w32.h (VlibraryCache, QCloaded_from, w32_delayed_load): Declare.

	* w32.c (QCloaded_from, Vlibrary_cache): Define.
	(w32_delayed_load): Move from image.c.  When loading a library, record
	its filename in the :loaded-from property of the library id.
	(globals_of_w32) <QCloaded_from, Vlibrary_cache>:
	Initialize and staticpro them.
	(emacs_gnutls_pull, emacs_gnutls_push): Call emacs_gnutls_* functions.

	* process.c: Include lisp.h before w32.h, not after.
	(wait_reading_process_output): Call emacs_gnutls_record_check_pending
	instead of gnutls_record_check_pending.

	* callproc.c, emacs.c: Include lisp.h before w32.h, not after.

2011-05-04  Teodor Zlatanov  <tzz@lifelogs.com>

	* gnutls.c (Fgnutls_boot): Support :keylist and :crlfiles options
	instead of :keyfiles.  Give GnuTLS the keylist and the CRL lists
	as passed in.

2011-05-03  Jan Djärv  <jan.h.d@swipnet.se>

	* xterm.c (x_set_frame_alpha): Do not set property on anything
	else than FRAME_X_OUTER_WINDOW (Bug#8608).

2011-05-02  Juanma Barranquero  <lekktu@gmail.com>

	* sysdep.c (get_tty_size) [WINDOWSNT]: Implement.  (Bug#8596)

2011-05-02  Juanma Barranquero  <lekktu@gmail.com>

	* gnutls.c (Qgnutls_log_level, Qgnutls_code, Qgnutls_anon)
	(Qgnutls_x509pki, Qgnutls_e_interrupted, Qgnutls_e_again)
	(Qgnutls_e_invalid_session, Qgnutls_e_not_ready_for_handshake)
	(gnutls_global_initialized, Qgnutls_bootprop_priority)
	(Qgnutls_bootprop_trustfiles, Qgnutls_bootprop_keyfiles)
	(Qgnutls_bootprop_callbacks, Qgnutls_bootprop_loglevel)
	(Qgnutls_bootprop_hostname, Qgnutls_bootprop_verify_flags)
	(Qgnutls_bootprop_verify_error, Qgnutls_bootprop_verify_hostname_error)
	(Qgnutls_bootprop_callbacks_verify): Make static.

2011-05-01  Andreas Schwab  <schwab@linux-m68k.org>

	* callproc.c: Indentation fixup.

	* sysdep.c (wait_for_termination_1): Make static.
	(wait_for_termination, interruptible_wait_for_termination):
	Move after wait_for_termination_1.

2011-05-01  Lars Magne Ingebrigtsen  <larsi@gnus.org>

	* sysdep.c (interruptible_wait_for_termination): New function
	which is like wait_for_termination, but allows keyboard
	interruptions.

	* callproc.c (Fcall_process): Add (:file "file") as an option for
	the STDOUT buffer.
	(Fcall_process_region): Ditto.

2011-04-30  Eli Zaretskii  <eliz@gnu.org>

	* dosfns.c (Fint86, Fdos_memget, Fdos_memput): Use `ASIZE (FOO)'
	rather than `XVECTOR (FOO)->size'.

	* process.c: Remove HAVE_INTTYPES_H condition from inclusion of
	inttypes.h, as a gnulib replacement is used if it not available in
	system headers.

2011-04-21  Eli Zaretskii  <eliz@gnu.org>

	Lift the MOST_POSITIVE_FIXNUM/4 limitation on visited files.
	* fileio.c (Finsert_file_contents): Don't limit file size to 1/4
	of MOST_POSITIVE_FIXNUM.  (Bug#8528)

	* coding.c (coding_alloc_by_realloc): Error out if destination
	will grow beyond MOST_POSITIVE_FIXNUM.
	(decode_coding_emacs_mule): Abort if there isn't enough place in
	charbuf for the composition carryover bytes.  Reserve an extra
	space for up to 2 characters produced in a loop.
	(decode_coding_iso_2022): Abort if there isn't enough place in
	charbuf for the composition carryover bytes.

2011-04-21  Eli Zaretskii  <eliz@gnu.org>

	* doprnt.c (doprnt) [!HAVE_LONG_LONG_INT]: Error out instead of
	aborting when %lld or %lll format is passed.
	[!HAVE_UNSIGNED_LONG_LONG_INT]: Error out instead of aborting when
	%llo or %llx format is passed.  (Bug#8545)

	* window.c (window_scroll_line_based): Use a marker instead of
	simple variables to record original value of point.  (Bug#7952)

	* doprnt.c (doprnt): Fix the case where a multibyte sequence
	produced by %s or %c overflows available buffer space.  (Bug#8545)

2011-04-28  Paul Eggert  <eggert@cs.ucla.edu>

	* doprnt.c (doprnt): Omit useless test; int overflow check (Bug#8545).
	(SIZE_MAX): Move defn after all includes, as they might #define it.

2011-04-28  Juanma Barranquero  <lekktu@gmail.com>

	* w32.c (init_environment): Warn about defaulting HOME to C:\.

2011-04-28  Juanma Barranquero  <lekktu@gmail.com>

	* keyboard.c (Qdelayed_warnings_hook): Define.
	(command_loop_1): Run `delayed-warnings-hook'
	if Vdelayed_warnings_list is non-nil.
	(syms_of_keyboard) <delayed-warnings-hook>: DEFSYM it.
	(syms_of_keyboard) <delayed-warnings-list>: DEFVAR_LISP it.

2011-04-28  Eli Zaretskii  <eliz@gnu.org>

	* doprnt.c (doprnt): Don't return value smaller than the buffer
	size if the message was truncated.  (Bug#8545).

2011-04-28  Juanma Barranquero  <lekktu@gmail.com>

	* w32fns.c (Fx_change_window_property, Fx_delete_window_property)
	(Fx_window_property): #if-0 the whole functions, not just the bodies.

2011-04-27  Paul Eggert  <eggert@cs.ucla.edu>

	* doprnt.c (doprnt): Support "ll" length modifier, for long long.

2011-04-27  Juanma Barranquero  <lekktu@gmail.com>

	* makefile.w32-in: Update dependencies.

2011-04-27  Eli Zaretskii  <eliz@gnu.org>

	Improve `doprnt' and its usage.  (Bug#8545)
	* doprnt.c (doprnt): Make sure `format' is never accessed beyond
	`format_end'.  Remove support for %l as a conversion specifier.
	Don't use xrealloc.  Improve diagnostics when the %l size modifier
	is used.  Update the commentary.

	* eval.c (verror): Simplify calculation of size_t.

	* coding.c (Ffind_operation_coding_system): Fix diagnostic error
	messages.

2011-04-27  Yoshiaki Kasahara  <kasahara@nc.kyushu-u.ac.jp>  (tiny change)

	* buffer.c (init_buffer) [USE_MMAP_FOR_BUFFERS]: Adjust to aliasing
	change.

2011-04-27  Paul Eggert  <eggert@cs.ucla.edu>

	* nsmenu.m: Replace all uses of XVECTOR with ASIZE and AREF.
	This makes this file independent of the recent pseudovector change.

2011-04-26  Paul Eggert  <eggert@cs.ucla.edu>

	* keyboard.c (handle_user_signal): Fix pointer signedness problem.

	* gnutls.c (emacs_gnutls_handle_error): Remove unused local.
	(Fgnutls_boot): gnutls_certificate_verify_peers2 wants unsigned *.
	Remove unused local.
	(emacs_gnutls_write): Don't use uninitialized rtnval if nbyte <= 0.

	* lisp.h: Fix a problem with aliasing and vector headers.  (Bug#8546)
	GCC 4.6.0 optimizes based on type-based alias analysis.
	For example, if b is of type struct buffer * and v of type struct
	Lisp_Vector *, then gcc -O2 was incorrectly assuming that &b->size
	!= &v->size, and therefore "v->size = 1; b->size = 2; return
	v->size;" must therefore return 1.  This assumption is incorrect
	for Emacs, since it type-puns struct Lisp_Vector * with many other
	types.  To fix this problem, this patch adds a new type struct
	vectorlike_header that documents the constraints on layout of vectors
	and pseudovectors, and helps optimizing compilers not get fooled
	by Emacs's type punning.  It also adds the macros XSETTYPED_PVECTYPE
	XSETTYPED_PSEUDOVECTOR, TYPED_PSEUDOVECTORP, for similar reasons.
	* lisp.h (XSETTYPED_PVECTYPE): New macro, specifying the name of
	the size member.
	(XSETPVECTYPE): Rewrite in terms of new macro.
	(XSETPVECTYPESIZE): New macro, specifying both type and size.
	This is a bit clearer, and further avoids the possibility of
	undesirable aliasing.
	(XSETTYPED_PSEUDOVECTOR): New macro, specifying the size.
	(XSETPSEUDOVECTOR): Rewrite in terms of XSETTYPED_PSEUDOVECTOR.
	(XSETSUBR): Rewrite in terms of XSETTYPED_PSEUDOVECTOR and XSIZE,
	since Lisp_Subr is a special case (no "next" field).
	(ASIZE): Now uses header.size rather than size.
	All previous uses of XVECTOR (foo)->size replaced to use this macro,
	to avoid the hassle of writing XVECTOR (foo)->header.size.
	(struct vectorlike_header): New type.
	(TYPED_PSEUDOVECTORP): New macro, also specifying the C type of the
	object, to help avoid aliasing.
	(PSEUDOVECTORP): Rewrite in terms of TYPED_PSEUDOVECTORP.
	(SUBRP): Likewise, since Lisp_Subr is a special case.
	* lisp.h (struct Lisp_Vector, struct Lisp_Char_Table):
	(struct Lisp_Sub_Char_Table, struct Lisp_Bool_Vector):
	(struct Lisp_Hash_Table): Combine first two members into a single
	struct vectorlike_header member.  All uses of "size" and "next" members
	changed to be "header.size" and "header.next".
	* buffer.h (struct buffer): Likewise.
	* font.h (struct font_spec, struct font_entity, struct font): Likewise.
	* frame.h (struct frame): Likewise.
	* process.h (struct Lisp_Process): Likewise.
	* termhooks.h (struct terminal): Likewise.
	* window.c (struct save_window_data, struct saved_window): Likewise.
	* window.h (struct window): Likewise.
	* alloc.c (allocate_buffer, Fmake_bool_vector, allocate_pseudovector):
	Use XSETPVECTYPESIZE, not XSETPVECTYPE, to avoid aliasing problems.
	* buffer.c (init_buffer_once): Likewise.
	* lread.c (defsubr): Use XSETTYPED_PVECTYPE, since Lisp_Subr is a
	special case.
	* process.c (Fformat_network_address): Use local var for size,
	for brevity.

	* bytecode.c (exec_byte_code): Don't use XVECTOR before CHECK_VECTOR.

	Make the Lisp reader and string-to-float more consistent (Bug#8525)
	* data.c (atof): Remove decl; no longer used or needed.
	(digit_to_number): Move to lread.c.
	(Fstring_to_number): Use new string_to_number function, to be
	consistent with how the Lisp reader treats infinities and NaNs.
	Do not assume that floating-point numbers represent EMACS_INT
	without losing information; this is not true on most 64-bit hosts.
	Avoid double-rounding errors, by insisting on integers when
	parsing non-base-10 numbers, as the documentation specifies.
	* lisp.h (string_to_number): New decl, replacing ...
	(isfloat_string): Remove.
	* lread.c: Include <inttypes.h>, for uintmax_t and strtoumax.
	(read1): Do not accept +. and -. as integers; this
	appears to have been a coding error.  Similarly, do not accept
	strings like +-1e0 as floating point numbers.  Do not report
	overflow for integer overflows unless the base is not 10 which
	means we have no simple and reliable way to continue.
	Break out the floating-point parsing into a new
	function string_to_number, so that Fstring_to_number parses
	floating point numbers consistently with the Lisp reader.
	(digit_to_number): Move here from data.c.  Make it static inline.
	(E_CHAR, EXP_INT): Remove, replacing with ...
	(E_EXP): New macro, to solve the "1.0e+" problem mentioned below.
	(string_to_number): New function, replacing isfloat_string.
	This function checks for valid syntax and produces the resulting
	Lisp float number too.  Rework it so that string-to-number
	no longer mishandles examples like "1.0e+".  Use strtoumax,
	so that overflow for non-base-10 numbers is reported only when
	there's no portable and simple way to convert to floating point.

	* textprop.c (set_text_properties_1): Rewrite for clarity,
	and to avoid GCC warning about integer overflow.

	* intervals.h (struct interval): Use EMACS_INT for members
	where EMACS_UINT might cause problems.  See
	<http://lists.gnu.org/archive/html/emacs-devel/2011-04/msg00514.html>.
	(CHECK_TOTAL_LENGTH): Remove cast to EMACS_INT; no longer needed.
	* intervals.c (interval_deletion_adjustment): Now returns EMACS_INT.
	All uses changed.
	(offset_intervals): Tell GCC not to worry about length overflow
	when negating a negative length.

	* alloc.c (overrun_check_malloc, overrun_check_realloc): Now static.
	(overrun_check_free): Likewise.

	* alloc.c (SDATA_SIZE) [!GC_CHECK_STRING_BYTES]: Avoid runtime check
	in the common case where SDATA_DATA_OFFSET is a multiple of Emacs
	word size.

	* gnutls.c: Fix problems found by GCC 4.6.0 on Ubuntu 10.10.
	(gnutls_make_error): Rename local to avoid shadowing.
	(gnutls_emacs_global_deinit): ifdef out; not used.
	(Fgnutls_boot): Use const for pointer to readonly storage.
	Comment out unused local.  Fix pointer signedness problems.

	* lread.c (openp): Don't stuff size_t into an 'int'.
	Use <= on length, not < on length + 1, to avoid GCC 4.6.0 warning
	about possible signed overflow.

	* gtkutil.c: Fix problems found by GCC 4.6.0 on Ubuntu 10.10.
	(GDK_KEY_g): Don't define if already defined.
	(xg_prepare_tooltip): Avoid pointer signedness problem.
	(xg_set_toolkit_scroll_bar_thumb): Redo to avoid two casts.

	* process.c (Fnetwork_interface_info): Avoid left-shift undefined
	behavior with 1 << 31.  GCC 4.6.0 warns about this on 32-bit hosts.

	* xfns.c (Fx_window_property): Simplify a bit,
	to make a bit faster and to avoid GCC 4.6.0 warning.
	* xselect.c (x_get_window_property, x_handle_dnd_message): Likewise.

	* fns.c (internal_equal): Don't assume size_t fits in int.

	* alloc.c (compact_small_strings): Tighten assertion a little.

	Replace pEd with more-general pI, and fix some printf arg casts.
	* lisp.h (pI): New macro, generalizing old pEd macro to other
	conversion specifiers.  For example, use "...%"pI"d..." rather
	than "...%"pEd"...".
	(pEd): Remove.  All uses replaced with similar uses of pI.
	* src/m/amdx86-64.h, src/m/ia64.h, src/m/ibms390x.h: Likewise.
	* alloc.c (check_pure_size): Don't overflow by converting size to int.
	* bidi.c (bidi_dump_cached_states): Use pI to avoid cast.
	* data.c (Fnumber_to_string): Use pI instead of if-then-else-abort.
	* dbusbind.c (xd_append_arg): Use pI to avoid cast.
	(Fdbus_method_return_internal, Fdbus_method_error_internal): Likewise.
	* font.c (font_unparse_xlfd): Avoid potential buffer overrun on
	64-bit hosts.
	(font_unparse_xlfd, font_unparse_fcname): Use pI to avoid casts.
	* keyboard.c (record_char, modify_event_symbol): Use pI to avoid casts.
	* print.c (safe_debug_print, print_object): Likewise.
	(print_object): Don't overflow by converting EMACS_INT or EMACS_UINT
	to int.
	Use pI instead of if-then-else-abort.  Use %p to avoid casts,
	avoiding the 0 flag, which is not portable.
	* process.c (Fmake_network_process): Use pI to avoid cast.
	* region-cache.c (pp_cache): Likewise.
	* xdisp.c (decode_mode_spec): Likewise.
	* xrdb.c (x_load_resources) [USE_MOTIF]: Use pI to avoid undefined
	behavior on 64-bit hosts with printf arg.
	* xselect.c (x_queue_event): Use %p to avoid casts, avoiding 0 flag.
	(x_stop_queuing_selection_requests): Likewise.
	(x_get_window_property): Don't truncate byte count to an 'int'
	when tracing.

	* frame.c (frame_name_fnn_p): Get rid of strtol, which isn't right
	here, since it parses constructs like leading '-' and spaces,
	which are not wanted; and it overflows with large numbers.
	Instead, simply match F[0-9]+, which is what is wanted anyway.

	* alloc.c: Remove unportable assumptions about struct layout.
	(SDATA_SELECTOR, SDATA_DATA_OFFSET): New macros.
	(SDATA_OF_STRING, SDATA_SIZE, allocate_string_data):
	(allocate_vectorlike, make_pure_vector): Use the new macros,
	plus offsetof, to remove unportable assumptions about struct layout.
	These assumptions hold on all porting targets that I know of, but
	they are not guaranteed, they're easy to remove, and removing them
	makes further changes easier.

	* alloc.c (BLOCK BYTES): Fix typo by changing "ablock" to "ablocks".
	This doesn't fix a bug but makes the code clearer.
	(string_overrun_cookie): Now const.  Use initializers that
	don't formally overflow signed char, to avoid warnings.
	(allocate_string_data) [GC_CHECK_STRING_OVERRUN]: Fix typo that
	can cause Emacs to crash when string overrun checking is enabled.
	(allocate_buffer): Don't assume sizeof (struct buffer) is a
	multiple of sizeof (EMACS_INT); it need not be, if
	alignof(EMACS_INT) < sizeof (EMACS_INT).
	(check_sblock, check_string_bytes, check_string_free_list): Protoize.

2011-04-26  Juanma Barranquero  <lekktu@gmail.com>

	* keyboard.c (QCrtl): Rename from Qrtl.  All uses changed.

2011-04-26  Teodor Zlatanov  <tzz@lifelogs.com>

	* gnutls.c (emacs_gnutls_handshake): Return an error if we're not
	supposed to be handshaking.  (Bug#8556)
	Reported by Paul Eggert <eggert@cs.ucla.edu>.

2011-04-26  Daniel Colascione  <dan.colascione@gmail.com>

	* lisp.h (Qdebug): List symbol.
	* eval.c (Qdebug): Restore global linkage.
	* keyboard.c (debug-on-event): New variable.
	(handle_user_signal): Break into debugger when debug-on-event
	matches the current signal symbol.

2011-04-25  Dan Nicolaescu  <dann@ics.uci.edu>

	* alloc.c (check_sblock, check_string_bytes)
	(check_string_free_list): Convert to standard C.

2011-04-25  Teodor Zlatanov  <tzz@lifelogs.com>

	* w32.c (emacs_gnutls_push): Fix typo.

2011-04-25  Eli Zaretskii  <eliz@gnu.org>

	* gnutls.c (emacs_gnutls_handshake): Avoid compiler warnings about
	"cast to pointer from integer of different size".

	Improve doprnt and its use in verror.  (Bug#8545)
	* doprnt.c (doprnt): Document the set of format control sequences
	supported by the function.  Use SAFE_ALLOCA instead of always
	using `alloca'.

	* eval.c (verror): Don't limit the buffer size at size_max-1, that
	is one byte too soon.  Don't use xrealloc; instead xfree and
	xmalloc anew.

2011-04-24  Teodor Zlatanov  <tzz@lifelogs.com>

	* gnutls.h: Add GNUTLS_STAGE_CALLBACKS enum to denote we're in the
	callbacks stage.

	* gnutls.c: Renamed global_initialized to
	gnutls_global_initialized.  Added internals for the
	:verify-hostname-error, :verify-error, and :verify-flags
	parameters of `gnutls-boot' and documented those parameters in the
	docstring.  Start callback support.
	(emacs_gnutls_handshake): Add Woe32 support. Retry handshake
	unless a fatal error occured. Call gnutls_alert_send_appropriate
	on error. Return error code.
	(emacs_gnutls_write): Call emacs_gnutls_handle_error.
	(emacs_gnutls_read): Likewise.
	(Fgnutls_boot): Return handshake error code.
	(emacs_gnutls_handle_error): New function.
	(wsaerror_to_errno): Likewise.

	* w32.h (emacs_gnutls_pull): Add prototype.
	(emacs_gnutls_push): Likewise.

	* w32.c (emacs_gnutls_pull): New function for GnuTLS on Woe32.
	(emacs_gnutls_push): Likewise.

2011-04-24  Claudio Bley  <claudio.bley@gmail.com>  (tiny change)

	* process.c (wait_reading_process_output): Check if GnuTLS
	buffered some data internally if no FDs are set for TLS
	connections.

	* makefile.w32-in (OBJ2): Add gnutls.$(O).
	(LIBS): Link to USER_LIBS.
	($(BLD)/gnutls.$(0)): New target.

2011-04-24  Eli Zaretskii  <eliz@gnu.org>

	* xdisp.c (handle_single_display_spec): Rename the
	display_replaced_before_p argument into display_replaced_p, to
	make it consistent with the commentary.  Fix typos in the
	commentary.

	* textprop.c (syms_of_textprop): Remove dead code.
	(copy_text_properties): Delete obsolete commentary about an
	interface that was deleted long ago.  Fix typos in the description
	of arguments.

	* msdos.c (XMenuActivate, XMenuAddSelection): Adjust argument list
	to changes in oldXMenu/XMenu.h from 2011-04-16.
	<menu_help_message, prev_menu_help_message>: Constify.
	(IT_menu_make_room): menu->help_text is now `const char **';
	adjust.

	* msdos.h (XMenuActivate, XMenuAddSelection): Adjust prototypes
	to changes in oldXMenu/XMenu.h from 2011-04-16.
	(struct XMenu): Declare `help_text' `const char **'.

	* xfaces.c <Qunspecified>: Make extern again.

	* syntax.c: Include sys/types.h before including regex.h, as
	required by Posix.

	* doc.c (get_doc_string): Improve the format passed to `error'.

	* doprnt.c (doprnt): Improve commentary.

	* term.c (init_tty) [MSDOS]: Fix 1st argument to maybe_fatal.

	* Makefile.in (TAGS): Depend on $(M_FILE) and $(S_FILE), and scan
	them with etags.

	* makefile.w32-in (globals.h): Add a dummy recipe, to make any
	changes in globals.h immediately force recompilation.
	(TAGS): Depend on $(CURDIR)/m/intel386.h and
	$(CURDIR)/s/ms-w32.h.
	(TAGS-gmake): Scan $(CURDIR)/m/intel386.h and $(CURDIR)/s/ms-w32.h.

	* character.c (Fchar_direction): Function deleted.
	(syms_of_character): Don't defsubr it.
	<char-direction-table>: Deleted.

2011-04-23  Eli Zaretskii  <eliz@gnu.org>

	Fix doprnt so it could be used again safely in `verror'.  (Bug#8435)
	* doprnt.c: Include limits.h.
	(SIZE_MAX): New macro.
	(doprnt): Return a size_t value.  2nd arg is now size_t.
	Many local variables are now size_t instead of int or unsigned.
	Improve overflow protection.  Support `l' modifier for integer
	conversions.  Support %l conversion.  Don't assume an EMACS_INT
	argument for integer conversions and for %c.

	* lisp.h (doprnt): Restore prototype.

	* makefile.w32-in ($(BLD)/callint.$(O)): Depend on
	$(SRC)/character.h.

	* Makefile.in (base_obj): Add back doprnt.o.

	* deps.mk (doprnt.o): Add back prerequisites.
	(callint.o): Depend on character.h.

	* eval.c (internal_lisp_condition_case): Include the handler
	representation in the error message.
	(verror): Call doprnt instead of vsnprintf.  Fix an off-by-one bug
	when breaking from the loop.

	* xdisp.c (vmessage): Call doprnt instead of vsnprintf.

	* callint.c (Fcall_interactively): When displaying error message
	about invalid control letter, pass the character's codepoint, not
	a pointer to its multibyte form.  Improve display of the character
	in octal and display also its hex code.

	* character.c (char_string): Use %x to display the (unsigned)
	codepoint of an invalid character, to avoid displaying a bogus
	negative value.

	* font.c (check_otf_features): Pass SDATA of SYMBOL_NAME to
	`error', not SYMBOL_NAME itself.

	* coding.c (Fencode_sjis_char, Fencode_big5_char): Use %c for
	character arguments to `error'.

	* charset.c (check_iso_charset_parameter): Fix incorrect argument
	to `error' in error message about FINAL_CHAR argument.  Make sure
	FINAL_CHAR is a character, and use %c when it is passed as
	argument to `error'.

2011-04-23  Eli Zaretskii  <eliz@gnu.org>

	* s/ms-w32.h (localtime): Redirect to sys_localtime.

	* w32.c: Include <time.h>.
	(sys_localtime): New function.

2011-04-23  Chong Yidong  <cyd@stupidchicken.com>

	* xdisp.c (init_xdisp): Initialize echo_area_window (Bug#6451).

	* buffer.c (syms_of_buffer): Doc fix (Bug#6902).

2011-04-23  Samuel Thibault  <sthibault@debian.org>  (tiny change)

	* sysdep.c (wait_for_termination): On GNU Hurd, kill returns -1 on
	zombies (Bug#8467).

2011-04-19  Eli Zaretskii  <eliz@gnu.org>

	* syntax.h (SETUP_SYNTAX_TABLE_FOR_OBJECT): Fix setting of
	gl_state.e_property when gl_state.object is Qt.

	* insdel.c (make_gap_larger): Remove limitation of buffer size
	to <= INT_MAX.

2011-04-18  Chong Yidong  <cyd@stupidchicken.com>

	* xdisp.c (lookup_glyphless_char_display)
	(produce_glyphless_glyph): Handle cons cell entry in
	glyphless-char-display.
	(Vglyphless_char_display): Document it.

	* term.c (produce_glyphless_glyph): Handle cons cell entry in
	glyphless-char-display.

2011-04-17  Chong Yidong  <cyd@stupidchicken.com>

	* xdisp.c (get_next_display_element): Remove unnecessary ifdefs.

	* termhooks.h (FRAME_WINDOW_P): Remove duplicated definitions.

	* dispextern.h (FACE_SUITABLE_FOR_ASCII_CHAR_P): Add missing
	definition for no-X builds.

2011-04-16  Paul Eggert  <eggert@cs.ucla.edu>

	Static checks with GCC 4.6.0 and non-default toolkits.

	* s/sol2-6.h, s/unixware.h (PTY_TTY_NAME_SPRINTF): Protoize decl.

	* process.c (keyboard_bit_set): Define only if SIGIO.
	(send_process_trap): Mark it with NO_RETURN if it doesn't return.
	(send_process): Repair possible setjmp clobbering.

	* s/usg5-4-common.h (SETUP_SLAVE_PTY): Don't pass extra arg to 'fatal'.

	* eval.c: Include <stdio.h>, for vsnprintf on non-GNU/Linux hosts.

	* data.c (arith_error): Mark with NO_RETURN if it doesn't return.

	* alloc.c (bytes_used_when_full, SPARE_MEMORY, BYTES_USED):
	Define only if needed.

	* sysdep.c (_FILE_OFFSET_BITS): Make this hack even uglier
	by pacifying GCC about it.  Maybe it's time to retire it?
	* xfaces.c (USG, __TIMEVAL__): Likewise.

	* dispextern.h (struct redisplay_interface): Rename param
	to avoid shadowing.
	* termhooks.h (struct terminal): Likewise.
	* xterm.c (xembed_send_message): Likewise.

	* insdel.c (make_gap_smaller): Define only if
	USE_MMAP_FOR_BUFFERS || REL_ALLOC || DOUG_LEA_MALLOC.

	* keyboard.c (read_char): Make a var volatile so longjmp won't clobber
	it.

	* emacs.c (MAX_HEAP_BSS_DIFF, my_edata): Move to where they're used,
	so that we aren't warned about unused symbols.

	* xfns.c (Fx_file_dialog): Rename local to avoid shadowing.

	* xdisp.c (x_produce_glyphs): Mark var as initialized (Bug#8512).

	* xfns.c (x_real_positions): Mark locals as initialized.

	* xmenu.c (xmenu_show): Don't use uninitialized vars.

	* xterm.c: Fix problems found by static analysis with other toolkits.
	(toolkit_scroll_bar_interaction): Define and use only if USE_X_TOOLKIT.
	(x_dispatch_event): Declare static if USE_GTK, and
	define if USE_GTK || USE_X_TOOLKIT.
	(SET_SAVED_BUTTON_EVENT): Define only if USE_X_TOOLKIT || USE_GTK.
	* xterm.h (x_dispatch_event): Extern only if USE_X_TOOLKIT.
	* xterm.c, xterm.h (x_mouse_leave): Bring this function back, but only
	if defined HAVE_MENUS && !defined USE_X_TOOLKIT && !defined USE_GTK.

	* xmenu.c (menu_help_callback): Pointer type fixes.
	Use const pointers when pointing at readonly data.  Avoid pointer
	signedness clashes.
	(FALSE): Remove unused macro.
	(update_frame_menubar): Remove unused decl.

	* xfns.c (Fx_hide_tip): Move locals to avoid shadowing.

	* menu.c (push_submenu_start, push_submenu_end): Do not define unless
	USE_X_TOOLKIT || USE_GTK || HAVE_NS || defined HAVE_NTGUI.
	(single_menu_item): Rename local to avoid shadowing.

	* keyboard.c (make_lispy_event): Remove unused local var.

	* frame.c, frame.h (x_get_resource_string): Bring this back, but
	only if HAVE_X_WINDOWS && !USE_X_TOOLKIT.

	* bitmaps: Change bitmaps from unsigned char back to the X11
	compatible char.  Avoid the old compiler warnings about
	out-of-range initializers by using, for example, '\xab' rather
	than 0xab.

	* xgselect.c (xgselect_initialize): Check vs interface
	even if ! (defined (USE_GTK) || defined (HAVE_GCONF)).

	* xmenu.c (xmenu_show): Rename parm to avoid shadowing.

	* xterm.c (x_create_toolkit_scroll_bar): Use const * for pointers
	to read-only memory.

	* fns.c (vector): Remove; this old hack is no longer needed.

	* xsmfns.c (create_client_leader_window): Rename shadowing arg.
	Remove unused var.
	(gdk_x11_set_sm_client_id) [!USE_GTK]: Don't define.

	* xrdb.c (x_load_resources): Omit unused local.

	* xfns.c (free_frame_menubar, atof): Remove duplicate decls.
	(x_window): Rename locals to avoid shadowing.
	(USG): Use the kludged USG macro, to pacify gcc.

	* xterm.c (x_alloc_nearest_color_for_widget): Remove; unused.
	(x_term_init): Remove local to avoid shadowing.

	* xfns.c, xterm.c (_XEditResCheckMessages): Protoize decl.

	* xdisp.c, dispextern.h (set_vertical_scroll_bar): Now extern if
	USE_TOOLKIT_SCROLL_BARS && !USE_GTK, as xterm.c needs it then.

2011-04-16  Eli Zaretskii  <eliz@gnu.org>

	* gnutls.c (Fgnutls_boot): Don't pass Lisp_Object to `error'.

	Fix regex.c, syntax.c and friends for buffers > 2GB.
	* syntax.h (struct gl_state_s): Declare character position members
	EMACS_INT.

	* syntax.c (update_syntax_table): Declare 2nd argument EMACS_INT.

	* textprop.c (verify_interval_modification, interval_of):
	Declare arguments EMACS_INT.

	* intervals.c (adjust_intervals_for_insertion): Declare arguments
	EMACS_INT.

	* intervals.h (CHECK_TOTAL_LENGTH): Cast to EMACS_INT, not `int'.

	* indent.c (Fvertical_motion): Local variable it_start is now
	EMACS_INT.

	* regex.c (re_match, re_match_2, re_match_2_internal)
	(bcmp_translate, regcomp, regexec, print_double_string)
	(group_in_compile_stack, re_search, re_search_2, regex_compile)
	(re_compile_pattern, re_exec): Declare arguments and local
	variables `size_t' and `ssize_t' and return values `regoff_t', as
	appropriate.
	(POP_FAILURE_REG_OR_COUNT) <pfreg>: Declare `long'.
	(CHECK_INFINITE_LOOP) <failure>: Declare `ssize_t'.
	<compile_stack_type>: `size' and `avail' are now `size_t'.

	* regex.h <regoff_t>: Use ssize_t, not int.
	(re_search, re_search_2, re_match, re_match_2): Arguments that
	specify buffer/string position and length are now ssize_t and
	size_t.  Return type is regoff_t.

2011-04-16  Ben Key  <bkey76@gmail.com>

	* nsfont.m: Fixed bugs in ns_get_family and
	ns_descriptor_to_entity that were caused by using free to
	deallocate memory blocks that were allocated by xmalloc (via
	xstrdup).  This caused Emacs to crash when compiled with
	XMALLOC_OVERRUN_CHECK defined (when Emacs was configured with
	--enable-checking=xmallocoverrun).  xfree is now used to
	deallocate these memory blocks.

2011-04-15  Paul Eggert  <eggert@cs.ucla.edu>

	* sysdep.c (emacs_read): Remove unnecessary check vs MAX_RW_COUNT.

	emacs_write: Accept and return EMACS_INT for sizes.
	See http://lists.gnu.org/archive/html/emacs-devel/2011-04/msg00514.html
	et seq.
	* gnutls.c, gnutls.h (emacs_gnutls_read, emacs_gnutls_write):
	Accept and return EMACS_INT.
	(emacs_gnutls_write): Return the number of bytes written on
	partial writes.
	* sysdep.c, lisp.h (emacs_read, emacs_write): Likewise.
	(emacs_read, emacs_write): Remove check for negative size, as the
	Emacs source code has been audited now.
	* sysdep.c (MAX_RW_COUNT): New macro, to work around kernel bugs.
	(emacs_read, emacs_write): Use it.
	* process.c (send_process): Adjust to the new signatures of
	emacs_write and emacs_gnutls_write.  Do not attempt to store
	a byte offset into an 'int'; it might overflow.
	See http://lists.gnu.org/archive/html/emacs-devel/2011-04/msg00483.html

	* sound.c: Don't assume sizes fit in 'int'.
	(struct sound_device.period_size, alsa_period_size):
	Return EMACS_INT, not int.
	(struct sound_device.write, vox_write, alsa_write):
	Accept EMACS_INT, not int.
	(wav_play, au_play): Use EMACS_INT to store sizes and to
	record read return values.

2011-04-15  Ben Key  <bkey76@gmail.com>

	* keyboard.c (Qundefined): Don't declare static since it is used
	in nsfns.m.
	* xfaces.c (Qbold, Qexpanded, Qitalic, Qcondensed): Don't declare
	static since they are used in nsfont.m.

2011-04-15  Stefan Monnier  <monnier@iro.umontreal.ca>

	* process.c (Qprocessp): Don't declare static.
	* lisp.h (Qprocessp): Declare again.

2011-04-15  Juanma Barranquero  <lekktu@gmail.com>

	* font.c (Qopentype): Don't make static (used from w32uniscribe.c).

2011-04-14  Paul Eggert  <eggert@cs.ucla.edu>

	Improve C-level modularity by making more things 'static'.

	Don't publish debugger-only interfaces to other modules.
	* lisp.h (safe_debug_print, debug_output_compilation_hack):
	(verify_bytepos, count_markers): Move decls to the only modules
	that need them.
	* region-cache.h (pp_cache): Likewise.
	* window.h (check_all_windows): Likewise.
	* marker.c, print.c, region-cache.c, window.c: Decls moved here.

	* sysdep.c (croak): Now static, if
	defined TIOCNOTTY || defined USG5 || defined CYGWIN.
	* syssignal.h (croak): Declare only if not static.

	* alloc.c (refill_memory_reserve): Now static if
	!defined REL_ALLOC || defined SYSTEM_MALLOC.
	* lisp.h (refill_memory_reserve): Declare only if not static.

	* xsettings.c, xsettings.h (xsettings_get_system_normal_font):
	Define only if USE_LUCID.

	* xrdb.c (x_customization_string, x_rm_string): Now static.

	* xmenu.c (x_menu_wait_for_event): Export only if USE_MOTIF.
	* xterm.h (x_menu_wait_for_event): Declare only if USE_MOTIF.

	* xdisp.c (draw_row_with_mouse_face): Now static.
	* dispextern.h (draw_row_with_mouse_fave): Remove decl.

	* window.h (check_all_windows): Mark externally visible.

	* window.c (window_deletion_count): Now static.

	* undo.c: Make symbols static if they're not exported.
	(last_undo_buffer, last_boundary_position, pending_boundary):
	Now static.

	* textprop.c (interval_insert_behind_hooks): Now static.
	(interval_insert_in_front_hooks): Likewise.

	* term.c: Make symbols static if they're not exported.
	(tty_turn_off_highlight, get_tty_terminal, max_frame_cols):
	(max_frame_lines, tty_set_terminal_modes):
	(tty_reset_terminal_modes, tty_turn_off_highlight):
	(get_tty_terminal): Now static.
	(term_mouse_moveto): Do not define if HAVE_WINDOW_SYSTEM.
	* termhooks.h (term_mouse_moveto): Do not declare if
	HAVE_WINDOW_SYSTEM.
	* dispextern.h (tty_set_terminal_modes, tty_reset_terminal_modes):
	(tty_turn_off_highlight, get_tty_terminal): Remove decls.

	* sysdep.c: Make symbols static if they're not exported.
	(emacs_get_tty, emacs_set_tty, old_fcntl_flags, old_fcntl_owner):
	Now static.
	(sigprocmask_set, full_mask): Remove; unused.
	(wait_debugging): Mark as visible.
	* syssignal.h (SIGFULLMASK, full_mask): Remove decls.
	* systty.h (emacs_get_tty, emacs_set_tty): Remove decls.

	* syntax.c (syntax_temp): Define only if !__GNUC__.

	* sound.c (current_sound_device, current_sound): Now static.

	* search.c (searchbufs, searchbuf_head): Now static.

	* scroll.c (scroll_cost): Remove; unused.
	* dispextern.h (scroll_cost): Remove decl.

	* region-cache.h (pp_cache): Mark as externally visible.

	* process.c: Make symbols static if they're not exported.
	(process_tick, update_tick, create_process, chan_process):
	(Vprocess_alist, proc_buffered_char, datagram_access):
	(fd_callback_data, send_process_frame, process_sent_to): Now static.
	(deactivate_process): Mark defn as static, as well as decl.
	* lisp.h (create_process): Remove decl.
	* process.h (chan_process, Vprocess_alist): Remove decls.

	* print.c: Make symbols static if they're not exported.
	(print_depth, new_backquote_output, being_printed, print_buffer):
	(print_buffer_size, print_buffer_pos, print_buffer_pos_byte):
	(print_interval, print_number_index, initial_stderr_stream):
	Now static.
	* lisp.h (Fprinc): Remove decl.
	(debug_output_compilation_hack): Mark as externally visible.

	* sysdep.c (croak): Move decl from here to syssignal.h.
	* syssignal.h (croak): Put it here, so the API can be checked when
	'croak' is called from dissociate_if_controlling_tty.

	* minibuf.c: Make symbols static if they're not exported.
	(minibuf_save_list, choose_minibuf_frame): Now static.
	* lisp.h (choose_minibuf_frame): Remove decl.

	* lisp.h (verify_bytepos, count_markers): Mark as externally visible.

	* lread.c: Make symbols static if they're not exported.
	(read_objects, initial_obarray, oblookup_last_bucket_number):
	Now static.
	(make_symbol): Remove; unused.
	* lisp.h (initial_obarray, make_symbol): Remove decls.

	* keyboard.c: Make symbols static if they're not exported.
	(single_kboard, recent_keys_index, total_keys, recent_keys):
	(this_command_key_count_reset, raw_keybuf, raw_keybuf_count):
	(this_single_command_key_start, echoing, last_auto_save):
	(read_key_sequence_cmd, dribble, recursive_edit_unwind):
	(command_loop, echo_now, keyboard_init_hook, help_char_p):
	(quit_throw_to_read_char, command_loop_2, top_level_1, poll_timer):
	(Vlispy_mouse_stem, double_click_count):
	Now static.
	(force_auto_save_soon): Define only if SIGDANGER.
	(ignore_mouse_drag_p): Now static if
	!defined HAVE_WINDOW_SYSTEM || defined USE_GTK || defined HAVE_NS.
	(print_help): Remove; unused.
	(stop_character, last_timer_event): Mark as externally visible.
	* keyboard.h (ignore_mouse_drag_p): Declare only if
	defined HAVE_WINDOW_SYSTEM && !defined USE_GTK && !defined HAVE_NS.
	(echo_now, help_char_p, quit_throw_to_read_char): Remove decls.
	* lisp.h (echoing): Remove decl.
	(force_auto_save_soon): Declare only if SIGDANGER.
	* xdisp.c (redisplay_window): Simplify code, to make it more
	obvious that ignore_mouse_drag_p is not accessed if !defined
	USE_GTK && !defined HAVE_NS.

	* intervals.c: Make symbols static if they're not exported.
	(merge_properties_sticky, merge_interval_right, delete_interval):
	Now static.
	* intervals.h (merge_interval_right, delete_interval): Remove decls.

	* insdel.c: Make symbols static if they're not exported.
	However, leave prepare_to_modify_buffer alone.  It's never
	called from outside this function, but that appears to be a bug.
	(combine_after_change_list, combine_after_change_buffer):
	(adjust_after_replace, signal_before_change): Now static.
	(adjust_after_replace_noundo): Remove; unused.
	* lisp.h (adjust_after_replace, adjust_after_replace_noundo):
	(signal_before_change): Remove decls.

	* indent.c (val_compute_motion, val_vmotion): Now static.

	* image.c: Make symbols static if they're not exported.
	* dispextern.h (x_create_bitmap_from_xpm_data): Do not declare
	if USE_GTK.
	* image.c (x_create_bitmap_from_xpm_data): Do not define if USE_GTK.
	(xpm_color_cache, ct_table, ct_colors_allocated): Now static.

	* fringe.c (standard_bitmaps): Now static.
	(max_used_fringe_bitmap): Now static, unless HAVE_NS.

	* frame.c: Make symbols static if they're not exported.
	(x_report_frame_params, make_terminal_frame): Now static.
	(get_frame_param): Now static, unless HAVE_NS.
	(x_fullscreen_adjust): Define if WINDOWSNT, not if HAVE_WINDOW_SYSTEM.
	(x_get_resource_string): Remove; not used.
	* frame.h (make_terminal_frame, x_report_frame_params):
	(x_get_resource_string); Remove decls.
	(x_fullscreen_adjust): Declare only if WINDOWSNT.
	* lisp.h (get_frame_param): Declare only if HAVE_NS.

	* font.c, fontset.c: Make symbols static if they're not exported.
	* dispextern.h (FACE_SUITABLE_FOR_ASCII_CHAR_P): New macro.
	(FACE_SUITABLE_FOR_CHAR_P): Use it.
	* font.c (font_close_object): Now static.
	* font.h (font_close_object): Remove.
	* fontset.c (FONTSET_OBJLIST): Remove.
	(free_realized_fontset) #if-0 the body, which does nothing.
	(face_suitable_for_char_p): #if-0, as it's never called.
	* fontset.h (face_suitable_for_char_p): Remove decl.
	* xfaces.c (face_at_string_position):
	Use FACE_SUITABLE_FOR_ASCII_CHAR_P, not FACE_SUITABLE_FOR_CHAR_P,
	since 0 is always ASCII.

	* fns.c (weak_hash_tables): Now static.

	* fileio.c: Make symbols static if they're not exported.
	(auto_saving, auto_save_mode_bits, auto_save_error_occurred):
	(Vwrite_region_annotation_buffers): Now static.

	* eval.c: Make symbols static if they're not exported.
	(backtrace_list, lisp_eval_depth, when_entered_debugger): Now static.
	* lisp.h (backtrace_list): Remove decl.

	* emacs.c: Make symbols static if they're not exported.
	(malloc_state_ptr, malloc_using_checking, syms_of_emacs):
	(fatal_error_code, fatal_error_signal_hook, standard_args):
	Now static.
	(fatal_error_signal): Now static, unless FLOAT_CATCH_SIGKILL.
	(DEFINE_DUMMY_FUNCTION): Mark function as externally visible.
	(__CTOR_LIST__, __DTOR_LIST__): Now externally visible.
	* lisp.h (fatal_error_signal_hook): Remove decl.
	(fatal_error_signal): Declare only if FLOAT_CATCH_SIGKILL.

	* editfns.c: Move a (normally-unused) function to its only use.
	* editfns.c, lisp.h (get_operating_system_release): Remove.
	* process.c (init_process) [DARWIN_OS]: Do it inline, as it is not
	worth the hassle of breaking this out.

	* xterm.c: Make symbols static if they're not exported.
	(x_raise_frame, x_lower_frame, x_wm_set_window_state):
	(x_wm_set_icon_pixmap, x_initialize, XTread_socket_fake_io_error):
	(x_destroy_window, x_delete_display):
	Now static.
	(x_dispatch_event): Now static if ! (USE_MOTIF || USE_X_TOOLKIT).
	(x_mouse_leave): Remove; unused.
	* xterm.h (x_display_info_for_name, x_raise_frame, x_lower_frame):
	(x_destroy_window, x_wm_set_window_state, x_wm_set_icon_pixmap):
	(x_delete_display, x_initialize, x_set_border_pixel, x_screen_planes):
	Remove decls.
	(x_mouse_leave): Declare only if WINDOWSNT.
	(x_dispatch_event): Declare only if USE_MOTIF or USE_X_TOOLKIT.
	(xic_create_fontsetname): Declare only if HAVE_X_WINDOWS &&
	USE_X_TOOLKIT.

	* ftxfont.c: Make symbols static if they're not exported.
	(ftxfont_driver): Export only if !defined HAVE_XFT && def8ined
	HAVE_FREETYPE.
	* font.h (ftxfont_driver): Likewise.

	* xfns.c: Make symbols static if they're not exported.
	(x_last_font_name, x_display_info_for_name):
	(x_set_foreground_color, x_set_background_color, x_set_mouse_color):
	(x_set_cursor_color, x_set_border_pixel, x_set_border_color):
	(x_set_cursor_type, x_set_icon_type, x_set_icon_name):
	(x_set_scroll_bar_foreground, x_set_scroll_bar_background):
	(x_explicitly_set_name, x_set_title, xic_defaut_fontset, tip_timer):
	(last_show_tip_args): Now static.
	(xic_defaut_fontset, xic_create_fontsetname): Define only if
	defined HAVE_X_WINDOWS && defined USE_X_TOOLKIT
	(x_screen_planes): Remove; unused.
	* dispextern.h (x_screen_planes): Remove decl.

	* dispnew.c: Make symbols static if they're not exported.
	* dispextern.h (redraw_garbaged_frames, scrolling):
	(increment_row_positions): Remove.
	* dispnew.c (new_glyph_matrix, increment_row_positions, scrolling):
	(delayed_size_change, glyph_matrix_count, glyph_pool_count):
	Now static.
	(redraw_garbaged_frames): Remove; unused.

	* xfaces.c: Make symbols static if they're not exported.
	* dispextern.h (ascii_face_of_lisp_face, free_realized_face):
	Remove decls.
	* xterm.h (defined_color): Remove decls.
	(x_free_dpy_colors): Declare only if USE_X_TOOLKIT.
	* xfaces.c (tty_suppress_bold_inverse_default_colors_p):
	(menu_face_changed_default, defined_color, free_realized_face):
	(x_free_dpy_colors): Define only if USE_X_TOOLKIT.
	(ascii_face_of_lisp_face): Remove; unused.

	* xdisp.c: Make symbols static if they're not exported.
	* dispextern.h (scratch_glyph_row, window_box_edges):
	(glyph_to_pixel_coords, set_cursor_from_row):
	(get_next_display_element, set_iterator_to_next):
	(highlight_trailing_whitespace, frame_to_window_pixel_xy):
	(show_mouse_face): Remove decls
	* frame.h (message_buf_print): Likewise.
	* lisp.h (pop_message, set_message, check_point_in_composition):
	Likewise.
	* xterm.h (set_vertical_scroll_bar): Likewise.
	* xdisp.c (list_of_error, Vmessage_stack, line_number_displayed):
	(message_buf_print, scratch_glyph_row, displayed_buffer):
	(set_iterator_to_next, pop_message, set_message, set_cursor_from_row):
	(get_next_display_element, show_mouse_face, window_box_edges):
	(frame_to_window_pixel_xy, check_point_in_composition):
	(set_vertical_scroll_bar, highlight_trailing_whitespace): Now static.
	(glyph_to_pixel_coords): Remove; unused.

	* dired.c (file_name_completion): Now static.

	* dbusbind.c (xd_in_read_queued_messages): Now static.

	* lisp.h (circular_list_error, FOREACH): Remove; unused.
	* data.c (circular_list_error): Remove.

	* commands.h (last_point_position, last_point_position_buffer):
	(last_point_position_window): Remove decls.
	* keyboard.c: Make these variables static.

	* coding.h (coding, code_convert_region, encode_coding_gap):
	Remove decls.
	* coding.c (Vsjis_coding_system, Vbig5_coding_system):
	(iso_code_class, detect_coding, code_convert_region): Now static.
	(encode_coding_gap): Remove; unused.

	* chartab.c (chartab_chars, chartab_bits): Now static.

	* charset.h (charset_iso_8859_1): Remove decl.
	* charset.c (charset_iso_8859_1, charset_emacs, map_charset_for_dump):
	Now static.

	* ccl.h (check_ccl_update, Vccl_program_table): Remove decls.
	* ccl.c (Vccl_program_table): Now static.
	(check_ccl_update): Remove; unused.

	* category.c (SET_CATEGORY_SET, set_category_set): Move here.
	* category.h: ... from here.
	* category.c (check_category_table, set_category_set): Now static.

	* casetab.c (Vascii_upcase_table, Vascii_eqv_table): Now static.
	* lisp.h: Remove these decls.

	* buffer.c (buffer_count): Remove unused var.

	* bidi.c (bidi_dump_cached_states): Mark as externally visible,
	so that it's not optimized away.
	(bidi_ignore_explicit_marks_for_paragraph_level): Likewise.
	* dispextern.h (bidi_dump_cached_states): Remove, since it's
	exported only to the debugger.

	* atimer.c (alarm_signal_handler, run_all_atimers): Now static.
	* atimer.h (run_all_atimers): Remove; not exported.

	font.c: Make copy_font_spec and merge_font_spec ordinary C functions.
	* font.c (copy_font_spec): Rename from Fcopy_font_spec, since it
	was inaccessible from Lisp.
	(merge_font_spec): Likewise, renaming from Fmerge_font_spec.
	* font.c, font.h, fontset.c, xfaces.c, xfont.c: Change all uses.

	alloc.c: Import and export fewer symbols, and remove unused items.
	* lisp.h (suppress_checking, die): Declare only if ENABLE_CHECKING
	is defined.
	(suppress_checking): Add EXTERNALLY_VISIBLE attribute, so that
	it's not optimized away by whole-program optimization.
	(message_enable_multibyte, free_misc): Remove.
	(catchlist, handlerlist, mark_backtrace):
	Declare only if BYTE_MARK_STACK.
	(mark_byte_stack): Likewise, fixing a ifdef-vs-if typo.
	* alloc.c (pure): Export only if VIRT_ADDR_VARIES is defined.
	(message_enable_multibyte): Remove decl.
	(free_misc, interval_free_list, float_block, float_block_index):
	(n_float_blocks, float_free_list, cons_block, cons_block_index):
	(cons_free_list, last_marked_index):
	Now static.
	(suppress_checking, die): Define only if ENABLE_CHECKING is defined.
	* eval.c (catchlist, handlerlist): Export only if BYTE_MARK_STACK.
	(mark_backtrace): Define only if BYTE_MARK_STACK.
	* xdisp.c (message_enable_multibyte): Now static.

	Declare Lisp_Object Q* variables to be 'static' if not exported.
	This makes it easier for human readers (and static analyzers)
	to see whether these variables are used from other modules.
	* alloc.c, buffer.c, bytecode.c, callint.c, casetab.c, category.c:
	* ccl.c, character.c, charset.c, cmds.c, coding.c, composite.c:
	* data.c, dbusbind.c, dired.c, editfns.c, eval.c, fileio.c, fns.c:
	* font.c, frame.c, fringe.c, ftfont.c, image.c, keyboard.c, keymap.c:
	* lread.c, macros.c, minibuf.c, print.c, process.c, search.c:
	* sound.c, syntax.c, textprop.c, window.c, xdisp.c, xfaces.c, xfns.c:
	* xmenu.c, xselect.c:
	Declare Q* vars static if they are not used in other modules.
	* ccl.h, character.h, charset.h, coding.h, composite.h, font.h:
	* frame.h, intervals.h, keyboard.h, lisp.h, process.h, syntax.h:
	Remove decls of unexported vars.
	* keyboard.h (EVENT_HEAD_UNMODIFIED): Remove now-unused macro.

	* lisp.h (DEFINE_FUNC): Make sname 'static'.

	Make Emacs functions such as Fatom 'static' by default.
	This makes it easier for human readers (and static analyzers)
	to see whether these functions can be called from other modules.
	DEFUN now defines a static function.  To make the function external
	so that it can be used in other C modules, use the new macro DEFUE.
	* lisp.h (Funibyte_char_to_multibyte, Fsyntax_table_p):
	(Finit_image_library):
	(Feval_region, Fbacktrace, Ffetch_bytecode, Fswitch_to_buffer):
	(Ffile_executable_p, Fmake_symbolic_link, Fcommand_execute):
	(Fget_process, Fdocumentation_property, Fbyte_code, Ffile_attributes):
	Remove decls, since these functions are now static.
	(Funintern, Fget_internal_run_time): New decls, since these functions
	were already external.

	* alloc.c, buffer.c, callint.c, callproc.c, casefiddle.c, casetab.c:
	* ccl.c, character.c, chartab.c, cmds.c, coding.c, data.c, dispnew.c:
	* doc.c, editfns.c, emacs.c, eval.c, fileio.c, filelock.c, floatfns.c:
	* fns.c, font.c, fontset.c, frame.c, image.c, indent.c:
	* keyboard.c, keymap.c, lread.c:
	* macros.c, marker.c, menu.c, minibuf.c, print.c, process.c, search.c:
	* syntax.c, term.c, terminal.c, textprop.c, undo.c:
	* window.c, xdisp.c, xfaces.c, xfns.c, xmenu.c, xsettings.c:
	Mark functions with DEFUE instead of DEFUN,
	if they are used in other modules.
	* buffer.c (Fset_buffer_major_mode, Fdelete_overlay): New forward
	decls for now-static functions.
	* buffer.h (Fdelete_overlay): Remove decl.
	* callproc.c (Fgetenv_internal): Mark as internal.
	* composite.c (Fremove_list_of_text_properties): Remove decl.
	(Fcomposition_get_gstring): New forward static decl.
	* composite.h (Fcomposite_get_gstring): Remove decl.
	* dired.c (Ffile_attributes): New forward static decl.
	* doc.c (Fdocumntation_property): New forward static decl.
	* eval.c (Ffetch_bytecode): New forward static decl.
	(Funintern): Remove extern decl; now in .h file where it belongs.
	* fileio.c (Fmake_symbolic_link): New forward static decl.
	* image.c (Finit_image_library): New forward static decl.
	* insdel.c (Fcombine_after_change_execute): Make forward decl static.
	* intervals.h (Fprevious_property_change):
	(Fremove_list_of_text_properties): Remove decls.
	* keyboard.c (Fthis_command_keys): Remove decl.
	(Fcommand_execute): New forward static decl.
	* keymap.c (Flookup_key): New forward static decl.
	(Fcopy_keymap): Now static.
	* keymap.h (Flookup_key): Remove decl.
	* process.c (Fget_process): New forward static decl.
	(Fprocess_datagram_address): Mark as internal.
	* syntax.c (Fsyntax_table_p): New forward static decl.
	(skip_chars): Remove duplicate decl.
	* textprop.c (Fprevious_property_change): New forward static decl.
	* window.c (Fset_window_fringes, Fset_window_scroll_bars):
	Now internal.
	(Fset_window_margins, Fset_window_vscroll): New forward static decls.
	* window.h (Fset_window_vscroll, Fset_window_margins): Remove decls.

	* editfns.c (Fformat): Remove unreachable code.

2011-04-14  Andreas Schwab  <schwab@linux-m68k.org>

	* fileio.c (Finsert_file_contents): Fix typo in 2005-05-13
	change.  (Bug#8496)

2011-04-13  Eli Zaretskii  <eliz@gnu.org>

	* xdisp.c (handle_invisible_prop): Don't call bidi_paragraph_init
	when at ZV.  (Bug#8487)

2011-04-12  Andreas Schwab  <schwab@linux-m68k.org>

	* charset.c (Fclear_charset_maps): Use xfree instead of free.
	(Bug#8437)
	* keyboard.c (parse_tool_bar_item): Likewise.
	* sound.c (sound_cleanup, alsa_close): Likewise.
	* termcap.c (tgetent): Likewise.
	* xfns.c (x_default_font_parameter): Likewise.
	* xsettings.c (read_and_apply_settings): Likewise.

	* alloc.c (overrun_check_malloc, overrun_check_realloc)
	(overrun_check_free): Protoize.

2011-04-12  Paul Eggert  <eggert@cs.ucla.edu>

	* sysdep.c (emacs_read, emacs_write): Check for negative sizes
	since callers should never pass a negative size.
	Change the signature to match that of plain 'read' and 'write'; see
	<http://lists.gnu.org/archive/html/emacs-devel/2011-04/msg00397.html>.
	* lisp.h: Update prototypes of emacs_write and emacs_read.

2011-04-11  Eli Zaretskii  <eliz@gnu.org>

	* xdisp.c (redisplay_window): Don't try to determine the character
	position of the scroll margin if the window start point w->startp
	is outside the buffer's accessible region.  (Bug#8468)

2011-04-10  Eli Zaretskii  <eliz@gnu.org>

	Fix write-region and its subroutines for buffers > 2GB.
	* fileio.c (a_write, e_write): Modify declaration of arguments and
	local variables to support buffers larger than 2GB.
	(Fcopy_file): Use EMACS_INT for return value of emacs_read.

	* sysdep.c (emacs_write, emacs_read): Use ssize_t for last
	argument, local variables, and return value.

	* lisp.h: Update prototypes of emacs_write and emacs_read.

	* sound.c (vox_write): Use ssize_t for return value of emacs_write.

2011-04-10  Paul Eggert  <eggert@cs.ucla.edu>

	* xdisp.c (vmessage): Use memchr, not strnlen, which some hosts lack.

	Fix more problems found by GCC 4.6.0's static checks.

	* xdisp.c (vmessage): Use a better test for character truncation.

	* charset.c (load_charset_map): <, not <=, for optimization,
	and to avoid potential problems with integer overflow.
	* chartab.c (sub_char_table_set_range, char_table_set_range): Likewise.
	* casetab.c (set_identity, shuffle): Likewise.
	* editfns.c (Fformat): Likewise.
	* syntax.c (skip_chars): Likewise.

	* xmenu.c (set_frame_menubar): Allocate smaller local vectors.
	This also lets GCC 4.6.0 generate slightly better loop code.

	* callint.c (Fcall_interactively): <, not <=, for optimization.
	(Fcall_interactively): Count the number of arguments produced,
	not the number of arguments given.  This is simpler and lets GCC
	4.6.0 generate slightly better code.

	* ftfont.c: Distingish more carefully between FcChar8 and char.
	The previous code passed unsigned char * to a functions like
	strlen and xstrcasecmp that expect char *, which does not
	conform to the C standard.
	(get_adstyle_property, ftfont_pattern_entity): Use FcChar8 for
	arguments to FcPatternGetString, and explicitly cast FcChar8 * to
	char * when the C standard requires it.

	* keyboard.c (read_char): Remove unused var.

	* eval.c: Port to Windows vsnprintf (Bug#8435).
	Include <limits.h>.
	(SIZE_MAX): Define if the headers do not.
	(verror): Do not give up if vsnprintf returns a negative count.
	Instead, grow the buffer.  This ports to Windows vsnprintf, which
	does not conform to C99.  Problem reported by Eli Zaretskii.
	Also, simplify the allocation scheme, by avoiding the need for
	calling realloc, and removing the ALLOCATED variable.

	* eval.c (verror): Initial buffer size is 4000 (not 200) bytes.

	Remove invocations of doprnt, as Emacs now uses vsnprintf.
	But keep the doprint source code for now, as we might revamp it
	and use it again (Bug#8435).
	* lisp.h (doprnt): Remove.
	* Makefile.in (base_obj): Remove doprnt.o.
	* deps.mk (doprnt.o): Remove.

	error: Print 32- and 64-bit integers portably (Bug#8435).
	Without this change, on typical 64-bit hosts error ("...%d...", N)
	was used to print both 32- and 64-bit integers N, which relied on
	undefined behavior.
	* lisp.h, src/m/amdx86-64.h, src/m/ia64.h, src/m/ibms390x.h (pEd):
	New macro.
	* lisp.h (error, verror): Mark as printf-like functions.
	* eval.c (verror): Use vsnprintf, not doprnt, to do the real work.
	Report overflow in size calculations when allocating printf buffer.
	Do not truncate output string at its first null byte.
	* xdisp.c (vmessage): Use vsnprintf, not doprnt, to do the real work.
	Truncate the output at a character boundary, since vsnprintf does not
	do that.
	* charset.c (check_iso_charset_parameter): Convert internal
	character to string before calling 'error', since %c now has the
	printf meaning.
	* coding.c (Fdecode_sjis_char, Fdecode_big5_char): Avoid int
	overflow when computing char to be passed to 'error'.  Do not
	pass Lisp_Object to 'error'; pass the integer instead.
	* nsfns.m (Fns_do_applescript): Use int, not long, since it's
	formatted with plain %d.

	* eval.c (internal_lisp_condition_case): Don't pass spurious arg.

	* keyboard.c (access_keymap_keyremap): Print func name, not garbage.

	* coding.c (Fdecode_sjis_char): Don't assume CODE fits in int.

	* xterm.c (x_catch_errors): Remove duplicate declaration.

	* term.c (maybe_fatal): Mark its 3rd arg as a printf format, too.

	* xdisp.c, lisp.h (message_nolog): Remove; unused.

2011-04-10  Jim Meyering  <meyering@redhat.com>

	use ssize_t and size_t for read- and write-like emacs_gnutls_* functions
	* gnutls.c (emacs_gnutls_read): Adjust signature to be more read-like:
	return ssize_t not "int", and use size_t as the buffer length.
	(emacs_gnutls_write): Likewise, and make the buffer pointer "const".
	* gnutls.h: Update declarations.
	* process.c (read_process_output): Use ssize_t, to match.
	(send_process): Likewise.

2011-04-09  Chong Yidong  <cyd@stupidchicken.com>

	* image.c (Fimagemagick_types): Doc fix, and comment cleanup.

2011-04-09  Chong Yidong  <cyd@stupidchicken.com>

	* ftfont.c (get_adstyle_property, ftfont_pattern_entity):
	Use unsigned char, to match FcChar8 type definition.

	* xterm.c (handle_one_xevent):
	* xmenu.c (create_and_show_popup_menu):
	* xselect.c (x_decline_selection_request)
	(x_reply_selection_request): Avoid type-punned deref of X events.

2011-04-09  Eli Zaretskii  <eliz@gnu.org>

	Fix some uses of `int' instead of EMACS_INT.
	* search.c (string_match_1, fast_string_match)
	(fast_c_string_match_ignore_case, fast_string_match_ignore_case)
	(scan_buffer, find_next_newline_no_quit)
	(find_before_next_newline, search_command, Freplace_match)
	(Fmatch_data): Make some `int' variables be EMACS_INT.

	* xdisp.c (display_count_lines): 3rd argument and return value now
	EMACS_INT.  All callers changed.
	(pint2hrstr): Last argument is now EMACS_INT.

	* coding.c (detect_coding_utf_8, detect_coding_emacs_mule)
	(detect_coding_iso_2022, detect_coding_sjis, detect_coding_big5)
	(detect_coding_ccl, detect_coding_charset, decode_coding_utf_8)
	(decode_coding_utf_16, decode_coding_emacs_mule)
	(decode_coding_iso_2022, decode_coding_sjis, decode_coding_big5)
	(decode_coding_ccl, decode_coding_charset)
	<consumed_chars, consumed_chars_base>: Declare EMACS_INT.
	(decode_coding_iso_2022, decode_coding_emacs_mule)
	(decode_coding_sjis, decode_coding_big5, decode_coding_charset)
	<char_offset, last_offset>: Declare EMACS_INT.
	(encode_coding_utf_8, encode_coding_utf_16)
	(encode_coding_emacs_mule, encode_invocation_designation)
	(encode_designation_at_bol, encode_coding_iso_2022)
	(encode_coding_sjis, encode_coding_big5, encode_coding_ccl)
	(encode_coding_raw_text, encode_coding_charset) <produced_chars>:
	Declare EMACS_INT.
	(ASSURE_DESTINATION): Declare more_bytes EMACS_INT.
	(encode_invocation_designation): Last argument P_NCHARS is now
	EMACS_INT.
	(decode_eol): Declare pos_byte, pos, and pos_end EMACS_INT.
	(produce_chars): from_nchars and to_nchars are now EMACS_INT.

	* coding.h (struct coding_system) <head_ascii>: Declare EMACS_INT.
	All users changed.

	* ccl.c (Fccl_execute_on_string): Declare some variables
	EMACS_INT.

2011-04-08  Samuel Thibault  <sthibault@debian.org>  (tiny change)

	* term.c (init_tty): Fix incorrect ifdef placement (Bug#8450).

2011-03-19  Christoph Scholtes  <cschol2112@googlemail.com>

	* process.c (Fformat_network_address): Doc fix.

2011-04-08  T.V. Raman  <tv.raman.tv@gmail.com>  (tiny change)

	* xml.c (parse_region): Avoid creating spurious whiespace nodes.

2011-04-08  Chong Yidong  <cyd@stupidchicken.com>

	* keyboard.c (read_char): Call Lisp function help-form-show,
	instead of using internal_with_output_to_temp_buffer.
	(Qhelp_form_show): New var.
	(syms_of_keyboard): Use DEFSYM macro.

	* print.c (internal_with_output_to_temp_buffer): Function deleted.

	* lisp.h (internal_with_output_to_temp_buffer): Remove prototype.

2011-04-06  Chong Yidong  <cyd@stupidchicken.com>

	* process.c (Flist_processes): Remove to Lisp.
	(list_processes_1): Delete.

2011-04-06  Eli Zaretskii  <eliz@gnu.org>

	* msdos.c (careadlinkat, careadlinkatcwd): MS-DOS replacements.

	* w32.c (careadlinkat, careadlinkatcwd): New always-fail stubs.

2011-04-06  Paul Eggert  <eggert@cs.ucla.edu>

	Fix more problems found by GCC 4.6.0's static checks.

	* xmenu.c (Fx_popup_dialog): Don't assume string is free of formats.

	* menu.c (Fx_popup_menu): Don't assume error_name lacks printf formats.

	* lisp.h (message, message_nolog, fatal): Mark as printf-like.

	* xdisp.c (vmessage): Mark as a printf-like function.

	* term.c (vfatal, maybe_fatal): Mark as printf-like functions.

	* sound.c (sound_warning): Don't crash if arg contains a printf format.

	* image.c (tiff_error_handler, tiff_warning_handler): Mark as
	printf-like functions.
	(tiff_load): Add casts to remove these marks before passing them
	to system-supplied API.

	* eval.c (Fsignal): Remove excess argument to 'fatal'.

	* coding.c (EMIT_ONE_BYTE, EMIT_TWO_BYTES): Use unsigned, not int.
	This avoids several warnings with gcc -Wstrict-overflow.
	(DECODE_COMPOSITION_RULE): If the rule is invalid, goto invalid_code
	directly, rather than having caller test rule sign.  This avoids
	some unnecessary tests.
	* composite.h (COMPOSITION_ENCODE_RULE_VALID): New macro.
	(COMPOSITION_ENCODE_RULE): Arguments now must be valid.  This
	affects only one use, in DECODE_COMPOSITION_RULE, which is changed.

	* xfont.c (xfont_text_extents): Remove var that was set but not used.
	(xfont_open): Avoid unnecessary tests.

	* composite.c (composition_gstring_put_cache): Use unsigned integer.

	* composite.h, composite.c (composition_gstring_put_cache):
	Use EMACS_INT, not int, for length.

	* composite.h (COMPOSITION_DECODE_REFS): New macro,
	breaking out part of COMPOSITION_DECODE_RULE.
	(COMPOSITION_DECODE_RULE): Use it.
	* composite.c (get_composition_id): Remove unused local vars,
	by using the new macro.

	* textprop.c (set_text_properties_1): Change while to do-while,
	since the condition is always true at first.

	* intervals.c (graft_intervals_into_buffer): Mark var as used.
	(interval_deletion_adjustment): Return unsigned value.
	All uses changed.

	* process.c (list_processes_1, create_pty, read_process_output):
	(exec_sentinel): Remove vars that were set but not used.
	(create_pty): Remove unnecessary "volatile"s.
	(Fnetwork_interface_info): Avoid possibility of int overflow.
	(read_process_output): Do adaptive read buffering even if carryover.
	(read_process_output): Simplify nbytes computation if buffered.

	* bytecode.c (exec_byte_code): Rename local to avoid shadowing.

	* syntax.c (scan_words): Remove var that was set but not used.
	(update_syntax_table): Use unsigned instead of int.

	* lread.c (lisp_file_lexically_bound_p): Use ints rather than endptrs.
	(lisp_file_lexically_bound_p, read1): Use unsigned instead of int.
	(safe_to_load_p): Make the end-of-loop test the inverse of the in-loop.

	* print.c (print_error_message): Avoid int overflow.

	* font.c (font_list_entities): Redo for clarity,
	so that reader need not know FONT_DPI_INDEX + 1 == FONT_SPACING_INDEX.

	* font.c (font_find_for_lface, Ffont_get_glyphs): Remove unused vars.
	(font_score): Avoid potential overflow in diff calculation.

	* fns.c (substring_both): Remove var that is set but not used.
	(sxhash): Redo loop for clarity and to avoid wraparound warning.

	* eval.c (funcall_lambda): Rename local to avoid shadowing.

	* alloc.c (mark_object_loop_halt, mark_object): Use size_t, not int.
	Otherwise, GCC 4.6.0 optimizes the loop check away since the check
	can always succeed if overflow has undefined behavior.

	* search.c (boyer_moore, wordify): Remove vars set but not used.
	(wordify): Omit three unnecessary tests.

	* indent.c (MULTIBYTE_BYTES_WIDTH): Don't compute wide_column.
	All callers changed.  This avoids the need for an unused var.

	* casefiddle.c (casify_region): Remove var that is set but not used.

	* dired.c (file_name_completion): Remove var that is set but not used.

	* fileio.c (Finsert_file_contents): Make EOF condition clearer.

	* fileio.c (Finsert_file_contents): Avoid signed integer overflow.
	(Finsert_file_contents): Remove unnecessary code checking fd.

	* minibuf.c (read_minibuf_noninteractive): Use size_t for sizes.
	Check for integer overflow on size calculations.

	* buffer.c (Fprevious_overlay_change): Remove var that is set
	but not used.

	* keyboard.c (menu_bar_items, read_char_minibuf_menu_prompt):
	Remove vars that are set but not used.
	(timer_check_2): Don't assume timer-list and idle-timer-list are lists.
	(timer_check_2): Mark vars as initialized.

	* gtkutil.c (xg_get_file_with_chooser): Mark var as initialized.

	* image.c (lookup_image): Remove var that is set but not used.
	(xbm_load): Use parse_p, for gcc -Werror=unused-but-set-variable.

	* fontset.c (Finternal_char_font, Ffontset_info): Remove vars
	that are set but not used.

	* xfns.c (make_invisible_cursor): Don't return garbage
	if XCreateBitmapFromData fails (Bug#8410).

	* xselect.c (x_get_local_selection, x_handle_property_notify):
	Remove vars that are set but not used.

	* xfns.c (x_create_tip_frame): Remove var that is set but not used.
	(make_invisible_cursor): Initialize a possibly-uninitialized variable.

	* xterm.c (x_scroll_bar_to_input_event) [!USE_GTK]:
	Remove var that is set but not used.
	(scroll_bar_windows_size): Now size_t, not int.
	(x_send_scroll_bar_event): Use size_t, not int, for sizes.
	Check for overflow.

	* xfaces.c (realize_named_face): Remove vars that are set but not used.
	(map_tty_color) [!defined MSDOS]: Likewise.

	* term.c (tty_write_glyphs): Use size_t; this avoids overflow warning.

	* coding.c: Remove vars that are set but not used.
	(DECODE_COMPOSITION_RULE): Remove 2nd arg, which is unused.
	All callers changed.
	(decode_coding_utf_8, decode_coding_utf_16 decode_coding_emacs_mule):
	(decode_coding_iso_2022, encode_coding_sjis, encode_coding_big5):
	(decode_coding_charset): Remove vars that are set but not used.

	* bytecode.c (Fbyte_code) [!defined BYTE_CODE_SAFE]: Remove var
	that is set but not used.

	* print.c (print_object): Remove var that is set but not used.

	Replace 2 copies of readlink code with 1 gnulib version (Bug#8401).
	The gnulib version avoids calling malloc in the usual case,
	and on 64-bit hosts doesn't have some arbitrary 32-bit limits.
	* fileio.c (Ffile_symlink_p): Use emacs_readlink.
	* filelock.c (current_lock_owner): Likewise.
	* lisp.h (READLINK_BUFSIZE, emacs_readlink): New function.
	* sysdep.c: Include allocator.h, careadlinkat.h.
	(emacs_no_realloc_allocator): New static constant.
	(emacs_readlink): New function.
	* deps.mk (sysdep.o): Depend on ../lib/allocator.h and on
	../lib/careadlinkat.h.

2011-04-04  Stefan Monnier  <monnier@iro.umontreal.ca>

	* keyboard.c (safe_run_hook_funcall): Fix last change (don't stop at the
	first non-nil return value).

2011-04-03  Jan Djärv  <jan.h.d@swipnet.se>

	* nsterm.m (ns_update_auto_hide_menu_bar): Define MAC_OS_X_VERSION_10_6
	if not defined (Bug#8403).

2011-04-02  Juanma Barranquero  <lekktu@gmail.com>

	* xdisp.c (display_count_lines): Remove parameter `start',
	unused since 1998-01-01T02:27:27Z!rms@gnu.org.  All callers changed.
	(get_char_face_and_encoding): Remove parameter `multibyte_p',
	unused since 2008-05-14T01:40:23Z!handa@m17n.org.  All callers changed.
	(fill_stretch_glyph_string): Remove parameters `row' and `area',
	unused at least since Kim's GUI unification at 2003-03-16T20:45:46Z!storm@cua.dk
	and thereabouts.  All callers changed.
	(get_per_char_metric): Remove parameter `f', unused since
	2008-05-14T01:40:23Z!handa@m17n.org.  All callers changed.

2011-04-02  Jim Meyering  <meyering@redhat.com>

	do not dereference NULL upon failed strdup
	* nsfont.m (ns_descriptor_to_entity): Use xstrdup, not strdup.
	(ns_get_family): Likewise.

2011-04-02  Juanma Barranquero  <lekktu@gmail.com>

	* eval.c (unwind_to_catch) [DEBUG_GCPRO]: Remove redundant assignment.

2011-04-02  Jan Djärv  <jan.h.d@swipnet.se>

	* nsterm.m (ns_update_auto_hide_menu_bar): Only for OSX 10.6 or
	later (Bug#8403).

2011-04-01  Stefan Monnier  <monnier@iro.umontreal.ca>

	Add lexical binding.

	* window.c (Ftemp_output_buffer_show): New fun.
	(Fsave_window_excursion):
	* print.c (Fwith_output_to_temp_buffer): Move to subr.el.

	* lread.c (lisp_file_lexically_bound_p): New function.
	(Fload): Bind Qlexical_binding.
	(readevalloop): Remove `evalfun' arg.
	Bind Qinternal_interpreter_environment.
	(Feval_buffer): Bind Qlexical_binding.
	(defvar_int, defvar_bool, defvar_lisp_nopro, defvar_kboard):
	Mark as dynamic.
	(syms_of_lread): Declare `lexical-binding'.

	* lisp.h (struct Lisp_Symbol): New field `declared_special'.

	* keyboard.c (eval_dyn): New fun.
	(menu_item_eval_property): Use it.

	* image.c (parse_image_spec): Use Ffunctionp.

	* fns.c (concat, mapcar1): Accept byte-code-functions.

	* eval.c (Fsetq): Handle lexical vars.
	(Fdefun, Fdefmacro, Ffunction): Make closures when needed.
	(Fdefconst, Fdefvaralias, Fdefvar): Mark as dynamic.
	(FletX, Flet): Obey lexical binding.
	(Fcommandp): Handle closures.
	(Feval): New `lexical' arg.
	(eval_sub): New function extracted from Feval.  Use it almost
	everywhere where Feval was used.  Look up vars in lexical env.
	Handle closures.
	(Ffunctionp): Move from subr.el.
	(Ffuncall): Handle closures.
	(apply_lambda): Remove `eval_flags'.
	(funcall_lambda): Handle closures and new byte-code-functions.
	(Fspecial_variable_p): New function.
	(syms_of_eval): Initialize the Vinternal_interpreter_environment var,
	but without exporting it to Lisp.

	* doc.c (Fdocumentation, store_function_docstring):
	* data.c (Finteractive_form): Handle closures.

	* callint.c (Fcall_interactively): Preserve lexical-binding mode for
	interactive spec.

	* bytecode.c (Bstack_ref, Bstack_set, Bstack_set2, BdiscardN):
	New byte-codes.
	(exec_byte_code): New function extracted from Fbyte_code to handle new
	calling convention for byte-code-functions.  Add new byte-codes.

	* buffer.c (defvar_per_buffer): Set new `declared_special' field.

	* alloc.c (Fmake_symbol): Init new `declared_special' field.

2011-03-31  Juanma Barranquero  <lekktu@gmail.com>

	* xdisp.c (redisplay_internal): Fix prototype.

2011-03-31  Eli Zaretskii  <eliz@gnu.org>

	* xdisp.c (SCROLL_LIMIT): New macro.
	(try_scrolling): Use it when setting scroll_limit.
	Limit scrolling to 100 screen lines.
	(redisplay_window): Even when falling back on "recentering",
	position point in the window according to scroll-conservatively,
	scroll-margin, and scroll-*-aggressively variables.  (Bug#6671)

	(try_scrolling): When point is above the window, allow searching
	as far as scroll_max, or one screenful, to compute vertical
	distance from PT to the scroll margin position.  This prevents
	try_scrolling from unnecessarily failing when
	scroll-conservatively is set to a value slightly larger than the
	window height.  Clean up the case of PT below the margin at bottom
	of window: scroll_max can no longer be INT_MAX.  When aggressive
	scrolling is in use, don't let point enter the opposite scroll
	margin as result of the scroll.
	(syms_of_xdisp) <scroll-conservatively>: Document the
	threshold of 100 lines for never-recentering scrolling.

2011-03-31  Juanma Barranquero  <lekktu@gmail.com>

	* dispextern.h (move_it_by_lines):
	* xdisp.c (move_it_by_lines): Remove parameter `need_y_p', unused
	since 2000-12-29T14:24:09Z!gerd@gnu.org.  All callers changed.
	(message_log_check_duplicate): Remove parameters `prev_bol' and
	`this_bol', unused since 1998-01-01T02:27:27Z!rms@gnu.org.  All callers changed.
	(redisplay_internal): Remove parameter `preserve_echo_area',
	unused since 1999-07-21T21:43:52Z!gerd@gnu.org.  All callers changed.

	* indent.c (Fvertical_motion):
	* window.c (window_scroll_pixel_based, Frecenter):
	Don't pass `need_y_p' to `move_it_by_lines'.

2011-03-30  Stefan Monnier  <monnier@iro.umontreal.ca>

	* eval.c (struct backtrace): Don't cheat with negative numbers, but do
	steal a few bits to be more compact.
	(interactive_p, Fbacktrace, Fbacktrace_frame, mark_backtrace):
	Remove unneeded casts.

	* bytecode.c (Fbyte_code): CAR and CDR can GC.

2011-03-30  Zachary Kanfer  <zkanfer@gmail.com>  (tiny change)

	* keyboard.c (Fexecute_extended_command): Do log the "suggest key
	binding" message (bug#7967).

2011-03-30  Paul Eggert  <eggert@cs.ucla.edu>

	Fix more problems found by GCC 4.6.0's static checks.

	* unexelf.c (unexec) [! (defined _SYSTYPE_SYSV || defined __sgi)]:
	Remove unused local var.

	* editfns.c (Fmessage_box): Remove unused local var.

	* xdisp.c (try_window_reusing_current_matrix, x_produce_glyphs):
	(note_mode_line_or_margin_highlight, note_mouse_highlight):
	Omit unused local vars.
	* window.c (shrink_windows): Omit unused local var.
	* menu.c (digest_single_submenu): Omit unused local var.
	* dispnew.c (update_window) [PERIODIC_PREEMPTION_CHECKING]:
	Omit unused local var.

	* keyboard.c (parse_modifiers_uncached, parse_modifiers):
	Don't assume string length fits in int.
	(keyremap_step, read_key_sequence): Use size_t for sizes.
	(read_key_sequence): Don't check last_real_key_start redundantly.

	* callproc.c (Fcall_process, Fcall_process_region): Use SAFE_ALLOCA
	instead of alloca (Bug#8344).

	* eval.c (Fbacktrace): Don't assume nargs fits in int.
	(Fbacktrace_frame): Don't assume nframes fits in int.

	* syntax.c (scan_sexps_forward): Avoid pointer wraparound.

	* xterm.c (x_make_frame_visible, same_x_server): Redo to avoid overflow
	concerns.

	* term.c (produce_glyphless_glyph): Remove unnecessary test.

	* cm.c (calccost): Turn while-do into do-while, for clarity.

	* keyboard.c (syms_of_keyboard): Use the same style as later
	in this function when indexing through an array.  This also
	works around GCC bug 48267.

	* image.c (tiff_load): Fix off-by-one image count (Bug#8336).

	* xselect.c (x_check_property_data): Return correct size (Bug#8335).

	* chartab.c (sub_char_table_ref_and_range): Redo for slight
	efficiency gain, and to bypass a gcc -Wstrict-overflow warning.

	* keyboard.c, keyboard.h (num_input_events): Now size_t.
	This avoids undefined behavior on integer overflow, and is a bit
	more convenient anyway since it is compared to a size_t variable.

	Variadic C functions now count arguments with size_t, not int.
	This avoids an unnecessary limitation on 64-bit machines, which
	caused (substring ...) to crash on large vectors (Bug#8344).
	* lisp.h (struct Lisp_Subr.function.aMANY): Now takes size_t, not int.
	(DEFUN_ARGS_MANY, internal_condition_case_n, safe_call): Likewise.
	All variadic functions and their callers changed accordingly.
	(struct gcpro.nvars): Now size_t, not int.  All uses changed.
	* data.c (arith_driver, float_arith_driver): Likewise.
	* editfns.c (general_insert_function): Likewise.
	* eval.c (struct backtrace.nargs, interactive_p)
	(internal_condition_case_n, run_hook_with_args, apply_lambda)
	(funcall_lambda, mark_backtrace): Likewise.
	* fns.c (concat): Likewise.
	* frame.c (x_set_frame_parameters): Likewise.
	* fns.c (get_key_arg): Now accepts and returns size_t, and returns
	0 if not found, not -1.  All callers changed.

	* alloc.c (garbage_collect): Don't assume stack size fits in int.
	(stack_copy_size): Now size_t, not int.
	(stack_copy, stack_copy_size): Define only if MAX_SAVE_STACK > 0.

2011-03-28  Juanma Barranquero  <lekktu@gmail.com>

	* coding.c (encode_designation_at_bol): Remove parameter `charbuf_end',
	unused since 2002-03-01T01:17:24Z!handa@m17n.org and 2008-02-01T16:01:31Z!miles@gnu.org.
	All callers changed.

	* lisp.h (multibyte_char_to_unibyte):
	* character.c (multibyte_char_to_unibyte): Remove parameter `rev_tbl',
	unused since 2002-03-01T01:16:34Z!handa@m17n.org and 2008-02-01T16:01:31Z!miles@gnu.org.
	* character.h (CHAR_TO_BYTE8):
	* cmds.c (internal_self_insert):
	* editfns.c (general_insert_function):
	* keymap.c (push_key_description):
	* search.c (Freplace_match):
	* xdisp.c (message_dolog, set_message_1): All callers changed.

2011-03-28  Stefan Monnier  <monnier@iro.umontreal.ca>

	* keyboard.c (safe_run_hook_funcall): New function.
	(safe_run_hooks_1, safe_run_hooks_error, safe_run_hooks): On error,
	don't set the hook to nil, but remove the offending function instead.
	(Qcommand_hook_internal): Remove, unused.
	(syms_of_keyboard): Don't initialize Qcommand_hook_internal nor define
	Vcommand_hook_internal.

	* eval.c (enum run_hooks_condition): Remove.
	(funcall_nil, funcall_not): New functions.
	(run_hook_with_args): Call each function through a `funcall' argument.
	Remove `cond' argument, now redundant.
	(Frun_hooks, Frun_hook_with_args, Frun_hook_with_args_until_success)
	(Frun_hook_with_args_until_failure): Adjust accordingly.
	(run_hook_wrapped_funcall, Frun_hook_wrapped): New functions.

2011-03-28  Juanma Barranquero  <lekktu@gmail.com>

	* dispextern.h (string_buffer_position): Remove declaration.

	* print.c (strout): Remove parameter `multibyte', unused since
	1999-08-21T19:30:21Z!gerd@gnu.org.  All callers changed.

	* search.c (boyer_moore): Remove parameters `len', `pos' and `lim',
	never used since function introduction in 1998-02-08T21:33:56Z!rms@gnu.org.
	All callers changed.

	* w32.c (_wsa_errlist): Use braces for struct initializers.

	* xdisp.c (string_buffer_position_lim): Remove parameter `w',
	never used since function introduction in 2001-03-09T18:41:50Z!gerd@gnu.org.
	All callers changed.
	(string_buffer_position): Likewise.  Also, make static (it's never
	used outside xdisp.c).
	(cursor_row_p): Remove parameter `w', unused since
	2000-10-17T16:08:57Z!gerd@gnu.org.  All callers changed.
	(decode_mode_spec): Remove parameter `precision', introduced during
	Gerd Moellmann's rewrite at 1999-07-21T21:43:52Z!gerd@gnu.org, but never used.
	All callers changed.

2011-03-27  Jan Djärv  <jan.h.d@swipnet.se>

	* nsterm.m (syms_of_nsterm): Use doc: for ns-auto-hide-menu-bar.

2011-03-27  Anders Lindgren  <andlind@gmail.com>

	* nsterm.m (ns_menu_bar_is_hidden): New variable.
	(ns_constrain_all_frames, ns_menu_bar_should_be_hidden)
	(ns_update_auto_hide_menu_bar): New functions.
	(ns_update_begin): Call ns_update_auto_hide_menu_bar.
	(applicationDidBecomeActive): Call ns_update_auto_hide_menu_bar and
	ns_constrain_all_frames.
	(constrainFrameRect): Return at once if ns_menu_bar_should_be_hidden.
	(syms_of_nsterm): DEFVAR ns-auto-hide-menu-bar, init to Qnil.

2011-03-27  Jan Djärv  <jan.h.d@swipnet.se>

	* nsmenu.m (runDialogAt): Remove argument to timer_check.

2011-03-27  Glenn Morris  <rgm@gnu.org>

	* syssignal.h: Replace RETSIGTYPE with void.
	* atimer.c, data.c, dispnew.c, emacs.c, floatfns.c, keyboard.c:
	* keyboard.h, lisp.h, process.c, sysdep.c, xterm.c:
	Replace SIGTYPE with void everywhere.
	* s/usg5-4-common.h (SIGTYPE): Remove definition.
	* s/template.h (SIGTYPE): Remove commented out definition.

2011-03-26  Eli Zaretskii  <eliz@gnu.org>

	* xdisp.c (redisplay_window): Don't check buffer's clip_changed
	flag as a prerequisite for invoking try_scrolling.  (Bug#6671)

2011-03-26  Juanma Barranquero  <lekktu@gmail.com>

	* w32.c (read_unc_volume): Use parameter `henum', instead of
	global variable `wget_enum_handle'.

	* keymap.c (describe_vector): Remove parameters `indices' and
	`char_table_depth', unused since 2002-03-01T01:43:26Z!handa@m17n.org.
	(describe_map, Fdescribe_vector): Adjust calls to `describe_vector'.

	* keyboard.h (timer_check, show_help_echo): Remove unused parameters.

	* keyboard.c (timer_check): Remove parameter `do_it_now',
	unused since 1996-04-12T06:01:29Z!rms@gnu.org.
	(show_help_echo): Remove parameter `ok_to_overwrite_keystroke_echo',
	unused since 2008-04-19T19:30:53Z!monnier@iro.umontreal.ca.

	* keyboard.c (read_char):
	* w32menu.c (w32_menu_display_help):
	* xmenu.c (show_help_event, menu_help_callback):
	Adjust calls to `show_help_echo'.

	* gtkutil.c (xg_maybe_add_timer):
	* keyboard.c (readable_events):
	* process.c (wait_reading_process_output):
	* xmenu.c (x_menu_wait_for_event): Adjust calls to `timer_check'.

	* insdel.c (adjust_markers_gap_motion):
	Remove; no-op since 1998-01-02T21:29:48Z!rms@gnu.org.
	(gap_left, gap_right): Don't call it.

2011-03-25  Chong Yidong  <cyd@stupidchicken.com>

	* xdisp.c (handle_fontified_prop): Discard changes to clip_changed
	incurred during fontification.

2011-03-25  Juanma Barranquero  <lekktu@gmail.com>

	* buffer.c (defvar_per_buffer): Remove unused parameter `doc'.
	(DEFVAR_PER_BUFFER): Don't pass it.

	* dispnew.c (row_equal_p, add_row_entry): Remove unused parameter `w'.
	(scrolling_window): Don't pass it.

2011-03-25  Juanma Barranquero  <lekktu@gmail.com>

	* dispextern.h (glyph_matric): Use #if GLYPH_DEBUG, not #ifdef.

	* fileio.c (check_executable) [DOS_NT]: Remove unused variables `len'
	and `suffix'.
	(Fset_file_selinux_context) [HAVE_LIBSELINUX]: Move here declaration
	of variables specific to SELinux and computation of `encoded_absname'.

	* image.c (XPutPixel): Remove unused variable `height'.

	* keyboard.c (make_lispy_event): Remove unused variable `hpos'.

	* unexw32.c (get_section_info): Remove unused variable `section'.

	* w32.c (stat): Remove unused variables `drive_root' and `devtype'.
	(system_process_attributes): Remove unused variable `sess'.
	(sys_read): Remove unused variable `err'.

	* w32fns.c (top): Wrap variables with #if GLYPH_DEBUG, not #ifdef.
	(w32_wnd_proc): Remove unused variable `isdead'.
	(unwind_create_frame): Use #if GLYPH_DEBUG, not #ifdef.
	(Fx_server_max_request_size): Remove unused variable `dpyinfo'.
	(x_create_tip_frame): Remove unused variable `tem'.

	* w32inevt.c (w32_console_read_socket):
	Remove unused variable `no_events'.

	* w32term.c (x_draw_composite_glyph_string_foreground):
	Remove unused variable `width'.

2011-03-24  Juanma Barranquero  <lekktu@gmail.com>

	* w32term.c (x_set_glyph_string_clipping):
	Don't pass uninitialized region to CombineRgn.

2011-03-23  Juanma Barranquero  <lekktu@gmail.com>

	* w32fns.c (x_set_menu_bar_lines): Remove unused variable `olines'.
	(w32_wnd_proc): Pass NULL to Windows API, not uninitialized buffer.
	(Fx_close_connection): Remove unused variable `i'.

	* w32font.c (w32font_draw): Return number of glyphs.
	(w32font_open_internal): Remove unused variable `i'.
	(w32font_driver): Add missing initializer.

	* w32menu.c (utf8to16): Remove unused variable `utf16'.
	(fill_in_menu): Remove unused variable `items_added'.

	* w32term.c (last_mouse_press_frame): Remove static global variable.
	(w32_clip_to_row): Remove unused variable `f'.
	(x_delete_terminal): Remove unused variable `i'.

	* w32uniscribe.c (uniscribe_shape): Remove unused variable `nclusters'.
	(NOTHING): Remove unused static global variable.
	(uniscribe_check_otf): Remove unused variable `table'.
	(uniscribe_font_driver): Add missing initializers.

2011-03-23  Julien Danjou  <julien@danjou.info>

	* term.c (Fsuspend_tty, Fresume_tty):
	* minibuf.c (read_minibuf, run_exit_minibuf_hook):
	* window.c (temp_output_buffer_show):
	* insdel.c (signal_before_change):
	* frame.c (Fhandle_switch_frame):
	* fileio.c (Fdo_auto_save):
	* emacs.c (Fkill_emacs):
	* editfns.c (save_excursion_restore):
	* cmds.c (internal_self_insert):
	* callint.c (Fcall_interactively):
	* buffer.c (Fkill_all_local_variables):
	* keyboard.c (Fcommand_execute, Fsuspend_emacs, safe_run_hooks_1):
	Use Frun_hooks.
	(command_loop_1): Use Frun_hooks.  Call safe_run_hooks
	unconditionnaly since it does the check itself.

2011-03-23  Paul Eggert  <eggert@cs.ucla.edu>

	Fix more problems found by GCC 4.5.2's static checks.

	* coding.c (encode_coding_raw_text): Avoid unnecessary test
	the first time through the loop, since we know p0 < p1 then.
	This also avoids a gcc -Wstrict-overflow warning.

	* lisp.h (SAFE_ALLOCA, SAFE_ALLOCA_LISP): Avoid 'int' overflow
	leading to a memory leak, possible in functions like
	load_charset_map_from_file that can allocate an unbounded number
	of objects (Bug#8318).

	* xmenu.c (set_frame_menubar): Use EMACS_UINT, not int, for indexes
	that could (at least in theory) be that large.

	* xdisp.c (message_log_check_duplicate): Return unsigned long, not int.
	This is less likely to overflow, and avoids undefined behavior if
	overflow does occur.  All callers changed.  Use strtoul to scan
	for the unsigned long integer.
	(pint2hrstr): Simplify and tune code slightly.
	This also avoids a (bogus) GCC warning with gcc -Wstrict-overflow.

	* scroll.c (do_scrolling): Work around GCC bug 48228.
	See <http://gcc.gnu.org/bugzilla/show_bug.cgi?id=48228>.

	* frame.c (Fmodify_frame_parameters): Simplify loop counter.
	This also avoids a warning with gcc -Wstrict-overflow.
	(validate_x_resource_name): Simplify count usage.
	This also avoids a warning with gcc -Wstrict-overflow.

	* fileio.c (Fcopy_file): Report error if fchown or fchmod
	fail (Bug#8306).

	* emacs.c (Fdaemon_initialized): Do not ignore I/O errors (Bug#8303).

	* process.c (Fmake_network_process): Use socklen_t, not int,
	where POSIX says socklen_t is required in portable programs.
	This fixes a porting bug on hosts like 64-bit HP-UX, where
	socklen_t is wider than int (Bug#8277).
	(Fmake_network_process, server_accept_connection):
	(wait_reading_process_output, read_process_output):
	Likewise.

	* process.c: Rename or move locals to avoid shadowing.
	(list_processes_1, Fmake_network_process):
	(read_process_output_error_handler, exec_sentinel_error_handler):
	Rename or move locals.
	(Fmake_network_process): Define label "retry_connect" only if needed.
	(Fnetwork_interface_info): Fix pointer signedness.
	(process_send_signal): Add cast to avoid pointer signedness problem.
	(FIRST_PROC_DESC, IF_NON_BLOCKING_CONNECT): Remove unused macros.
	(create_process): Use 'volatile' to avoid vfork clobbering (Bug#8298).

	Make tparam.h and terminfo.c consistent.
	* cm.c (tputs, tgoto, BC, UP): Remove extern decls.
	Include tparam.h instead, since it declares them.
	* cm.h (PC): Remove extern decl; tparam.h now does this.
	* deps.mk (cm.o, terminfo.o): Depend on tparam.h.
	* terminfo.c: Include tparam.h, to check interfaces.
	(tparm): Make 1st arg a const pointer in decl.  Put it at top level.
	(tparam): Adjust signature to match interface in tparam.h;
	this removes some undefined behavior.  Check that outstring and len
	are zero, which they always are with Emacs.
	* tparam.h (PC, BC, UP): New extern decls.

	* xftfont.c (xftfont_shape): Now static, and defined only if needed.
	(xftfont_open): Rename locals to avoid shadowing.

	* ftfont.c (ftfont_resolve_generic_family): Fix pointer signedness.
	(ftfont_otf_capability, ftfont_shape): Omit decls if not needed.
	(OTF_TAG_SYM): Omit macro if not needed.
	(ftfont_list): Remove unused local.
	(get_adstyle_property, ftfont_pattern_entity):
	(ftfont_lookup_cache, ftfont_open, ftfont_anchor_point):
	Rename locals to avoid shadowing.

	* xfont.c (xfont_list_family): Mark var as initialized.

	* xml.c (make_dom): Now static.

	* composite.c (composition_compute_stop_pos): Rename local to
	avoid shadowing.
	(composition_reseat_it): Remove unused locals.
	(find_automatic_composition, composition_adjust_point): Likewise.
	(composition_update_it): Mark var as initialized.
	(find_automatic_composition): Mark vars as initialized,
	with a FIXME (Bug#8290).

	character.h: Rename locals to avoid shadowing.
	* character.h (PREV_CHAR_BOUNDARY, FETCH_STRING_CHAR_ADVANCE):
	(FETCH_STRING_CHAR_AS_MULTIBYTE_ADVANCE, FETCH_CHAR_ADVANCE):
	(FETCH_CHAR_ADVANCE_NO_CHECK, INC_POS, DEC_POS, BUF_INC_POS):
	(BUF_DEC_POS): Be more systematic about renaming local temporaries
	to avoid shadowing.

	* textprop.c (property_change_between_p): Remove; unused.

	* intervals.c (interval_start_pos): Now static.

	* intervals.h (CHECK_TOTAL_LENGTH): Avoid empty "else".

	* atimer.c (start_atimer, append_atimer_lists, set_alarm):
	Rename locals to avoid shadowing.

	* sound.c (wav_play, au_play, Fplay_sound_internal):
	Fix pointer signedness.
	(alsa_choose_format): Remove unused local var.
	(wav_play): Initialize a variable to 0, to prevent undefined
	behavior (Bug#8278).

	* region-cache.c (insert_cache_boundary): Redo var to avoid shadowing.

	* region-cache.h (pp_cache): New decl, for gcc -Wmissing-prototypes.

	* callproc.c (Fcall_process): Use 'volatile' to avoid vfork
	clobbering (Bug#8298).
	* sysdep.c (sys_subshell): Likewise.
	Previously, the sys_subshell 'volatile' was incorrectly IF_LINTted out.

	* lisp.h (child_setup): Now NO_RETURN unless DOS_NT.
	This should get cleaned up, so that child_setup has the
	same signature on all platforms.

	* callproc.c (call_process_cleanup): Now static.
	(relocate_fd): Rename locals to avoid shadowing.

2011-03-22  Chong Yidong  <cyd@stupidchicken.com>

	* xterm.c (x_clear_frame): Remove XClearWindow call.  This appears
	not to be necessary, and produces flickering.

2011-03-20  Glenn Morris  <rgm@gnu.org>

	* config.in: Remove file.

2011-03-20  Juanma Barranquero  <lekktu@gmail.com>

	* minibuf.c (Vcompleting_read_function): Don't declare, global variables
	are now in src/globals.h.
	(syms_of_minibuf): Remove spurious & from previous change.

2011-03-20  Leo  <sdl.web@gmail.com>

	* minibuf.c (completing-read-function): New variable.
	(completing-read-default): Rename from completing-read.
	(completing-read): Call completing-read-function.

2011-03-19  Juanma Barranquero  <lekktu@gmail.com>

	* xfaces.c (Fx_load_color_file):
	Read color file from absolute filename (bug#8250).

2011-03-19  Juanma Barranquero  <lekktu@gmail.com>

	* makefile.w32-in: Update dependencies.

2011-03-17  Eli Zaretskii  <eliz@gnu.org>

	* makefile.w32-in ($(BLD)/unexw32.$(O)): Depend on $(SRC)/unexec.h.

2011-03-17  Paul Eggert  <eggert@cs.ucla.edu>

	Fix more problems found by GCC 4.5.2's static checks.

	* process.c (make_serial_process_unwind, send_process_trap):
	(sigchld_handler): Now static.

	* process.c (allocate_pty): Let PTY_ITERATION declare iteration vars.
	That way, the code declares only the vars that it needs.
	* s/aix4-2.h (PTY_ITERATION): Declare iteration vars.
	* s/cygwin.h (PTY_ITERATION): Likewise.
	* s/darwin.h (PTY_ITERATION): Likewise.
	* s/gnu-linux.h (PTY_ITERATION): Likewise.

	* s/irix6-5.h (PTY_OPEN): Declare stb, to loosen coupling.
	* process.c (allocate_pty): Don't declare stb unless it's needed.

	* bytecode.c (MAYBE_GC): Rewrite so as not to use empty "else".
	(CONSTANTLIM): Remove; unused.
	(METER_CODE, Bscan_buffer, Bread_char, Bset_mark):
	Define only if needed.

	* unexelf.c (unexec): Name an expression,
	to avoid gcc -Wbad-function-cast warning.
	Use a different way to cause a compilation error if anyone uses
	n rather than nn, a way that does not involve shadowing.
	(ELF_BSS_SECTION_NAME, OLD_PROGRAM_H): Remove; unused.

	* deps.mk (unexalpha.o): Remove; unused.

	New file unexec.h, the (simple) interface for unexec (Bug#8267).
	* unexec.h: New file.
	* deps.mk (emacs.o, unexaix.o, unexcw.o, unexcoff.o, unexelf.o):
	(unexhp9k800.o, unexmacosx.o, unexsol.o, unexw32.o):
	Depend on unexec.h.
	* emacs.c [!defined CANNOT_DUMP]: Include unexec.h.
	* unexaix.c, unexcoff.c, unexcw.c, unexelf.c, unexhp9k800.c:
	* unexmacosx.c, unexsol.c, unexw32.c: Include unexec.h.
	Change as necessary to match prototype in unexec.h.

	* syntax.c (Fforward_comment, scan_lists): Rename locals to avoid
	shadowing.
	(back_comment, skip_chars): Mark vars as initialized.

	* character.h (FETCH_STRING_CHAR_ADVANCE_NO_CHECK, BUF_INC_POS):
	Rename locals to avoid shadowing.

	* lread.c (read1): Rewrite so as not to use empty "else".
	(Fload, readevalloop, read1): Rename locals to avoid shadowing.

	* print.c (Fredirect_debugging_output): Fix pointer signedess.

	* lisp.h (debug_output_compilation_hack): Add decl here, to avoid
	warning when compiling print.c.

	* font.c (font_unparse_fcname): Abort in an "impossible" situation
	instead of using an uninitialized var.
	(font_sort_entities): Mark var as initialized.

	* character.h (FETCH_CHAR_ADVANCE): Rename locals to avoid shadowing.

	* font.c (font_unparse_xlfd): Don't mix pointers to variables with
	pointers to constants.
	(font_parse_fcname): Remove unused vars.
	(font_delete_unmatched): Now static.
	(font_get_spec): Remove; unused.
	(font_style_to_value, font_prop_validate_style, font_unparse_fcname):
	(font_update_drivers, Ffont_get_glyphs, font_add_log):
	Rename or move locals to avoid shadowing.

	* fns.c (require_nesting_list, require_unwind): Now static.
	(Ffillarray): Rename locals to avoid shadowing.

	* floatfns.c (domain_error2): Define only if needed.
	(Ffrexp, Fldexp): Rename locals to avoid shadowing.

	* alloc.c (mark_backtrace): Move decl from here ...
	* lisp.h: ... to here, so that it can be checked.

	* eval.c (call_debugger, do_debug_on_call, grow_specpdl): Now static.
	(Fdefvar): Rewrite so as not to use empty "else".
	(lisp_indirect_variable): Name an expression,
	to avoid gcc -Wbad-function-cast warning.
	(Fdefvar): Rename locals to avoid shadowing.

	* callint.c (quotify_arg, quotify_args): Now static.
	(Fcall_interactively): Rename locals to avoid shadowing.
	Use const pointer when appropriate.

	* lisp.h (get_system_name, get_operating_system_release):
	Move decls here, to check interfaces.
	* process.c (get_operating_system_release): Move decl to lisp.h.
	* xrdb.c (get_system_name): Likewise.
	* editfns.c (init_editfns, Fuser_login_name, Fuser_uid):
	(Fuser_real_uid, Fuser_full_name): Remove unnecessary casts,
	some of which prompt warnings from gcc -Wbad-function-cast.
	(Fformat_time_string, Fencode_time, Finsert_char):
	(Ftranslate_region_internal, Fformat):
	Rename or remove local vars to avoid shadowing.
	(Ftranslate_region_internal): Mark var as initialized.

	* doc.c (Fdocumentation, Fsnarf_documentation): Move locals to
	avoid shadowing.

	* lisp.h (eassert): Check that the argument compiles, even if
	ENABLE_CHECKING is not defined.

	* data.c (Findirect_variable): Name an expression, to avoid
	gcc -Wbad-function-cast warning.
	(default_value, arithcompare, arith_driver, arith_error): Now static.
	(store_symval_forwarding): Rename local to avoid shadowing.
	(Fmake_variable_buffer_local, Fmake_local_variable):
	Mark variables as initialized.
	(do_blv_forwarding, do_symval_forwarding): Remove; unused.

	* alloc.c (check_cons_list): Do not define unless GC_CHECK_CONS_LIST.
	(Fmake_vector, Fvector, Fmake_byte_code, Fgarbage_collect):
	Rename locals to avoid shadowing.
	(mark_stack): Move local variables into the #ifdef region where
	they're used.
	(BLOCK_INPUT_ALLOC, UNBLOCK_INPUT_ALLOC): Define only if
	! defined SYSTEM_MALLOC && ! defined SYNC_INPUT, as they are not
	needed otherwise.
	(CHECK_ALLOCATED): Define only if GC_CHECK_MARKED_OBJECTS.
	(GC_STRING_CHARS): Remove; not used.
	(Fmemory_limit): Cast sbrk's returned value to char *.

	* lisp.h (check_cons_list): Declare if GC_CHECK_CONS_LIST; this
	avoids undefined behavior in theory.

	* regex.c (IF_LINT): Add defn, for benefit of ../lib-src.

	Use functions, not macros, for up- and down-casing (Bug#8254).
	* buffer.h (DOWNCASE_TABLE, UPCASE_TABLE, DOWNCASE, UPPERCASEP):
	(NOCASEP, LOWERCASEP, UPCASE, UPCASE1): Remove.  All callers changed
	to use the following functions instead of these macros.
	(downcase): Adjust to lack of DOWNCASE_TABLE.  Return int, not
	EMACS_INT, since callers assume the returned value fits in int.
	(upcase1): Likewise, for UPCASE_TABLE.
	(uppercasep, lowercasep, upcase): New static inline functions.
	* editfns.c (Fchar_equal): Remove no-longer-needed workaround for
	the race-condition problem in the old DOWNCASE.

	* regex.c (CHARSET_LOOKUP_RANGE_TABLE_RAW, POP_FAILURE_REG_OR_COUNT):
	Rename locals to avoid shadowing.
	(regex_compile, re_match_2_internal): Move locals to avoid shadowing.
	(regex_compile, re_search_2, re_match_2_internal):
	Remove unused local vars.
	(FREE_VAR): Rewrite so as not to use empty "else",
	which gcc can warn about.
	(regex_compile, re_match_2_internal): Mark locals as initialized.
	(RETALLOC_IF): Define only if needed.
	(WORDCHAR_P): Likewise.  This one is never needed, but is used
	only in a comment talking about a compiler bug, so put inside
	the #if 0 of that comment.
	(CHARSET_LOOKUP_BITMAP, FAIL_STACK_FULL, RESET_FAIL_STACK):
	(PUSH_FAILURE_ELT, BUF_PUSH_3, STOP_ADDR_VSTRING):
	Remove; unused.

	* search.c (boyer_moore): Rename locals to avoid shadowing.
	* character.h (FETCH_STRING_CHAR_AS_MULTIBYTE_ADVANCE):
	(PREV_CHAR_BOUNDARY): Likewise.

	* search.c (simple_search): Remove unused var.

	* dired.c (compile_pattern): Move decl from here ...
	* lisp.h: ... to here, so that it can be checked.
	(struct re_registers): New forward decl.

	* character.h (INC_POS, DEC_POS): Rename locals to avoid shadowing.

	* indent.c (MULTIBYTE_BYTES_WIDTH): New args bytes, width.
	All uses changed.
	(MULTIBYTE_BYTES_WIDTH, scan_for_column, compute_motion):
	Rename locals to avoid shadowing.
	(Fvertical_motion): Mark locals as initialized.

	* casefiddle.c (casify_object, casify_region): Now static.
	(casify_region): Mark local as initialized.

	* cmds.c (internal_self_insert): Rename local to avoid shadowing.

	* lisp.h (GCPRO2_VAR, GCPRO3_VAR, GCPRO4_VAR, GCPRO5_VAR, GCPRO6_VAR):
	New macros, so that the caller can use some names other than
	gcpro1, gcpro2, etc.
	(GCPRO2, GCPRO3, GCPRO4, GCPRO5, GCPRO6): Reimplement in terms
	of the new macros.
	(GCPRO1_VAR, UNGCPRO_VAR): Change the meaning of the second
	argument, for consistency with GCPRO2_VAR, etc: it is now the
	prefix of the variable, not the variable itself.  All uses
	changed.
	* dired.c (directory_files_internal, file_name_completion):
	Rename locals to avoid shadowing.

	Fix a race condition diagnosed by gcc -Wsequence-point (Bug#8254).
	An expression of the form (DOWNCASE (x) == DOWNCASE (y)), found in
	dired.c's scmp function, had undefined behavior.
	* lisp.h (DOWNCASE_TABLE, UPCASE_TABLE, DOWNCASE, UPPERCASEP):
	(NOCASEP, LOWERCASEP, UPCASE, UPCASE1): Move from here ...
	* buffer.h: ... to here, because these macros use current_buffer,
	and the new implementation with inline functions needs to have
	current_buffer in scope now, rather than later when the macros
	are used.
	(downcase, upcase1): New static inline functions.
	(DOWNCASE, UPCASE1): Reimplement using these functions.
	This avoids undefined behavior in expressions like
	DOWNCASE (x) == DOWNCASE (y), which previously suffered
	from race conditions in accessing the global variables
	case_temp1 and case_temp2.
	* casetab.c (case_temp1, case_temp2): Remove; no longer needed.
	* lisp.h (case_temp1, case_temp2): Remove their decls.
	* character.h (ASCII_CHAR_P): Move from here ...
	* lisp.h: ... to here, so that the inline functions mentioned
	above can use them.

	* dired.c (directory_files_internal_unwind): Now static.

	* fileio.c (file_name_as_directory, directory_file_name):
	(barf_or_query_if_file_exists, auto_save_error, auto_save_1):
	Now static.
	(file_name_as_directory): Use const pointers when appropriate.
	(Fexpand_file_name): Likewise.  In particular, newdir might
	point at constant storage, so make it a const pointer.
	(Fmake_directory_internal, Fread_file_name): Remove unused vars.
	(Ffile_selinux_context, Fset_file_selinux_context): Fix pointer
	signedness issues.
	(Fset_file_times, Finsert_file_contents, auto_save_error):
	Rename locals to avoid shadowing.

	* minibuf.c (choose_minibuf_frame_1): Now static.
	(Ftry_completion, Fall_completions): Rename or remove locals
	to avoid shadowing.

	* marker.c (bytepos_to_charpos): Remove; unused.

	* lisp.h (verify_bytepos, count_markers): New decls,
	so that gcc does not warn that these functions aren't declared.

	* insdel.c (check_markers, make_gap_larger, make_gap_smaller):
	(reset_var_on_error, Fcombine_after_change_execute_1): Now static.
	(CHECK_MARKERS): Redo to avoid gcc -Wempty-body diagnostic.
	(copy_text): Remove unused local var.

	* filelock.c (within_one_second): Now static.
	(lock_file_1): Rename local to avoid shadowing.

	* buffer.c (fix_overlays_before): Mark locals as initialized.
	(fix_start_end_in_overlays): Likewise.  This function should be
	simplified by using pointers-to-pointers, but that's a different
	matter.
	(switch_to_buffer_1): Now static.
	(Fkill_buffer, record_buffer, Fbury_buffer, Fset_buffer_multibyte):
	(report_overlay_modification): Rename locals to avoid shadowing.

	* sysdep.c (system_process_attributes): Rename vars to avoid shadowing.
	Fix pointer signedness issue.
	(sys_subshell): Mark local as volatile if checking for lint,
	to suppress a gcc -Wclobbered warning that does not seem to be right.
	(MAXPATHLEN): Define only if needed.

	* process.c (serial_open, serial_configure): Move decls from here ...
	* systty.h: ... to here, so that they can be checked.

	* fns.c (get_random, seed_random): Move extern decls from here ...
	* lisp.h: ... to here, so that they can be checked.

	* sysdep.c (reset_io): Now static.
	(wait_for_termination_signal): Remove; unused.

	* keymap.c (keymap_parent, keymap_memberp, map_keymap_internal):
	(copy_keymap_item, append_key, push_text_char_description):
	Now static.
	(Fwhere_is_internal): Don't test CONSP (sequences) unnecessarily.
	(DENSE_TABLE_SIZE): Remove; unused.
	(get_keymap, access_keymap, Fdefine_key, Fwhere_is_internal):
	(describe_map_tree):
	Rename locals to avoid shadowing.

	* keyboard.c: Declare functions static if they are not used elsewhere.
	(echo_char, echo_dash, cmd_error, top_level_2):
	(poll_for_input, handle_async_input): Now static.
	(read_char, kbd_buffer_get_event, make_lispy_position):
	(make_lispy_event, make_lispy_movement, apply_modifiers):
	(decode_keyboard_code, tty_read_avail_input, menu_bar_items):
	(parse_tool_bar_item, read_key_sequence, Fread_key_sequence):
	(Fread_key_sequence_vector): Rename locals to avoid shadowing.
	(read_key_sequence, read_char): Mark locals as initialized.
	(Fexit_recursive_edit, Fabort_recursive_edit): Mark with NO_RETURN.

	* keyboard.h (make_ctrl_char): New decl.
	(mark_kboards): Move decl here ...
	* alloc.c (mark_kboards): ... from here.

	* lisp.h (force_auto_save_soon): New decl.

	* emacs.c (init_cmdargs): Rename local to avoid shadowing.
	(DEFINE_DUMMY_FUNCTION): New macro.
	(__do_global_ctors, __do_global_ctors_aux, __do_global_dtors, __main):
	Use it.
	(main): Add casts to avoid warnings
	if GCC considers string literals to be constants.

	* lisp.h (fatal_error_signal): Add decl, since it's exported.

	* dbusbind.c: Pointer signedness fixes.
	(xd_signature, xd_append_arg, xd_initialize):
	(Fdbus_call_method, Fdbus_call_method_asynchronously):
	(Fdbus_method_return_internal, Fdbus_method_error_internal):
	(Fdbus_send_signal, xd_read_message_1, Fdbus_register_service):
	(Fdbus_register_signal): Use SSDATA when the context wants char *.

	* dbusbind.c (Fdbus_init_bus): Add cast to avoid warning
	if GCC considers string literals to be constants.
	(Fdbus_register_service, Fdbus_register_method): Remove unused vars.

2011-03-16  Stefan Monnier  <monnier@iro.umontreal.ca>

	* print.c (PRINT_CIRCLE_CANDIDATE_P): New macro.
	(print_preprocess, print_object): New macro to fix last change.

	* print.c (print_preprocess): Don't forget font objects.

2011-03-16  Juanma Barranquero  <lekktu@gmail.com>

	* emacs.c (USAGE3): Doc fixes.

2011-03-15  Andreas Schwab  <schwab@linux-m68k.org>

	* coding.c (detect_coding_iso_2022): Reorganize code to clarify
	structure.

2011-03-14  Juanma Barranquero  <lekktu@gmail.com>

	* lisp.h (VWindow_system, Qfile_name_history):
	* keyboard.h (lispy_function_keys) [WINDOWSNT]:
	* w32term.h (w32_system_caret_hwnd, w32_system_caret_height)
	(w32_system_caret_x, w32_system_caret_y): Declare extern.

	* w32select.c: Don't #include "keyboard.h".
	(run_protected): Add extern declaration for waiting_for_input.

	* w32.c (Qlocal, noninteractive1, inhibit_window_system):
	* w32console.c (detect_input_pending, read_input_pending)
	(encode_terminal_code):
	* w32fns.c (quit_char, lispy_function_keys, Qtooltip)
	(w32_system_caret_hwnd, w32_system_caret_height, w32_system_caret_x)
	(w32_system_caret_y, Qfile_name_history):
	* w32font.c (w32font_driver, QCantialias, QCotf, QClang):
	* w32inevt.c (reinvoke_input_signal, lispy_function_keys):
	* w32menu.c (Qmenu_bar, QCtoggle, QCradio, Qoverriding_local_map)
	(Qoverriding_terminal_local_map, Qmenu_bar_update_hook):
	* w32proc.c (Qlocal, report_file_error):
	* w32term.c (Vwindow_system, updating_frame):
	* w32uniscribe.c (initialized, uniscribe_font_driver):
	Remove unneeded extern declarations.

2011-03-14  Chong Yidong  <cyd@stupidchicken.com>

	* buffer.c (Fmake_indirect_buffer): Fix incorrect assertions.

2011-03-13  Chong Yidong  <cyd@stupidchicken.com>

	* buffer.h (BUF_BEGV, BUF_BEGV_BYTE, BUF_ZV, BUF_ZV_BYTE, BUF_PT)
	(BUF_PT_BYTE): Rewrite to handle indirect buffers (Bug#8219).
	These macros can no longer be used for assignment.

	* buffer.c (Fget_buffer_create, Fmake_indirect_buffer):
	Assign struct members directly, instead of using BUF_BEGV etc.
	(record_buffer_markers, fetch_buffer_markers): New functions for
	recording and fetching special buffer markers.
	(set_buffer_internal_1, set_buffer_temp): Use them.

	* lread.c (unreadchar): Use SET_BUF_PT_BOTH.

	* insdel.c (adjust_point): Use SET_BUF_PT_BOTH.

	* intervals.c (temp_set_point_both): Use SET_BUF_PT_BOTH.
	(get_local_map): Use SET_BUF_BEGV_BOTH and SET_BUF_ZV_BOTH.

	* xdisp.c (hscroll_window_tree):
	(reconsider_clip_changes): Use PT instead of BUF_PT.

2011-03-13  Eli Zaretskii  <eliz@gnu.org>

	* makefile.w32-in ($(BLD)/editfns.$(O)): Depend on
	$(EMACS_ROOT)/lib/intprops.h.

2011-03-13  Paul Eggert  <eggert@cs.ucla.edu>

	Fix more problems found by GCC 4.5.2's static checks.

	* gtkutil.c (xg_get_pixbuf_from_pixmap): Add cast from char *
	to unsigned char * to avoid compiler diagnostic.
	(xg_free_frame_widgets): Make it clear that a local variable is
	needed only if USE_GTK_TOOLTIP.
	(gdk_window_get_screen): Make it clear that this macro is needed
	only if USE_GTK_TOOLTIP.
	(int_gtk_range_get_value): New function, which avoids a diagnostic
	from gcc -Wbad-function-cast.
	(xg_set_toolkit_scroll_bar_thumb): Use it.
	(xg_tool_bar_callback, xg_tool_item_stale_p): Rewrite to avoid
	diagnostic from gcc -Wbad-function-cast.
	(get_utf8_string, xg_get_file_with_chooser):
	Rename locals to avoid shadowing.
	(create_dialog): Move locals to avoid shadowing.

	* xgselect.c (xg_select): Remove unused var.

	* image.c (four_corners_best): Mark locals as initialized.
	(gif_load): Initialize transparent_p to zero (Bug#8238).
	Mark another local as initialized.
	(my_png_error, my_error_exit): Mark with NO_RETURN.

	* image.c (clear_image_cache): Now static.
	(DIM, HAVE_STDLIB_H_1): Remove unused macros.
	(xpm_load): Redo to avoid "discards qualifiers" gcc warning.
	(x_edge_detection): Remove unnecessary cast that
	gcc -Wbad-function-cast diagnoses.
	(gif_load): Fix pointer signedness.
	(clear_image_cache, xbm_read_bitmap_data, x_detect_edges):
	(jpeg_load, gif_load): Rename locals to avoid shadowing.

2011-03-12  Paul Eggert  <eggert@cs.ucla.edu>

	Improve quality of tests for time stamp overflow.
	For example, without this patch (encode-time 0 0 0 1 1
	1152921504606846976) returns the obviously-bogus value (-948597
	62170) on my RHEL 5.5 x86-64 host.  With the patch, it correctly
	reports time overflow.  See
	<http://lists.gnu.org/archive/html/emacs-devel/2011-03/msg00470.html>.
	* deps.mk (editfns.o): Depend on ../lib/intprops.h.
	* editfns.c: Include limits.h and intprops.h.
	(TIME_T_MIN, TIME_T_MAX): New macros.
	(time_overflow): Move earlier, to before first use.
	(hi_time, lo_time): New functions, for an accurate test for
	out-of-range times.
	(Fcurrent_time, Fget_internal_run_time, make_time): Use them.
	(Fget_internal_run_time): Don't assume time_t fits in int.
	(make_time): Use list2 instead of Fcons twice.
	(Fdecode_time): More accurate test for out-of-range times.
	(check_tm_member): New function.
	(Fencode_time): Use it, to test for out-of-range times.
	(lisp_time_argument): Don't rely on undefined left-shift and
	right-shift behavior when checking for time stamp overflow.

	* editfns.c (time_overflow): New function, refactoring common code.
	(Fformat_time_string, Fdecode_time, Fencode_time):
	(Fcurrent_time_string): Use it.

	Move 'make_time' to be next to its inverse 'lisp_time_argument'.
	* dired.c (make_time): Move to ...
	* editfns.c (make_time): ... here.
	* systime.h: Note the move.

2011-03-12  YAMAMOTO Mitsuharu  <mituharu@math.s.chiba-u.ac.jp>

	* fringe.c (update_window_fringes): Remove unused variables.

	* unexmacosx.c (copy_data_segment): Also copy __got section.
	(Bug#8223)

2011-03-12  Eli Zaretskii  <eliz@gnu.org>

	* termcap.c [MSDOS]: Include "msdos.h".
	(find_capability, tgetnum, tgetflag, tgetstr, tputs, tgetent):
	Constify `char *' arguments and their references according to
	prototypes in tparam.h.

	* deps.mk (termcap.o): Depend on tparam.h and msdos.h.

	* msdos.c (XMenuAddPane): 3rd argument is `const char *' now.
	Adapt all references accordingly.

	* msdos.h (XMenuAddPane): 3rd argument is `const char *' now.

2011-03-11  Tom Tromey  <tromey@redhat.com>

	* buffer.c (syms_of_buffer): Remove obsolete comment.

2011-03-11  Eli Zaretskii  <eliz@gnu.org>

	* termhooks.h (encode_terminal_code): Declare prototype.

	* msdos.c (encode_terminal_code): Don't declare prototype.

	* term.c (encode_terminal_code): Now external again, used by
	w32console.c and msdos.c.

	* makefile.w32-in ($(BLD)/term.$(O), ($(BLD)/tparam.$(O)):
	Depend on $(SRC)/tparam.h, see 2011-03-11T07:24:21Z!eggert@cs.ucla.edu.

2011-03-11  Paul Eggert  <eggert@cs.ucla.edu>

	Fix some minor problems found by GCC 4.5.2's static checks.

	* fringe.c (update_window_fringes): Mark locals as initialized
	(Bug#8227).
	(destroy_fringe_bitmap, init_fringe_bitmap): Now static.

	* alloc.c (mark_fringe_data): Move decl from here ...
	* lisp.h (mark_fringe_data) [HAVE_WINDOW_SYSTEM]: ... to here,
	to check its interface.
	(init_fringe_once): Do not declare unless HAVE_WINDOW_SYSTEM.

	* fontset.c (free_realized_fontset): Now static.
	(Fset_fontset_font): Rename local to avoid shadowing.
	(fontset_font): Mark local as initialized.
	(FONTSET_SPEC, FONTSET_REPERTORY, RFONT_DEF_REPERTORY): Remove; unused.

	* xrdb.c: Include "xterm.h", to check x_load_resources's interface.

	* xselect.c (x_disown_buffer_selections): Remove; not used.
	(TRACE3) [!defined TRACE_SELECTION]: Remove; not used.
	(x_own_selection, Fx_disown_selection_internal): Rename locals
	to avoid shadowing.
	(x_handle_dnd_message): Remove local to avoid shadowing.

	* lisp.h (GCPRO1_VAR, UNGCPRO_VAR): New macros,
	so that the caller can use some name other than gcpro1.
	(GCPRO1, UNGCPRO): Reimplement in terms of the new macros.
	* xfns.c (Fx_create_frame, x_create_tip_frame, Fx_show_tip):
	(Fx_backspace_delete_keys_p):
	Use them to avoid shadowing, and rename vars to avoid shadowing.
	(x_decode_color, x_set_name, x_window): Now static.
	(Fx_create_frame): Add braces to silence GCC warning.
	(Fx_file_dialog, Fx_select_font): Fix pointer signedness.
	(x_real_positions, xg_set_icon_from_xpm_data, x_create_tip_frame):
	Remove unused locals.
	(Fx_create_frame, x_create_tip_frame, Fx_show_tip):
	(Fx_backspace_delete_keys_p): Rename locals to avoid shadowing.
	Some of these renamings use the new GCPRO1_VAR and UNGCPRO_VAR
	macros.

	* xterm.h (x_mouse_leave): New decl.

	* xterm.c (x_copy_dpy_color, x_focus_on_frame, x_unfocus_frame):
	Remove unused functions.
	(x_shift_glyphs_for_insert, XTflash, XTring_bell):
	(x_calc_absolute_position): Now static.
	(XTread_socket): Don't define label "out" unless it's used.
	Don't declare local "event" unless it's used.
	(x_iconify_frame, x_free_frame_resources): Don't declare locals
	unless they are used.
	(XEMBED_VERSION, xembed_set_info): Don't define unless needed.
	(x_fatal_error_signal): Remove; not used.
	(x_draw_image_foreground, redo_mouse_highlight, XTmouse_position):
	(x_scroll_bar_report_motion, handle_one_xevent, x_draw_bar_cursor):
	(x_error_catcher, x_connection_closed, x_error_handler):
	(x_error_quitter, xembed_send_message, x_iconify_frame):
	(my_log_handler): Rename locals to avoid shadowing.
	(x_delete_glyphs, x_ins_del_lines): Mark with NO_RETURN.
	(x_connection_closed): Tell GCC not to suggest NO_RETURN.

	* xfaces.c (clear_face_cache, Fx_list_fonts, Fface_font):
	Rename or move locals to avoid shadowing.
	(tty_defined_color, merge_face_heights): Now static.
	(free_realized_faces_for_fontset): Remove; not used.
	(Fx_list_fonts): Mark variable that gcc -Wuninitialized
	does not deduce is never used uninitialized.
	(STRDUPA, LSTRDUPA, FONT_POINT_SIZE_QUANTUM): Remove; not used.
	(LFACEP): Define only if XASSERTS, as it's not needed otherwise.

	* terminal.c (store_terminal_param): Now static.

	* xmenu.c (menu_highlight_callback): Now static.
	(set_frame_menubar): Remove unused local.
	(xmenu_show): Rename parameter to avoid shadowing.
	(xmenu_show, xdialog_show, xmenu_show): Make local pointers "const"
	since they might point to immutable storage.
	(next_menubar_widget_id): Declare only if USE_X_TOOLKIT,
	since it's unused otherwise.

	* xdisp.c (produce_glyphless_glyph): Initialize lower_xoff.
	Add a FIXME, since the code still doesn't look right.  (Bug#8215)
	(Fcurrent_bidi_paragraph_direction): Simplify slightly; this
	avoids a gcc -Wuninitialized diagnostic.
	(display_line, BUILD_COMPOSITE_GLYPH_STRING, draw_glyphs):
	(note_mouse_highlight): Mark variables that gcc -Wuninitialized
	does not deduce are never used uninitialized.

	* lisp.h (IF_LINT): New macro, copied from ../lib-src/emacsclient.c.

	* xdisp.c (redisplay_window): Rename local to avoid shadowing.
	* window.c (window_loop, size_window):
	(run_window_configuration_change_hook, enlarge_window): Likewise.

	* window.c (display_buffer): Now static.
	(size_window): Mark variables that gcc -Wuninitialized
	does not deduce are never used uninitialized.
	* window.h (check_all_windows): New decl, to forestall
	gcc -Wmissing-prototypes diagnostic.
	* dispextern.h (bidi_dump_cached_states): Likewise.

	* charset.h (CHECK_CHARSET_GET_CHARSET): Rename locals to avoid
	shadowing.
	* charset.c (map_charset_for_dump, Fchar_charset): Likewise.
	Include <limits.h>.
	(Fsort_charsets): Redo min/max calculation to shorten the code a bit
	and to avoid gcc -Wuninitialized warning.
	(load_charset_map): Mark variables that gcc -Wuninitialized
	does not deduce are never used uninitialized.
	(load_charset): Abort instead of using uninitialized var (Bug#8229).

	* coding.c (coding_set_source, coding_set_destination):
	Use "else { /* comment */ }" rather than "else /* comment */;"
	for clarity, and to avoid gcc -Wempty-body warning.
	(Fdefine_coding_system_internal): Don't redeclare 'i' inside
	a block, when the outer 'i' will do.
	(decode_coding_utf_8, decode_coding_utf_16, detect_coding_emacs_mule):
	(emacs_mule_char, decode_coding_emacs_mule, detect_coding_iso_2022):
	(decode_coding_iso_2022, decode_coding_sjis, decode_coding_big5):
	(decode_coding_raw_text, decode_coding_charset, get_translation_table):
	(Fdecode_sjis_char, Fdefine_coding_system_internal):
	Rename locals to avoid shadowing.
	* character.h (FETCH_STRING_CHAR_ADVANCE): Likewise.
	* coding.c (emacs_mule_char, encode_invocation_designation):
	Now static, since they're not used elsewhere.
	(decode_coding_iso_2022): Add "default: abort ();" as a safety check.
	(decode_coding_object, encode_coding_object, detect_coding_system):
	(decode_coding_emacs_mule): Mark variables that gcc
	-Wuninitialized does not deduce are never used uninitialized.
	(detect_coding_iso_2022): Initialize a local variable that might
	be used uninitialized.  Leave a FIXME because it's not clear that
	this initialization is needed.  (Bug#8211)
	(ISO_CODE_LF, ISO_CODE_CR, CODING_ISO_FLAG_EUC_TW_SHIFT):
	(ONE_MORE_BYTE_NO_CHECK, UTF_BOM, UTF_16_INVALID_P):
	(SHIFT_OUT_OK, ENCODE_CONTROL_SEQUENCE_INTRODUCER):
	(ENCODE_DIRECTION_R2L, ENCODE_DIRECTION_L2R):
	Remove unused macros.

	* category.c (hash_get_category_set): Remove unused local var.
	(copy_category_table): Now static, since it's not used elsewhere.
	* character.c (string_count_byte8): Likewise.

	* ccl.c (CCL_WRITE_STRING, CCL_ENCODE_CHAR, Fccl_execute_on_string):
	(Fregister_code_conversion_map): Rename locals to avoid shadowing.

	* chartab.c (copy_sub_char_table): Now static, since it's not used
	elsewhere.
	(sub_char_table_ref_and_range, char_table_ref_and_range):
	Rename locals to avoid shadowing.
	(ASET_RANGE, GET_SUB_CHAR_TABLE): Remove unused macros.

	* bidi.c (bidi_check_type): Now static, since it's not used elsewhere.
	(BIDI_BOB): Remove unused macro.

	* cm.c (cmgoto): Mark variables that gcc -Wuninitialized does not
	deduce are never used uninitialized.
	* term.c (encode_terminal_code): Likewise.

	* term.c (encode_terminal_code): Now static.  Remove unused local.

	* tparam.h: New file.
	* term.c, tparam.h: Include it.
	* deps.mk (term.o, tparam.o): Depend on tparam.h.
	* term.c (tputs, tgetent, tgetflag, tgetnum, tparam, tgetstr):
	Move these decls to tparam.h, and make them agree with what
	is actually in tparam.c.  The previous trick of using incompatible
	decls in different modules does not conform to the C standard.
	All callers of tparam changed to use tparam's actual API.
	* tparam.c (tparam1, tparam, tgoto):
	Use const pointers where appropriate.

	* cm.c (calccost, cmgoto): Use const pointers where appropriate.
	* cm.h (struct cm): Likewise.
	* dispextern.h (do_line_insertion_deletion_costs): Likewise.
	* scroll.c (ins_del_costs, do_line_insertion_deletion_costs): Likewise.
	* term.c (tty_ins_del_lines, calculate_costs, struct fkey_table):
	(term_get_fkeys_1, append_glyphless_glyph, produce_glyphless_glyph):
	(turn_on_face, init_tty): Likewise.
	* termchar.h (struct tty_display_info): Likewise.

	* term.c (term_mouse_position): Rename local to avoid shadowing.

	* alloc.c (mark_ttys): Move decl from here ...
	* lisp.h (mark_ttys): ... to here, so that it's checked against defn.

2011-03-11  Andreas Schwab  <schwab@linux-m68k.org>

	* .gdbinit (pwinx, xbuffer): Fix access to buffer name.

2011-03-09  Juanma Barranquero  <lekktu@gmail.com>

	* search.c (compile_pattern_1): Remove argument regp, unused since
	revid:rms@gnu.org-19941211082627-3x1g1wyqkjmwloig.
	(compile_pattern): Don't pass it.

2011-03-08  Jan Djärv  <jan.h.d@swipnet.se>

	* xterm.h (DEFAULT_GDK_DISPLAY): New define.
	(GDK_WINDOW_XID, gtk_widget_get_preferred_size): New defines
	for ! HAVE_GTK3.
	(GTK_WIDGET_TO_X_WIN): Use GDK_WINDOW_XID.

	* xmenu.c (menu_position_func): Call gtk_widget_get_preferred_size.

	* gtkutil.c: Include gtkx.h if HAVE_GTK3.  If ! HAVE_GTK3, define
	gdk_window_get_screen, gdk_window_get_geometry,
	gdk_x11_window_lookup_for_display and GDK_KEY_g.
	(xg_set_screen): Use DEFAULT_GDK_DISPLAY.
	(xg_get_pixbuf_from_pixmap): New function.
	(xg_get_pixbuf_from_pix_and_mask): Change parameters from GdkPixmap
	to Pixmap, take frame as parameter, remove GdkColormap parameter.
	Call xg_get_pixbuf_from_pixmap instead of
	gdk_pixbuf_get_from_drawable.
	(xg_get_image_for_pixmap): Do not make GdkPixmaps, call
	xg_get_pixbuf_from_pix_and_mask with Pixmap parameters instead.
	(xg_check_special_colors): Use GtkStyleContext and its functions
	for HAVE_GTK3.
	(xg_prepare_tooltip, xg_hide_tooltip): Call gdk_window_get_screen.
	(xg_prepare_tooltip, create_dialog, menubar_map_cb)
	(xg_update_frame_menubar, xg_tool_bar_detach_callback)
	(xg_tool_bar_attach_callback, xg_update_tool_bar_sizes):
	Call gtk_widget_get_preferred_size.
	(xg_frame_resized): gdk_window_get_geometry only takes 5
	parameters.
	(xg_win_to_widget, xg_event_is_for_menubar):
	Call gdk_x11_window_lookup_for_display.
	(xg_set_widget_bg): New function.
	(delete_cb): New function.
	(xg_create_frame_widgets): Connect delete-event to delete_cb.
	Call xg_set_widget_bg.  Only set backgrund pixmap for ! HAVE_GTK3
	(xg_set_background_color): Call xg_set_widget_bg.
	(xg_set_frame_icon): Call xg_get_pixbuf_from_pix_and_mask.
	(xg_create_scroll_bar): vadj is a GtkAdjustment for HAVE_GTK3.
	Only call gtk_range_set_update_policy if ! HAVE_GTK3.
	(xg_make_tool_item): Only connect xg_tool_bar_item_expose_callback
	if ! HAVE_GTK3.
	(update_frame_tool_bar): Call gtk_widget_hide.
	(xg_initialize): Use GDK_KEY_g.

	* xsmfns.c (gdk_set_sm_client_id): Define to gdk_set_sm_client_id
	if ! HAVE_GTK3
	(x_session_initialize): Call gdk_x11_set_sm_client_id.

	* xterm.c (XFillRectangle): Use cairo routines for HAVE_GTK3.
	(x_term_init): Disable Xinput(2) with GDK_CORE_DEVICE_EVENTS.
	Load ~/emacs.d/gtkrc only for ! HAVE_GTK3.

2011-03-08  Juanma Barranquero  <lekktu@gmail.com>

	* w32xfns.c (select_palette): Check success of RealizePalette against
	GDI_ERROR, not zero.

See ChangeLog.11 for earlier changes.

;; Local Variables:
;; coding: utf-8
;; End:

  Copyright (C) 2011  Free Software Foundation, Inc.

  This file is part of GNU Emacs.

  GNU Emacs is free software: you can redistribute it and/or modify
  it under the terms of the GNU General Public License as published by
  the Free Software Foundation, either version 3 of the License, or
  (at your option) any later version.

  GNU Emacs is distributed in the hope that it will be useful,
  but WITHOUT ANY WARRANTY; without even the implied warranty of
  MERCHANTABILITY or FITNESS FOR A PARTICULAR PURPOSE.  See the
  GNU General Public License for more details.

  You should have received a copy of the GNU General Public License
  along with GNU Emacs.  If not, see <http://www.gnu.org/licenses/>.<|MERGE_RESOLUTION|>--- conflicted
+++ resolved
@@ -1,4 +1,3 @@
-<<<<<<< HEAD
 2011-06-11  Paul Eggert  <eggert@cs.ucla.edu>
 
 	* xmenu.c (dialog_selection_callback) [!USE_GTK]: Cast to intptr_t,
@@ -70,7 +69,7 @@
 	* character.c (string_escape_byte8): Fix nbytes/nchars typo.
 
 	* alloc.c (Fmake_string): Check for out-of-range init.
-=======
+
 2011-06-11  Chong Yidong  <cyd@stupidchicken.com>
 
 	* dispextern.h (struct image): Replace data member, whose int_val
@@ -80,7 +79,6 @@
 	* image.c (Fimage_metadata, make_image, mark_image, tiff_load)
 	(gif_clear_image, gif_load, imagemagick_load_image)
 	(gs_clear_image, gs_load): Callers changed.
->>>>>>> b50691aa
 
 2011-06-10  Paul Eggert  <eggert@cs.ucla.edu>
 
