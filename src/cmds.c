/* Simple built-in editing commands.

Copyright (C) 1985, 1993-1998, 2001-2015 Free Software Foundation, Inc.

This file is part of GNU Emacs.

GNU Emacs is free software: you can redistribute it and/or modify
it under the terms of the GNU General Public License as published by
the Free Software Foundation, either version 3 of the License, or
(at your option) any later version.

GNU Emacs is distributed in the hope that it will be useful,
but WITHOUT ANY WARRANTY; without even the implied warranty of
MERCHANTABILITY or FITNESS FOR A PARTICULAR PURPOSE.  See the
GNU General Public License for more details.

You should have received a copy of the GNU General Public License
along with GNU Emacs.  If not, see <http://www.gnu.org/licenses/>.  */


#include <config.h>

#include "lisp.h"
#include "commands.h"
#include "character.h"
#include "buffer.h"
#include "syntax.h"
#include "keyboard.h"
#include "keymap.h"
#include "frame.h"

static int internal_self_insert (int, EMACS_INT);

DEFUN ("forward-point", Fforward_point, Sforward_point, 1, 1, 0,
       doc: /* Return buffer position N characters after (before if N negative) point.  */)
  (Lisp_Object n)
{
  CHECK_NUMBER (n);

  return make_number (PT + XINT (n));
}

/* Add N to point; or subtract N if FORWARD is false.  N defaults to 1.
   Validate the new location.  Return nil.  */
static Lisp_Object
move_point (Lisp_Object n, bool forward)
{
  /* This used to just set point to point + XINT (n), and then check
     to see if it was within boundaries.  But now that SET_PT can
     potentially do a lot of stuff (calling entering and exiting
     hooks, etcetera), that's not a good approach.  So we validate the
     proposed position, then set point.  */

  EMACS_INT new_point;

  if (NILP (n))
    XSETFASTINT (n, 1);
  else
    CHECK_NUMBER (n);

  new_point = PT + (forward ? XINT (n) : - XINT (n));

  if (new_point < BEGV)
    {
      SET_PT (BEGV);
      xsignal0 (Qbeginning_of_buffer);
    }
  if (new_point > ZV)
    {
      SET_PT (ZV);
      xsignal0 (Qend_of_buffer);
    }

  SET_PT (new_point);
  return Qnil;
}

DEFUN ("forward-char", Fforward_char, Sforward_char, 0, 1, "^p",
       doc: /* Move point N characters forward (backward if N is negative).
On reaching end or beginning of buffer, stop and signal error.
Interactively, N is the numeric prefix argument.
If N is omitted or nil, move point 1 character forward.

Depending on the bidirectional context, the movement may be to the
right or to the left on the screen.  This is in contrast with
\\[right-char], which see.  */)
  (Lisp_Object n)
{
  return move_point (n, 1);
}

DEFUN ("backward-char", Fbackward_char, Sbackward_char, 0, 1, "^p",
       doc: /* Move point N characters backward (forward if N is negative).
On attempt to pass beginning or end of buffer, stop and signal error.
Interactively, N is the numeric prefix argument.
If N is omitted or nil, move point 1 character backward.

Depending on the bidirectional context, the movement may be to the
right or to the left on the screen.  This is in contrast with
\\[left-char], which see.  */)
  (Lisp_Object n)
{
  return move_point (n, 0);
}

DEFUN ("forward-line", Fforward_line, Sforward_line, 0, 1, "^p",
       doc: /* Move N lines forward (backward if N is negative).
Precisely, if point is on line I, move to the start of line I + N
("start of line" in the logical order).
If there isn't room, go as far as possible (no error).

Returns the count of lines left to move.  If moving forward,
that is N minus number of lines moved; if backward, N plus number
moved.

Exception: With positive N, a non-empty line at the end of the
buffer, or of its accessible portion, counts as one line
successfully moved (for the return value).  This means that the
function will move point to the end of such a line and will count
it as a line moved across, even though there is no next line to
go to its beginning.  */)
  (Lisp_Object n)
{
  ptrdiff_t opoint = PT, pos, pos_byte, shortage, count;

  if (NILP (n))
    count = 1;
  else
    {
      CHECK_NUMBER (n);
      count = XINT (n);
    }

  shortage = scan_newline_from_point (count, &pos, &pos_byte);

  SET_PT_BOTH (pos, pos_byte);

  if (shortage > 0
      && (count <= 0
	  || (ZV > BEGV
	      && PT != opoint
	      && (FETCH_BYTE (PT_BYTE - 1) != '\n'))))
    shortage--;

  return make_number (count <= 0 ? - shortage : shortage);
}

DEFUN ("beginning-of-line", Fbeginning_of_line, Sbeginning_of_line, 0, 1, "^p",
       doc: /* Move point to beginning of current line (in the logical order).
With argument N not nil or 1, move forward N - 1 lines first.
If point reaches the beginning or end of buffer, it stops there.

This function constrains point to the current field unless this moves
point to a different line than the original, unconstrained result.
If N is nil or 1, and a front-sticky field starts at point, the point
does not move.  To ignore field boundaries bind
`inhibit-field-text-motion' to t, or use the `forward-line' function
instead.  For instance, `(forward-line 0)' does the same thing as
`(beginning-of-line)', except that it ignores field boundaries.  */)
  (Lisp_Object n)
{
  if (NILP (n))
    XSETFASTINT (n, 1);
  else
    CHECK_NUMBER (n);

  SET_PT (XINT (Fline_beginning_position (n)));

  return Qnil;
}

DEFUN ("end-of-line", Fend_of_line, Send_of_line, 0, 1, "^p",
       doc: /* Move point to end of current line (in the logical order).
With argument N not nil or 1, move forward N - 1 lines first.
If point reaches the beginning or end of buffer, it stops there.
To ignore intangibility, bind `inhibit-point-motion-hooks' to t.

This function constrains point to the current field unless this moves
point to a different line than the original, unconstrained result.  If
N is nil or 1, and a rear-sticky field ends at point, the point does
not move.  To ignore field boundaries bind `inhibit-field-text-motion'
to t.  */)
  (Lisp_Object n)
{
  ptrdiff_t newpos;

  if (NILP (n))
    XSETFASTINT (n, 1);
  else
    CHECK_NUMBER (n);

  while (1)
    {
      newpos = XINT (Fline_end_position (n));
      SET_PT (newpos);

      if (PT > newpos
	  && FETCH_CHAR (PT - 1) == '\n')
	{
	  /* If we skipped over a newline that follows
	     an invisible intangible run,
	     move back to the last tangible position
	     within the line.  */

	  SET_PT (PT - 1);
	  break;
	}
      else if (PT > newpos && PT < ZV
	       && FETCH_CHAR (PT) != '\n')
	/* If we skipped something intangible
	   and now we're not really at eol,
	   keep going.  */
	n = make_number (1);
      else
	break;
    }

  return Qnil;
}

DEFUN ("delete-char", Fdelete_char, Sdelete_char, 1, 2, "p\nP",
       doc: /* Delete the following N characters (previous if N is negative).
Optional second arg KILLFLAG non-nil means kill instead (save in kill ring).
Interactively, N is the prefix arg, and KILLFLAG is set if
N was explicitly specified.

The command `delete-forward-char' is preferable for interactive use, e.g.
because it respects values of `delete-active-region' and `overwrite-mode'.  */)
  (Lisp_Object n, Lisp_Object killflag)
{
  EMACS_INT pos;

  CHECK_NUMBER (n);

<<<<<<< HEAD
  if (eabs (XINT (n)) < 2)
    remove_excessive_undo_boundaries ();
=======
  if (abs (XINT (n)) < 2)
    call0 (Qundo_auto__amalgamate);
>>>>>>> 44dfa86b

  pos = PT + XINT (n);
  if (NILP (killflag))
    {
      if (XINT (n) < 0)
	{
	  if (pos < BEGV)
	    xsignal0 (Qbeginning_of_buffer);
	  else
	    del_range (pos, PT);
	}
      else
	{
	  if (pos > ZV)
	    xsignal0 (Qend_of_buffer);
	  else
	    del_range (PT, pos);
	}
    }
  else
    {
      call1 (Qkill_forward_chars, n);
    }
  return Qnil;
}

/* Note that there's code in command_loop_1 which typically avoids
   calling this.  */
DEFUN ("self-insert-command", Fself_insert_command, Sself_insert_command, 1, 1, "p",
       doc: /* Insert the character you type.
Whichever character you type to run this command is inserted.
The numeric prefix argument N says how many times to repeat the insertion.
Before insertion, `expand-abbrev' is executed if the inserted character does
not have word syntax and the previous character in the buffer does.
After insertion, the value of `auto-fill-function' is called if the
`auto-fill-chars' table has a non-nil value for the inserted character.
At the end, it runs `post-self-insert-hook'.  */)
  (Lisp_Object n)
{
  CHECK_NUMBER (n);

  if (XINT (n) < 0)
    error ("Negative repetition argument %"pI"d", XINT (n));

  if (XFASTINT (n) < 2)
    call0 (Qundo_auto__amalgamate);

  /* Barf if the key that invoked this was not a character.  */
  if (!CHARACTERP (last_command_event))
    bitch_at_user ();
<<<<<<< HEAD
  else
    {
      int character = translate_char (Vtranslation_table_for_input,
				      XINT (last_command_event));
      int val = internal_self_insert (character, XFASTINT (n));
      if (val == 2)
	nonundocount = 0;
      frame_make_pointer_invisible (SELECTED_FRAME ());
    }
=======
  else {
    int character = translate_char (Vtranslation_table_for_input,
				    XINT (last_command_event));
    int val = internal_self_insert (character, XFASTINT (n));
    if (val == 2)
      Fset (Qundo_auto__this_command_amalgamating, Qnil);
    frame_make_pointer_invisible (SELECTED_FRAME ());
  }
>>>>>>> 44dfa86b

  return Qnil;
}

/* Insert N times character C

   If this insertion is suitable for direct output (completely simple),
   return 0.  A value of 1 indicates this *might* not have been simple.
   A value of 2 means this did things that call for an undo boundary.  */

static int
internal_self_insert (int c, EMACS_INT n)
{
  int hairy = 0;
  Lisp_Object tem;
  register enum syntaxcode synt;
  Lisp_Object overwrite;
  /* Length of multi-byte form of C.  */
  int len;
  /* Working buffer and pointer for multi-byte form of C.  */
  unsigned char str[MAX_MULTIBYTE_LENGTH];
  ptrdiff_t chars_to_delete = 0;
  ptrdiff_t spaces_to_insert = 0;

  overwrite = BVAR (current_buffer, overwrite_mode);
  if (!NILP (Vbefore_change_functions) || !NILP (Vafter_change_functions))
    hairy = 1;

  /* At first, get multi-byte form of C in STR.  */
  if (!NILP (BVAR (current_buffer, enable_multibyte_characters)))
    {
      len = CHAR_STRING (c, str);
      if (len == 1)
	/* If C has modifier bits, this makes C an appropriate
           one-byte char.  */
	c = *str;
    }
  else
    {
      str[0] = SINGLE_BYTE_CHAR_P (c) ? c : CHAR_TO_BYTE8 (c);
      len = 1;
    }
  if (!NILP (overwrite)
      && PT < ZV)
    {
      /* In overwrite-mode, we substitute a character at point (C2,
	 hereafter) by C.  For that, we delete C2 in advance.  But,
	 just substituting C2 by C may move a remaining text in the
	 line to the right or to the left, which is not preferable.
	 So we insert more spaces or delete more characters in the
	 following cases: if C is narrower than C2, after deleting C2,
	 we fill columns with spaces, if C is wider than C2, we delete
	 C2 and several characters following C2.  */

      /* This is the character after point.  */
      int c2 = FETCH_CHAR (PT_BYTE);

      int cwidth;

      /* Overwriting in binary-mode always replaces C2 by C.
	 Overwriting in textual-mode doesn't always do that.
	 It inserts newlines in the usual way,
	 and inserts any character at end of line
	 or before a tab if it doesn't use the whole width of the tab.  */
      if (EQ (overwrite, Qoverwrite_mode_binary))
	chars_to_delete = min (n, PTRDIFF_MAX);
      else if (c != '\n' && c2 != '\n'
	       && (cwidth = XFASTINT (Fchar_width (make_number (c)))) != 0)
	{
	  ptrdiff_t pos = PT;
	  ptrdiff_t pos_byte = PT_BYTE;
	  ptrdiff_t curcol = current_column ();

	  if (n <= (min (MOST_POSITIVE_FIXNUM, PTRDIFF_MAX) - curcol) / cwidth)
	    {
	      /* Column the cursor should be placed at after this insertion.
		 The value should be calculated only when necessary.  */
	      ptrdiff_t target_clm = curcol + n * cwidth;

	      /* The actual cursor position after the trial of moving
		 to column TARGET_CLM.  It is greater than TARGET_CLM
		 if the TARGET_CLM is middle of multi-column
		 character.  In that case, the new point is set after
		 that character.  */
	      ptrdiff_t actual_clm
		= XFASTINT (Fmove_to_column (make_number (target_clm), Qnil));

	      chars_to_delete = PT - pos;

	      if (actual_clm > target_clm)
		{
		  /* We will delete too many columns.  Let's fill columns
		     by spaces so that the remaining text won't move.  */
		  ptrdiff_t actual = PT_BYTE;
		  DEC_POS (actual);
		  if (FETCH_CHAR (actual) == '\t')
		    /* Rather than add spaces, let's just keep the tab. */
		    chars_to_delete--;
		  else
		    spaces_to_insert = actual_clm - target_clm;
		}

	      SET_PT_BOTH (pos, pos_byte);
	    }
	}
      hairy = 2;
    }

  synt = SYNTAX (c);

  if (!NILP (BVAR (current_buffer, abbrev_mode))
      && synt != Sword
      && NILP (BVAR (current_buffer, read_only))
      && PT > BEGV
      && (SYNTAX (!NILP (BVAR (current_buffer, enable_multibyte_characters))
		  ? XFASTINT (Fprevious_char ())
		  : UNIBYTE_TO_CHAR (XFASTINT (Fprevious_char ())))
	  == Sword))
    {
      EMACS_INT modiff = MODIFF;
      Lisp_Object sym;

      sym = call0 (Qexpand_abbrev);

      /* If we expanded an abbrev which has a hook,
	 and the hook has a non-nil `no-self-insert' property,
	 return right away--don't really self-insert.  */
      if (SYMBOLP (sym) && ! NILP (sym)
	  && ! NILP (XSYMBOL (sym)->function)
	  && SYMBOLP (XSYMBOL (sym)->function))
	{
	  Lisp_Object prop;
	  prop = Fget (XSYMBOL (sym)->function, intern ("no-self-insert"));
	  if (! NILP (prop))
	    return 1;
	}

      if (MODIFF != modiff)
	hairy = 2;
    }

  if (chars_to_delete)
    {
      int mc = ((NILP (BVAR (current_buffer, enable_multibyte_characters))
		 && SINGLE_BYTE_CHAR_P (c))
		? UNIBYTE_TO_CHAR (c) : c);
      Lisp_Object string = Fmake_string (make_number (n), make_number (mc));

      if (spaces_to_insert)
	{
	  tem = Fmake_string (make_number (spaces_to_insert),
			      make_number (' '));
	  string = concat2 (string, tem);
	}

      replace_range (PT, PT + chars_to_delete, string, 1, 1, 1);
      Fforward_char (make_number (n));
    }
  else if (n > 1)
    {
      USE_SAFE_ALLOCA;
      char *strn, *p;
      SAFE_NALLOCA (strn, len, n);
      for (p = strn; n > 0; n--, p += len)
	memcpy (p, str, len);
      insert_and_inherit (strn, p - strn);
      SAFE_FREE ();
    }
  else if (n > 0)
    insert_and_inherit ((char *) str, len);

  if ((CHAR_TABLE_P (Vauto_fill_chars)
       ? !NILP (CHAR_TABLE_REF (Vauto_fill_chars, c))
       : (c == ' ' || c == '\n'))
      && !NILP (BVAR (current_buffer, auto_fill_function)))
    {
      Lisp_Object auto_fill_result;

      if (c == '\n')
	/* After inserting a newline, move to previous line and fill
	   that.  Must have the newline in place already so filling and
	   justification, if any, know where the end is going to be.  */
	SET_PT_BOTH (PT - 1, PT_BYTE - 1);
      auto_fill_result = call0 (BVAR (current_buffer, auto_fill_function));
      /* Test PT < ZV in case the auto-fill-function is strange.  */
      if (c == '\n' && PT < ZV)
	SET_PT_BOTH (PT + 1, PT_BYTE + 1);
      if (!NILP (auto_fill_result))
	hairy = 2;
    }

  /* Run hooks for electric keys.  */
  run_hook (Qpost_self_insert_hook);

  return hairy;
}

/* module initialization */

void
syms_of_cmds (void)
{
  DEFSYM (Qundo_auto__amalgamate, "undo-auto--amalgamate");
  DEFSYM (Qundo_auto__this_command_amalgamating,
          "undo-auto--this-command-amalgamating");

  DEFSYM (Qkill_forward_chars, "kill-forward-chars");

  /* A possible value for a buffer's overwrite-mode variable.  */
  DEFSYM (Qoverwrite_mode_binary, "overwrite-mode-binary");

  DEFSYM (Qexpand_abbrev, "expand-abbrev");
  DEFSYM (Qpost_self_insert_hook, "post-self-insert-hook");

  DEFVAR_LISP ("post-self-insert-hook", Vpost_self_insert_hook,
	       doc: /* Hook run at the end of `self-insert-command'.
This is run after inserting the character.  */);
  Vpost_self_insert_hook = Qnil;

  defsubr (&Sforward_point);
  defsubr (&Sforward_char);
  defsubr (&Sbackward_char);
  defsubr (&Sforward_line);
  defsubr (&Sbeginning_of_line);
  defsubr (&Send_of_line);

  defsubr (&Sdelete_char);
  defsubr (&Sself_insert_command);
}

void
keys_of_cmds (void)
{
  int n;

  initial_define_key (global_map, Ctl ('I'), "self-insert-command");
  for (n = 040; n < 0177; n++)
    initial_define_key (global_map, n, "self-insert-command");
#ifdef MSDOS
  for (n = 0200; n < 0240; n++)
    initial_define_key (global_map, n, "self-insert-command");
#endif
  for (n = 0240; n < 0400; n++)
    initial_define_key (global_map, n, "self-insert-command");

  initial_define_key (global_map, Ctl ('A'), "beginning-of-line");
  initial_define_key (global_map, Ctl ('B'), "backward-char");
  initial_define_key (global_map, Ctl ('E'), "end-of-line");
  initial_define_key (global_map, Ctl ('F'), "forward-char");
}<|MERGE_RESOLUTION|>--- conflicted
+++ resolved
@@ -233,13 +233,8 @@
 
   CHECK_NUMBER (n);
 
-<<<<<<< HEAD
   if (eabs (XINT (n)) < 2)
-    remove_excessive_undo_boundaries ();
-=======
-  if (abs (XINT (n)) < 2)
     call0 (Qundo_auto__amalgamate);
->>>>>>> 44dfa86b
 
   pos = PT + XINT (n);
   if (NILP (killflag))
@@ -290,17 +285,6 @@
   /* Barf if the key that invoked this was not a character.  */
   if (!CHARACTERP (last_command_event))
     bitch_at_user ();
-<<<<<<< HEAD
-  else
-    {
-      int character = translate_char (Vtranslation_table_for_input,
-				      XINT (last_command_event));
-      int val = internal_self_insert (character, XFASTINT (n));
-      if (val == 2)
-	nonundocount = 0;
-      frame_make_pointer_invisible (SELECTED_FRAME ());
-    }
-=======
   else {
     int character = translate_char (Vtranslation_table_for_input,
 				    XINT (last_command_event));
@@ -309,7 +293,6 @@
       Fset (Qundo_auto__this_command_amalgamating, Qnil);
     frame_make_pointer_invisible (SELECTED_FRAME ());
   }
->>>>>>> 44dfa86b
 
   return Qnil;
 }
