/* X Communication module for terminals which understand the X protocol.
   Copyright (C) 1989, 1993, 1994, 1995, 1996, 1997, 1998, 1999, 2000, 2001,
                 2002, 2003, 2004, 2005 Free Software Foundation, Inc.

This file is part of GNU Emacs.

GNU Emacs is free software; you can redistribute it and/or modify
it under the terms of the GNU General Public License as published by
the Free Software Foundation; either version 2, or (at your option)
any later version.

GNU Emacs is distributed in the hope that it will be useful,
but WITHOUT ANY WARRANTY; without even the implied warranty of
MERCHANTABILITY or FITNESS FOR A PARTICULAR PURPOSE.  See the
GNU General Public License for more details.

You should have received a copy of the GNU General Public License
along with GNU Emacs; see the file COPYING.  If not, write to
the Free Software Foundation, Inc., 51 Franklin Street, Fifth Floor,
Boston, MA 02110-1301, USA.  */

/* New display code by Gerd Moellmann <gerd@gnu.org>.  */
/* Xt features made by Fred Pierresteguy.  */

#include <config.h>

/* On 4.3 these lose if they come after xterm.h.  */
/* Putting these at the beginning seems to be standard for other .c files.  */
#include <signal.h>

#include <stdio.h>

#ifdef HAVE_X_WINDOWS

#include "lisp.h"
#include "blockinput.h"

/* Need syssignal.h for various externs and definitions that may be required
   by some configurations for calls to signal later in this source file.  */
#include "syssignal.h"

/* This may include sys/types.h, and that somehow loses
   if this is not done before the other system files.  */
#include "xterm.h"
#include <X11/cursorfont.h>

/* Load sys/types.h if not already loaded.
   In some systems loading it twice is suicidal.  */
#ifndef makedev
#include <sys/types.h>
#endif /* makedev */

#ifdef BSD_SYSTEM
#include <sys/ioctl.h>
#endif /* ! defined (BSD_SYSTEM) */

#include "systty.h"
#include "systime.h"

#ifndef INCLUDED_FCNTL
#include <fcntl.h>
#endif
#include <ctype.h>
#include <errno.h>
#include <setjmp.h>
#include <sys/stat.h>
/* Caused redefinition of DBL_DIG on Netbsd; seems not to be needed.  */
/* #include <sys/param.h>  */

#include "charset.h"
#include "coding.h"
#include "ccl.h"
#include "frame.h"
#include "dispextern.h"
#include "fontset.h"
#include "termhooks.h"
#include "termopts.h"
#include "termchar.h"
#include "gnu.h"
#include "disptab.h"
#include "buffer.h"
#include "window.h"
#include "keyboard.h"
#include "intervals.h"
#include "process.h"
#include "atimer.h"
#include "keymap.h"

#ifdef USE_X_TOOLKIT
#include <X11/Shell.h>
#endif

#ifdef HAVE_SYS_TIME_H
#include <sys/time.h>
#endif
#ifdef HAVE_UNISTD_H
#include <unistd.h>
#endif

#ifdef USE_GTK
#include "gtkutil.h"
#endif

#ifdef USE_LUCID
extern int xlwmenu_window_p P_ ((Widget w, Window window));
extern void xlwmenu_redisplay P_ ((Widget));
#endif

#if defined (USE_X_TOOLKIT) || defined (USE_GTK)

extern void free_frame_menubar P_ ((struct frame *));
extern struct frame *x_menubar_window_to_frame P_ ((struct x_display_info *,
						    int));
#endif

#ifdef USE_X_TOOLKIT
#if (XtSpecificationRelease >= 5) && !defined(NO_EDITRES)
#define HACK_EDITRES
extern void _XEditResCheckMessages ();
#endif /* not NO_EDITRES */

/* Include toolkit specific headers for the scroll bar widget.  */

#ifdef USE_TOOLKIT_SCROLL_BARS
#if defined USE_MOTIF
#include <Xm/Xm.h>		/* for LESSTIF_VERSION */
#include <Xm/ScrollBar.h>
#else /* !USE_MOTIF i.e. use Xaw */

#ifdef HAVE_XAW3D
#include <X11/Xaw3d/Simple.h>
#include <X11/Xaw3d/Scrollbar.h>
#include <X11/Xaw3d/ThreeD.h>
#else /* !HAVE_XAW3D */
#include <X11/Xaw/Simple.h>
#include <X11/Xaw/Scrollbar.h>
#endif /* !HAVE_XAW3D */
#ifndef XtNpickTop
#define XtNpickTop "pickTop"
#endif /* !XtNpickTop */
#endif /* !USE_MOTIF */
#endif /* USE_TOOLKIT_SCROLL_BARS */

#endif /* USE_X_TOOLKIT */

#if ! defined (USE_X_TOOLKIT) && ! defined (USE_GTK)
#define x_any_window_to_frame x_window_to_frame
#define x_top_window_to_frame x_window_to_frame
#endif

#ifdef USE_X_TOOLKIT
#include "widget.h"
#ifndef XtNinitialState
#define XtNinitialState "initialState"
#endif
#endif

#define abs(x)	((x) < 0 ? -(x) : (x))

/* Default to using XIM if available.  */
#ifdef USE_XIM
int use_xim = 1;
#else
int use_xim = 0;  /* configure --without-xim */
#endif



/* Non-nil means Emacs uses toolkit scroll bars.  */

Lisp_Object Vx_toolkit_scroll_bars;

/* Non-zero means that a HELP_EVENT has been generated since Emacs
   start.  */

static int any_help_event_p;

/* Last window where we saw the mouse.  Used by mouse-autoselect-window.  */
static Lisp_Object last_window;

/* Non-zero means make use of UNDERLINE_POSITION font properties.  */

int x_use_underline_position_properties;

/* This is a chain of structures for all the X displays currently in
   use.  */

struct x_display_info *x_display_list;

/* This is a list of cons cells, each of the form (NAME
   . FONT-LIST-CACHE), one for each element of x_display_list and in
   the same order.  NAME is the name of the frame.  FONT-LIST-CACHE
   records previous values returned by x-list-fonts.  */

Lisp_Object x_display_name_list;

/* Frame being updated by update_frame.  This is declared in term.c.
   This is set by update_begin and looked at by all the XT functions.
   It is zero while not inside an update.  In that case, the XT
   functions assume that `selected_frame' is the frame to apply to.  */

extern struct frame *updating_frame;

/* This is a frame waiting to be auto-raised, within XTread_socket.  */

struct frame *pending_autoraise_frame;

#ifdef USE_X_TOOLKIT
/* The application context for Xt use.  */
XtAppContext Xt_app_con;
static String Xt_default_resources[] = {0};
#endif /* USE_X_TOOLKIT */

/* Non-zero means user is interacting with a toolkit scroll bar.  */

static int toolkit_scroll_bar_interaction;

/* Non-zero means to not move point as a result of clicking on a
   frame to focus it (when focus-follows-mouse is nil).  */

int x_mouse_click_focus_ignore_position;

/* Non-zero timeout value means ignore next mouse click if it arrives
   before that timeout elapses (i.e. as part of the same sequence of
   events resulting from clicking on a frame to select it).  */

static unsigned long ignore_next_mouse_click_timeout;

/* Mouse movement.

   Formerly, we used PointerMotionHintMask (in standard_event_mask)
   so that we would have to call XQueryPointer after each MotionNotify
   event to ask for another such event.  However, this made mouse tracking
   slow, and there was a bug that made it eventually stop.

   Simply asking for MotionNotify all the time seems to work better.

   In order to avoid asking for motion events and then throwing most
   of them away or busy-polling the server for mouse positions, we ask
   the server for pointer motion hints.  This means that we get only
   one event per group of mouse movements.  "Groups" are delimited by
   other kinds of events (focus changes and button clicks, for
   example), or by XQueryPointer calls; when one of these happens, we
   get another MotionNotify event the next time the mouse moves.  This
   is at least as efficient as getting motion events when mouse
   tracking is on, and I suspect only negligibly worse when tracking
   is off.  */

/* Where the mouse was last time we reported a mouse event.  */

static XRectangle last_mouse_glyph;
static FRAME_PTR last_mouse_glyph_frame;
static Lisp_Object last_mouse_press_frame;

/* The scroll bar in which the last X motion event occurred.

   If the last X motion event occurred in a scroll bar, we set this so
   XTmouse_position can know whether to report a scroll bar motion or
   an ordinary motion.

   If the last X motion event didn't occur in a scroll bar, we set
   this to Qnil, to tell XTmouse_position to return an ordinary motion
   event.  */

static Lisp_Object last_mouse_scroll_bar;

/* This is a hack.  We would really prefer that XTmouse_position would
   return the time associated with the position it returns, but there
   doesn't seem to be any way to wrest the time-stamp from the server
   along with the position query.  So, we just keep track of the time
   of the last movement we received, and return that in hopes that
   it's somewhat accurate.  */

static Time last_mouse_movement_time;

/* Incremented by XTread_socket whenever it really tries to read
   events.  */

#ifdef __STDC__
static int volatile input_signal_count;
#else
static int input_signal_count;
#endif

/* Used locally within XTread_socket.  */

static int x_noop_count;

/* Initial values of argv and argc.  */

extern char **initial_argv;
extern int initial_argc;

extern Lisp_Object Vcommand_line_args, Vsystem_name;

/* Tells if a window manager is present or not.  */

extern Lisp_Object Vx_no_window_manager;

extern Lisp_Object Qeql;

extern int errno;

/* A mask of extra modifier bits to put into every keyboard char.  */

extern EMACS_INT extra_keyboard_modifiers;

/* The keysyms to use for the various modifiers.  */

Lisp_Object Vx_alt_keysym, Vx_hyper_keysym, Vx_meta_keysym, Vx_super_keysym;
Lisp_Object Vx_keysym_table;
static Lisp_Object Qalt, Qhyper, Qmeta, Qsuper, Qmodifier_value;

static Lisp_Object Qvendor_specific_keysyms;
static Lisp_Object Qlatin_1;

extern XrmDatabase x_load_resources P_ ((Display *, char *, char *, char *));
extern int x_bitmap_mask P_ ((FRAME_PTR, int));

static int x_alloc_nearest_color_1 P_ ((Display *, Colormap, XColor *));
static void x_set_window_size_1 P_ ((struct frame *, int, int, int));
static const XColor *x_color_cells P_ ((Display *, int *));
static void x_update_window_end P_ ((struct window *, int, int));
void x_delete_display P_ ((struct x_display_info *));
static unsigned int x_x_to_emacs_modifiers P_ ((struct x_display_info *,
						unsigned));
static int x_io_error_quitter P_ ((Display *));
int x_catch_errors P_ ((Display *));
void x_uncatch_errors P_ ((Display *, int));
void x_lower_frame P_ ((struct frame *));
void x_scroll_bar_clear P_ ((struct frame *));
int x_had_errors_p P_ ((Display *));
void x_wm_set_size_hint P_ ((struct frame *, long, int));
void x_raise_frame P_ ((struct frame *));
void x_set_window_size P_ ((struct frame *, int, int, int));
void x_wm_set_window_state P_ ((struct frame *, int));
void x_wm_set_icon_pixmap P_ ((struct frame *, int));
void x_initialize P_ ((void));
static void x_font_min_bounds P_ ((x_font_type *, int *, int *));
static int x_compute_min_glyph_bounds P_ ((struct frame *));
static void x_update_end P_ ((struct frame *));
static void XTframe_up_to_date P_ ((struct frame *));
static void XTset_terminal_modes P_ ((void));
static void XTreset_terminal_modes P_ ((void));
static void x_clear_frame P_ ((void));
static void frame_highlight P_ ((struct frame *));
static void frame_unhighlight P_ ((struct frame *));
static void x_new_focus_frame P_ ((struct x_display_info *, struct frame *));
static void  x_focus_changed P_ ((int, int, struct x_display_info *,
				  struct frame *, struct input_event *));
static void x_detect_focus_change P_ ((struct x_display_info *,
                                       XEvent *, struct input_event *));
static void XTframe_rehighlight P_ ((struct frame *));
static void x_frame_rehighlight P_ ((struct x_display_info *));
static void x_draw_hollow_cursor P_ ((struct window *, struct glyph_row *));
static void x_draw_bar_cursor P_ ((struct window *, struct glyph_row *, int,
				   enum text_cursor_kinds));

static void x_clip_to_row P_ ((struct window *, struct glyph_row *, int, GC));
static void x_flush P_ ((struct frame *f));
static void x_update_begin P_ ((struct frame *));
static void x_update_window_begin P_ ((struct window *));
static void x_after_update_window_line P_ ((struct glyph_row *));
static struct scroll_bar *x_window_to_scroll_bar P_ ((Display *, Window));
static void x_scroll_bar_report_motion P_ ((struct frame **, Lisp_Object *,
					    enum scroll_bar_part *,
					    Lisp_Object *, Lisp_Object *,
					    unsigned long *));
static void x_check_fullscreen P_ ((struct frame *));
static void x_check_expected_move P_ ((struct frame *));
static int handle_one_xevent P_ ((struct x_display_info *, XEvent *,
				  int *, struct input_event *));


/* Flush display of frame F, or of all frames if F is null.  */

static void
x_flush (f)
     struct frame *f;
{
  BLOCK_INPUT;
  if (f == NULL)
    {
      Lisp_Object rest, frame;
      FOR_EACH_FRAME (rest, frame)
	x_flush (XFRAME (frame));
    }
  else if (FRAME_X_P (f))
    XFlush (FRAME_X_DISPLAY (f));
  UNBLOCK_INPUT;
}


/* Remove calls to XFlush by defining XFlush to an empty replacement.
   Calls to XFlush should be unnecessary because the X output buffer
   is flushed automatically as needed by calls to XPending,
   XNextEvent, or XWindowEvent according to the XFlush man page.
   XTread_socket calls XPending.  Removing XFlush improves
   performance.  */

#define XFlush(DISPLAY)	(void) 0


/***********************************************************************
			      Debugging
 ***********************************************************************/

#if 0

/* This is a function useful for recording debugging information about
   the sequence of occurrences in this file.  */

struct record
{
  char *locus;
  int type;
};

struct record event_record[100];

int event_record_index;

record_event (locus, type)
     char *locus;
     int type;
{
  if (event_record_index == sizeof (event_record) / sizeof (struct record))
    event_record_index = 0;

  event_record[event_record_index].locus = locus;
  event_record[event_record_index].type = type;
  event_record_index++;
}

#endif /* 0 */



/* Return the struct x_display_info corresponding to DPY.  */

struct x_display_info *
x_display_info_for_display (dpy)
     Display *dpy;
{
  struct x_display_info *dpyinfo;

  for (dpyinfo = x_display_list; dpyinfo; dpyinfo = dpyinfo->next)
    if (dpyinfo->display == dpy)
      return dpyinfo;

  return 0;
}



/***********************************************************************
		    Starting and ending an update
 ***********************************************************************/

/* Start an update of frame F.  This function is installed as a hook
   for update_begin, i.e. it is called when update_begin is called.
   This function is called prior to calls to x_update_window_begin for
   each window being updated.  Currently, there is nothing to do here
   because all interesting stuff is done on a window basis.  */

static void
x_update_begin (f)
     struct frame *f;
{
  /* Nothing to do.  */
}


/* Start update of window W.  Set the global variable updated_window
   to the window being updated and set output_cursor to the cursor
   position of W.  */

static void
x_update_window_begin (w)
     struct window *w;
{
  struct frame *f = XFRAME (WINDOW_FRAME (w));
  struct x_display_info *display_info = FRAME_X_DISPLAY_INFO (f);

  updated_window = w;
  set_output_cursor (&w->cursor);

  BLOCK_INPUT;

  if (f == display_info->mouse_face_mouse_frame)
    {
      /* Don't do highlighting for mouse motion during the update.  */
      display_info->mouse_face_defer = 1;

      /* If F needs to be redrawn, simply forget about any prior mouse
	 highlighting.  */
      if (FRAME_GARBAGED_P (f))
	display_info->mouse_face_window = Qnil;

#if 0 /* Rows in a current matrix containing glyphs in mouse-face have
	 their mouse_face_p flag set, which means that they are always
	 unequal to rows in a desired matrix which never have that
	 flag set.  So, rows containing mouse-face glyphs are never
	 scrolled, and we don't have to switch the mouse highlight off
	 here to prevent it from being scrolled.  */

      /* Can we tell that this update does not affect the window
	 where the mouse highlight is?  If so, no need to turn off.
	 Likewise, don't do anything if the frame is garbaged;
	 in that case, the frame's current matrix that we would use
	 is all wrong, and we will redisplay that line anyway.  */
      if (!NILP (display_info->mouse_face_window)
	  && w == XWINDOW (display_info->mouse_face_window))
	{
	  int i;

	  for (i = 0; i < w->desired_matrix->nrows; ++i)
	    if (MATRIX_ROW_ENABLED_P (w->desired_matrix, i))
	      break;

	  if (i < w->desired_matrix->nrows)
	    clear_mouse_face (display_info);
	}
#endif /* 0 */
    }

  UNBLOCK_INPUT;
}


/* Draw a vertical window border from (x,y0) to (x,y1)  */

static void
x_draw_vertical_window_border (w, x, y0, y1)
     struct window *w;
     int x, y0, y1;
{
  struct frame *f = XFRAME (WINDOW_FRAME (w));
  struct face *face;

  face = FACE_FROM_ID (f, VERTICAL_BORDER_FACE_ID);
  if (face)
    XSetForeground (FRAME_X_DISPLAY (f), f->output_data.x->normal_gc,
		    face->foreground);

  XDrawLine (FRAME_X_DISPLAY (f), FRAME_X_WINDOW (f),
	     f->output_data.x->normal_gc, x, y0, x, y1);
}

/* End update of window W (which is equal to updated_window).

   Draw vertical borders between horizontally adjacent windows, and
   display W's cursor if CURSOR_ON_P is non-zero.

   MOUSE_FACE_OVERWRITTEN_P non-zero means that some row containing
   glyphs in mouse-face were overwritten.  In that case we have to
   make sure that the mouse-highlight is properly redrawn.

   W may be a menu bar pseudo-window in case we don't have X toolkit
   support.  Such windows don't have a cursor, so don't display it
   here.  */

static void
x_update_window_end (w, cursor_on_p, mouse_face_overwritten_p)
     struct window *w;
     int cursor_on_p, mouse_face_overwritten_p;
{
  struct x_display_info *dpyinfo = FRAME_X_DISPLAY_INFO (XFRAME (w->frame));

  if (!w->pseudo_window_p)
    {
      BLOCK_INPUT;

      if (cursor_on_p)
	display_and_set_cursor (w, 1, output_cursor.hpos,
				output_cursor.vpos,
				output_cursor.x, output_cursor.y);

      if (draw_window_fringes (w, 1))
	x_draw_vertical_border (w);

      UNBLOCK_INPUT;
    }

  /* If a row with mouse-face was overwritten, arrange for
     XTframe_up_to_date to redisplay the mouse highlight.  */
  if (mouse_face_overwritten_p)
    {
      dpyinfo->mouse_face_beg_row = dpyinfo->mouse_face_beg_col = -1;
      dpyinfo->mouse_face_end_row = dpyinfo->mouse_face_end_col = -1;
      dpyinfo->mouse_face_window = Qnil;
    }

  updated_window = NULL;
}


/* End update of frame F.  This function is installed as a hook in
   update_end.  */

static void
x_update_end (f)
     struct frame *f;
{
  /* Mouse highlight may be displayed again.  */
  FRAME_X_DISPLAY_INFO (f)->mouse_face_defer = 0;

#ifndef XFlush
  BLOCK_INPUT;
  XFlush (FRAME_X_DISPLAY (f));
  UNBLOCK_INPUT;
#endif
}


/* This function is called from various places in xdisp.c whenever a
   complete update has been performed.  The global variable
   updated_window is not available here.  */

static void
XTframe_up_to_date (f)
     struct frame *f;
{
  if (FRAME_X_P (f))
    {
      struct x_display_info *dpyinfo = FRAME_X_DISPLAY_INFO (f);

      if (dpyinfo->mouse_face_deferred_gc
	  || f == dpyinfo->mouse_face_mouse_frame)
	{
	  BLOCK_INPUT;
	  if (dpyinfo->mouse_face_mouse_frame)
	    note_mouse_highlight (dpyinfo->mouse_face_mouse_frame,
				  dpyinfo->mouse_face_mouse_x,
				  dpyinfo->mouse_face_mouse_y);
	  dpyinfo->mouse_face_deferred_gc = 0;
	  UNBLOCK_INPUT;
	}
    }
}


/* Draw truncation mark bitmaps, continuation mark bitmaps, overlay
   arrow bitmaps, or clear the fringes if no bitmaps are required
   before DESIRED_ROW is made current.  The window being updated is
   found in updated_window.  This function It is called from
   update_window_line only if it is known that there are differences
   between bitmaps to be drawn between current row and DESIRED_ROW.  */

static void
x_after_update_window_line (desired_row)
     struct glyph_row *desired_row;
{
  struct window *w = updated_window;
  struct frame *f;
  int width, height;

  xassert (w);

  if (!desired_row->mode_line_p && !w->pseudo_window_p)
    desired_row->redraw_fringe_bitmaps_p = 1;

  /* When a window has disappeared, make sure that no rest of
     full-width rows stays visible in the internal border.  Could
     check here if updated_window is the leftmost/rightmost window,
     but I guess it's not worth doing since vertically split windows
     are almost never used, internal border is rarely set, and the
     overhead is very small.  */
  if (windows_or_buffers_changed
      && desired_row->full_width_p
      && (f = XFRAME (w->frame),
	  width = FRAME_INTERNAL_BORDER_WIDTH (f),
	  width != 0)
      && (height = desired_row->visible_height,
	  height > 0))
    {
      int y = WINDOW_TO_FRAME_PIXEL_Y (w, max (0, desired_row->y));

      /* Internal border is drawn below the tool bar.  */
      if (WINDOWP (f->tool_bar_window)
	  && w == XWINDOW (f->tool_bar_window))
	y -= width;

      BLOCK_INPUT;
      x_clear_area (FRAME_X_DISPLAY (f), FRAME_X_WINDOW (f),
		    0, y, width, height, False);
      x_clear_area (FRAME_X_DISPLAY (f), FRAME_X_WINDOW (f),
		    FRAME_PIXEL_WIDTH (f) - width,
		    y, width, height, False);
      UNBLOCK_INPUT;
    }
}

static void
x_draw_fringe_bitmap (w, row, p)
     struct window *w;
     struct glyph_row *row;
     struct draw_fringe_bitmap_params *p;
{
  struct frame *f = XFRAME (WINDOW_FRAME (w));
  Display *display = FRAME_X_DISPLAY (f);
  Window window = FRAME_X_WINDOW (f);
  GC gc = f->output_data.x->normal_gc;
  struct face *face = p->face;
  int rowY;

  /* Must clip because of partially visible lines.  */
  rowY = WINDOW_TO_FRAME_PIXEL_Y (w, row->y);
  if (p->y < rowY)
    {
      /* Adjust position of "bottom aligned" bitmap on partially
	 visible last row.  */
      int oldY = row->y;
      int oldVH = row->visible_height;
      row->visible_height = p->h;
      row->y -= rowY - p->y;
      x_clip_to_row (w, row, -1, gc);
      row->y = oldY;
      row->visible_height = oldVH;
    }
  else
    x_clip_to_row (w, row, -1, gc);

  if (p->bx >= 0 && !p->overlay_p)
    {
      /* In case the same realized face is used for fringes and
	 for something displayed in the text (e.g. face `region' on
	 mono-displays, the fill style may have been changed to
	 FillSolid in x_draw_glyph_string_background.  */
      if (face->stipple)
	XSetFillStyle (display, face->gc, FillOpaqueStippled);
      else
	XSetForeground (display, face->gc, face->background);

      XFillRectangle (display, window, face->gc,
		      p->bx, p->by, p->nx, p->ny);

      if (!face->stipple)
	XSetForeground (display, face->gc, face->foreground);
    }

  if (p->which)
    {
      unsigned char *bits;
      Pixmap pixmap, clipmask = (Pixmap) 0;
      int depth = DefaultDepthOfScreen (FRAME_X_SCREEN (f));
      XGCValues gcv;

      if (p->wd > 8)
	bits = (unsigned char *)(p->bits + p->dh);
      else
	bits = (unsigned char *)p->bits + p->dh;

      /* Draw the bitmap.  I believe these small pixmaps can be cached
	 by the server.  */
      pixmap = XCreatePixmapFromBitmapData (display, window, bits, p->wd, p->h,
					    (p->cursor_p
					     ? (p->overlay_p ? face->background
						: f->output_data.x->cursor_pixel)
					     : face->foreground),
					    face->background, depth);

      if (p->overlay_p)
	{
	  clipmask = XCreatePixmapFromBitmapData (display,
						  FRAME_X_DISPLAY_INFO (f)->root_window,
						  bits, p->wd, p->h,
						  1, 0, 1);
	  gcv.clip_mask = clipmask;
	  gcv.clip_x_origin = p->x;
	  gcv.clip_y_origin = p->y;
	  XChangeGC (display, gc, GCClipMask | GCClipXOrigin | GCClipYOrigin, &gcv);
	}

      XCopyArea (display, pixmap, window, gc, 0, 0,
		 p->wd, p->h, p->x, p->y);
      XFreePixmap (display, pixmap);

      if (p->overlay_p)
	{
	  gcv.clip_mask = (Pixmap) 0;
	  XChangeGC (display, gc, GCClipMask, &gcv);
	  XFreePixmap (display, clipmask);
	}
    }

  XSetClipMask (display, gc, None);
}



/* This is called when starting Emacs and when restarting after
   suspend.  When starting Emacs, no X window is mapped.  And nothing
   must be done to Emacs's own window if it is suspended (though that
   rarely happens).  */

static void
XTset_terminal_modes ()
{
}

/* This is called when exiting or suspending Emacs.  Exiting will make
   the X-windows go away, and suspending requires no action.  */

static void
XTreset_terminal_modes ()
{
}



/***********************************************************************
			   Display Iterator
 ***********************************************************************/

/* Function prototypes of this page.  */

static int x_encode_char P_ ((int, XChar2b *, struct font_info *, int *));


/* Get metrics of character CHAR2B in FONT.  Value is null if CHAR2B
   is not contained in the font.  */

static XCharStruct *
x_per_char_metric (f, font, char2b, font_type)
     FRAME_PTR f;
     x_font_type *font;
     XChar2b *char2b;
     int font_type;  /* unused on X */
{
  /* The result metric information.  */
  XCharStruct *pcm = NULL;

  xassert (font && char2b);

#ifndef HAVE_XFT
  if (font->per_char != NULL)
    {
      if (font->min_byte1 == 0 && font->max_byte1 == 0)
	{
	  /* min_char_or_byte2 specifies the linear character index
	     corresponding to the first element of the per_char array,
	     max_char_or_byte2 is the index of the last character.  A
	     character with non-zero CHAR2B->byte1 is not in the font.
	     A character with byte2 less than min_char_or_byte2 or
	     greater max_char_or_byte2 is not in the font.  */
	  if (char2b->byte1 == 0
	      && char2b->byte2 >= font->min_char_or_byte2
	      && char2b->byte2 <= font->max_char_or_byte2)
	    pcm = font->per_char + char2b->byte2 - font->min_char_or_byte2;
	}
      else
	{
	  /* If either min_byte1 or max_byte1 are nonzero, both
	     min_char_or_byte2 and max_char_or_byte2 are less than
	     256, and the 2-byte character index values corresponding
	     to the per_char array element N (counting from 0) are:

	     byte1 = N/D + min_byte1
	     byte2 = N\D + min_char_or_byte2

	     where:

	     D = max_char_or_byte2 - min_char_or_byte2 + 1
	     / = integer division
	     \ = integer modulus  */
	  if (char2b->byte1 >= font->min_byte1
	      && char2b->byte1 <= font->max_byte1
	      && char2b->byte2 >= font->min_char_or_byte2
	      && char2b->byte2 <= font->max_char_or_byte2)
	    {
	      pcm = (font->per_char
		     + ((font->max_char_or_byte2 - font->min_char_or_byte2 + 1)
			* (char2b->byte1 - font->min_byte1))
		     + (char2b->byte2 - font->min_char_or_byte2));
	    }
	}
    }
  else
    {
      /* If the per_char pointer is null, all glyphs between the first
	 and last character indexes inclusive have the same
	 information, as given by both min_bounds and max_bounds.  */
      if (char2b->byte2 >= font->min_char_or_byte2
	  && char2b->byte2 <= font->max_char_or_byte2)
	pcm = &font->max_bounds;
    }
#else /* HAVE_XFT */
  {
    static XCharStruct xch;
    XGlyphInfo xgl;
    XftChar16 ch = char2b->byte2 | (char2b->byte1 << 8);
    BLOCK_INPUT;
    XftTextExtents16 (FRAME_X_DISPLAY (f), font, &ch, 1, &xgl);
    UNBLOCK_INPUT;
    xch.lbearing = -xgl.x;
    xch.rbearing = xgl.width - xgl.x;
    xch.width = xgl.xOff;
    xch.ascent = xgl.y;
    xch.descent = xgl.height - xgl.y;

    pcm = &xch;
  }
#endif /* HAVE_XFT */

  return ((pcm == NULL
	   || (pcm->width == 0 && (pcm->rbearing - pcm->lbearing) == 0))
	  ? NULL : pcm);
}


/* Encode CHAR2B using encoding information from FONT_INFO.  CHAR2B is
   the two-byte form of C.  Encoding is returned in *CHAR2B.  */

static int
x_encode_char (c, char2b, font_info, two_byte_p)
     int c;
     XChar2b *char2b;
     struct font_info *font_info;
     int *two_byte_p;
{
  int charset = CHAR_CHARSET (c);
  x_font_type *font = font_info->font;

  /* FONT_INFO may define a scheme by which to encode byte1 and byte2.
     This may be either a program in a special encoder language or a
     fixed encoding.  */
  if (font_info->font_encoder)
    {
      /* It's a program.  */
      struct ccl_program *ccl = font_info->font_encoder;

      check_ccl_update (ccl);
      if (CHARSET_DIMENSION (charset) == 1)
	{
	  ccl->reg[0] = charset;
	  ccl->reg[1] = char2b->byte2;
	  ccl->reg[2] = -1;
	}
      else
	{
	  ccl->reg[0] = charset;
	  ccl->reg[1] = char2b->byte1;
	  ccl->reg[2] = char2b->byte2;
	}

      ccl_driver (ccl, NULL, NULL, 0, 0, NULL);

#ifdef HAVE_XFT
      char2b->byte1 = ccl->reg[1], char2b->byte2 = ccl->reg[2];
#else
      /* We assume that MSBs are appropriately set/reset by CCL
	 program.  */
      if (font->max_byte1 == 0)	/* 1-byte font */
	char2b->byte1 = 0, char2b->byte2 = ccl->reg[1];
      else
	char2b->byte1 = ccl->reg[1], char2b->byte2 = ccl->reg[2];
#endif
    }
  else if (font_info->encoding[charset])
    {
      /* Fixed encoding scheme.  See fontset.h for the meaning of the
	 encoding numbers.  */
      int enc = font_info->encoding[charset];

      if ((enc == 1 || enc == 2)
	  && CHARSET_DIMENSION (charset) == 2)
	char2b->byte1 |= 0x80;

      if (enc == 1 || enc == 3)
	char2b->byte2 |= 0x80;
    }

  if (two_byte_p)
#ifdef HAVE_XFT
    *two_byte_p = FcCharSetCount
      (((x_font_type *) font_info->font)->charset) > 256;
#else
    *two_byte_p = ((x_font_type *) (font_info->font))->max_byte1 > 0;
#endif
  return FONT_TYPE_UNKNOWN;
}



/***********************************************************************
			    Glyph display
 ***********************************************************************/



static void x_set_glyph_string_clipping P_ ((struct glyph_string *));
static void x_set_glyph_string_gc P_ ((struct glyph_string *));
static void x_draw_glyph_string_background P_ ((struct glyph_string *,
						int));
static void x_draw_glyph_string_foreground P_ ((struct glyph_string *));
static void x_draw_composite_glyph_string_foreground P_ ((struct glyph_string *));
static void x_draw_glyph_string_box P_ ((struct glyph_string *));
static void x_draw_glyph_string  P_ ((struct glyph_string *));
static void x_compute_glyph_string_overhangs P_ ((struct glyph_string *));
static void x_set_cursor_gc P_ ((struct glyph_string *));
static void x_set_mode_line_face_gc P_ ((struct glyph_string *));
static void x_set_mouse_face_gc P_ ((struct glyph_string *));
static int x_alloc_lighter_color P_ ((struct frame *, Display *, Colormap,
				      unsigned long *, double, int));
static void x_setup_relief_color P_ ((struct frame *, struct relief *,
				      double, int, unsigned long));
static void x_setup_relief_colors P_ ((struct glyph_string *));
static void x_draw_image_glyph_string P_ ((struct glyph_string *));
static void x_draw_image_relief P_ ((struct glyph_string *));
static void x_draw_image_foreground P_ ((struct glyph_string *));
static void x_draw_image_foreground_1 P_ ((struct glyph_string *, Pixmap));
static void x_clear_glyph_string_rect P_ ((struct glyph_string *, int,
					   int, int, int));
static void x_draw_relief_rect P_ ((struct frame *, int, int, int, int,
				    int, int, int, int, int, int,
				    XRectangle *));
static void x_draw_box_rect P_ ((struct glyph_string *, int, int, int, int,
				 int, int, int, XRectangle *));

#if GLYPH_DEBUG
static void x_check_font P_ ((struct frame *, x_font_type *));
#endif


/* Set S->gc to a suitable GC for drawing glyph string S in cursor
   face.  */

static void
x_set_cursor_gc (s)
     struct glyph_string *s;
{
  if (s->font == FRAME_FONT (s->f)
      && s->face->background == FRAME_BACKGROUND_PIXEL (s->f)
      && s->face->foreground == FRAME_FOREGROUND_PIXEL (s->f)
      && !s->cmp)
    s->gc = s->f->output_data.x->cursor_gc;
  else
    {
      /* Cursor on non-default face: must merge.  */
      XGCValues xgcv;
      unsigned long mask;

      xgcv.background = s->f->output_data.x->cursor_pixel;
      xgcv.foreground = s->face->background;

      /* If the glyph would be invisible, try a different foreground.  */
      if (xgcv.foreground == xgcv.background)
	xgcv.foreground = s->face->foreground;
      if (xgcv.foreground == xgcv.background)
	xgcv.foreground = s->f->output_data.x->cursor_foreground_pixel;
      if (xgcv.foreground == xgcv.background)
	xgcv.foreground = s->face->foreground;

      /* Make sure the cursor is distinct from text in this face.  */
      if (xgcv.background == s->face->background
	  && xgcv.foreground == s->face->foreground)
	{
	  xgcv.background = s->face->foreground;
	  xgcv.foreground = s->face->background;
	}

      IF_DEBUG (x_check_font (s->f, s->font));
      mask = GCForeground | GCBackground | GCGraphicsExposures;
#ifndef HAVE_XFT
      mask |= GCFont;
      xgcv.font = s->font->fid;
#endif
      xgcv.graphics_exposures = False;

      if (FRAME_X_DISPLAY_INFO (s->f)->scratch_cursor_gc)
	XChangeGC (s->display, FRAME_X_DISPLAY_INFO (s->f)->scratch_cursor_gc,
		   mask, &xgcv);
      else
	FRAME_X_DISPLAY_INFO (s->f)->scratch_cursor_gc
	  = XCreateGC (s->display, s->window, mask, &xgcv);

      s->gc = FRAME_X_DISPLAY_INFO (s->f)->scratch_cursor_gc;
    }
}


/* Set up S->gc of glyph string S for drawing text in mouse face.  */

static void
x_set_mouse_face_gc (s)
     struct glyph_string *s;
{
  int face_id;
  struct face *face;

  /* What face has to be used last for the mouse face?  */
  face_id = FRAME_X_DISPLAY_INFO (s->f)->mouse_face_face_id;
  face = FACE_FROM_ID (s->f, face_id);
  if (face == NULL)
    face = FACE_FROM_ID (s->f, MOUSE_FACE_ID);

  if (s->first_glyph->type == CHAR_GLYPH)
    face_id = FACE_FOR_CHAR (s->f, face, s->first_glyph->u.ch);
  else
    face_id = FACE_FOR_CHAR (s->f, face, 0);
  s->face = FACE_FROM_ID (s->f, face_id);
  PREPARE_FACE_FOR_DISPLAY (s->f, s->face);

  /* If font in this face is same as S->font, use it.  */
  if (s->font == s->face->font)
    s->gc = s->face->gc;
  else
    {
      /* Otherwise construct scratch_cursor_gc with values from FACE
	 but font FONT.  */
      XGCValues xgcv;
      unsigned long mask;

      xgcv.background = s->face->background;
      xgcv.foreground = s->face->foreground;
      IF_DEBUG (x_check_font (s->f, s->font));
      mask = GCForeground | GCBackground | GCGraphicsExposures;
#ifndef HAVE_XFT
      mask |= GCFont;
      xgcv.font = s->font->fid;
#endif
      xgcv.graphics_exposures = False;

      if (FRAME_X_DISPLAY_INFO (s->f)->scratch_cursor_gc)
	XChangeGC (s->display, FRAME_X_DISPLAY_INFO (s->f)->scratch_cursor_gc,
		   mask, &xgcv);
      else
	FRAME_X_DISPLAY_INFO (s->f)->scratch_cursor_gc
	  = XCreateGC (s->display, s->window, mask, &xgcv);

      s->gc = FRAME_X_DISPLAY_INFO (s->f)->scratch_cursor_gc;
    }

  xassert (s->gc != 0);
}


/* Set S->gc of glyph string S to a GC suitable for drawing a mode line.
   Faces to use in the mode line have already been computed when the
   matrix was built, so there isn't much to do, here.  */

static INLINE void
x_set_mode_line_face_gc (s)
     struct glyph_string *s;
{
  s->gc = s->face->gc;
}


/* Set S->gc of glyph string S for drawing that glyph string.  Set
   S->stippled_p to a non-zero value if the face of S has a stipple
   pattern.  */

static INLINE void
x_set_glyph_string_gc (s)
     struct glyph_string *s;
{
  PREPARE_FACE_FOR_DISPLAY (s->f, s->face);

  if (s->hl == DRAW_NORMAL_TEXT)
    {
      s->gc = s->face->gc;
      s->stippled_p = s->face->stipple != 0;
    }
  else if (s->hl == DRAW_INVERSE_VIDEO)
    {
      x_set_mode_line_face_gc (s);
      s->stippled_p = s->face->stipple != 0;
    }
  else if (s->hl == DRAW_CURSOR)
    {
      x_set_cursor_gc (s);
      s->stippled_p = 0;
    }
  else if (s->hl == DRAW_MOUSE_FACE)
    {
      x_set_mouse_face_gc (s);
      s->stippled_p = s->face->stipple != 0;
    }
  else if (s->hl == DRAW_IMAGE_RAISED
	   || s->hl == DRAW_IMAGE_SUNKEN)
    {
      s->gc = s->face->gc;
      s->stippled_p = s->face->stipple != 0;
    }
  else
    {
      s->gc = s->face->gc;
      s->stippled_p = s->face->stipple != 0;
    }

  /* GC must have been set.  */
  xassert (s->gc != 0);
}


/* Set clipping for output of glyph string S.  S may be part of a mode
   line or menu if we don't have X toolkit support.  */

static INLINE void
x_set_glyph_string_clipping (s)
     struct glyph_string *s;
{
  XRectangle r;
  get_glyph_string_clip_rect (s, &r);
  XSetClipRectangles (s->display, s->gc, 0, 0, &r, 1, Unsorted);
}


#if HAVE_XFT
/* XXX kludge - use the same font everywhere */
static char *
xft_pattern_name (char *pattern)
{
  static char *xft_pattern;

  if (!xft_pattern)
    {
      if (*pattern == '-') return pattern;
      xft_pattern = malloc (strlen (pattern) + 1);
      strcpy (xft_pattern, pattern);
    }
  return xft_pattern;
}

static x_font_type *
xft_font_open_name (Display *dpy, int screen, char *name)
{
    x_font_type *font;

    /* name = xft_pattern_name (name); */
    if (*name == '-') {
	font = XftFontOpenXlfd (dpy, screen, name);
	if (font)
	    return font;
    }
    return XftFontOpenName (dpy, screen, name);
}

static int
xft_ndashes (char *pattern)
{
  int ndashes = 0;
  while (*pattern)
    if (*pattern++ == '-')
      ++ndashes;
  return ndashes;
}

static char *
xft_pad_fields (char *pattern)
{
  int ndashes = xft_ndashes (pattern);
  int add = 14 - ndashes;
  char *new, *ret;

  ret = new = malloc (strlen (pattern) + add * 2 + 1);
  if (!new)
    return NULL;
  if (*pattern != '-') {
    *new++ = '-';
    add--;
    ndashes++;
  }
  if (ndashes < 4) 
    {
      strcpy (new, pattern);
      while (add--)
	strcat (new, "-*");
    }
  else
    {
      char *third = pattern;
      int n;

      for (n = 0; n < 3; n++)
	third = index (third, '-') + 1;

      bcopy (pattern, new, third - pattern);
      new[third - pattern] = '\0';
      while (add--)
	strcat (new, "*-");
      strcat (new, third);
    }
  return new;
}

static char *
xft_fillout_xlfd (char *pattern)
{
  char *fourteen = xft_pad_fields (pattern);
  char *dash = fourteen;
  int n;
  static char numeric[14] = {
    0, 0, 0, 0, 0, 0, 0, 1, 0, 0, 0, 1, 0, 0
  };


  for (n = 0; n < 14; n++) {
    dash = index (dash, '-') + 1;
    if (numeric[n] && *dash == '*')
      *dash = '0';
  }
  return fourteen;
}

static FcPattern *
xft_name_parse (char *name)
{
    FcPattern	*pattern;
    
    if (*name == '-') {
	char *full_xlfd = xft_fillout_xlfd (name);
	pattern = XftXlfdParse (full_xlfd, FcFalse, FcFalse);
	free (full_xlfd);
	if (pattern)
	    return pattern;
    }
    return FcNameParse (name);
}

static char *
xft_xlfd_weight_name (int weight)
{
    if (weight < (FC_WEIGHT_LIGHT + FC_WEIGHT_MEDIUM) / 2)
	return "light";
    if (weight < (FC_WEIGHT_MEDIUM + FC_WEIGHT_DEMIBOLD) / 2)
	return "regular";
    if (weight < (FC_WEIGHT_DEMIBOLD + FC_WEIGHT_BOLD) / 2)
	return "demibold";
    if (weight < (FC_WEIGHT_BOLD + FC_WEIGHT_BLACK) / 2)
	return "demibold";
    return "black";
}

static char *
xft_xlfd_slant_name (int slant)
{
    if (slant < (FC_SLANT_ROMAN + FC_SLANT_ITALIC) / 2)
	return "r";
    if (slant < (FC_SLANT_ITALIC + FC_SLANT_OBLIQUE) / 2)
	return "i";
    return "o";
}

static char *
xft_xlfd_unparse (FcPattern *pattern)
{
    char    *foundry;
    char    *family;
    int	    weight;
    char    *weight_name;
    int	    slant;
    char    *slant_name;
    double  pixel;
    int	    len;
    char    *xlfd;

    if (FcPatternGetString (pattern, FC_FOUNDRY, 0, (FcChar8 *) &foundry)
        != FcResultMatch)
	foundry = "*";
    if (FcPatternGetString (pattern, FC_FAMILY, 0, (FcChar8 *) &family)
        != FcResultMatch)
	family = "*";
    if (FcPatternGetInteger (pattern, FC_WEIGHT, 0, &weight) != FcResultMatch)
	weight_name = "*";
    else
	weight_name = xft_xlfd_weight_name (weight);
    if (FcPatternGetInteger (pattern, FC_SLANT, 0, &slant) != FcResultMatch)
	slant_name = "*";
    else
	slant_name = xft_xlfd_slant_name (slant);
    if (FcPatternGetDouble (pattern, FC_PIXEL_SIZE, 0, &pixel) != FcResultMatch)
	pixel = 0.0;
    if (pixel < 0.0)
	pixel = 0;
    if (pixel >= 10000)
	pixel = 9999;
    len = (strlen (foundry) + 
	   strlen (family) + 
	   strlen (weight_name) +
	   strlen (slant_name) + 
	   5 +			    /* pixel */
	   9 +			    /* stars */
	   14 +			    /* dashes */
	   1);			    /* null */
    xlfd = malloc (len);
    sprintf(xlfd, "-%s-%s-%s-%s-*-*-%d-*-*-*-*-0-*-*",
	    foundry, family, weight_name, slant_name,
	    (int) (pixel + 0.5));
    return xlfd;
}

static char *
xft_match_font (Display *dpy, int screen, char *name)
{
    FcPattern *pattern;
    FcResult result;
    FcPattern *match;
    char      *xlfd;

    pattern = xft_name_parse (name);
    match = XftFontMatch (dpy, screen, pattern, &result);
    FcPatternDestroy (pattern);
    xlfd = xft_xlfd_unparse (match);
    FcPatternDestroy (match);
    return xlfd;
}

#endif

/* RIF:
   Compute left and right overhang of glyph string S.  If S is a glyph
   string for a composition, assume overhangs don't exist.  */

static void
x_compute_glyph_string_overhangs (s)
     struct glyph_string *s;
{
  if (s->cmp == NULL
      && s->first_glyph->type == CHAR_GLYPH)
    {
      XCharStruct cs;
      int direction, font_ascent, font_descent;
#ifdef HAVE_XFT
      XGlyphInfo xgl;
      XftChar16 ch = s->char2b->byte2 | (s->char2b->byte1 << 8);
      Display *dpy = s->display;
      BLOCK_INPUT;
      XftTextExtents16 (dpy, s->font, &ch, 1, &xgl);
      UNBLOCK_INPUT;
      cs.lbearing = -xgl.x;
      cs.rbearing = xgl.width - xgl.x;
      cs.width = xgl.xOff;
      cs.ascent = xgl.y;
      cs.descent = xgl.height - xgl.y;
      
#else
      XTextExtents16 (s->font, s->char2b, s->nchars, &direction,
		      &font_ascent, &font_descent, &cs);
#endif
      s->right_overhang = cs.rbearing > cs.width ? cs.rbearing - cs.width : 0;
      s->left_overhang = cs.lbearing < 0 ? -cs.lbearing : 0;
    }
}


/* Fill rectangle X, Y, W, H with background color of glyph string S.  */

static INLINE void
x_clear_glyph_string_rect (s, x, y, w, h)
     struct glyph_string *s;
     int x, y, w, h;
{
  XGCValues xgcv;
  XGetGCValues (s->display, s->gc, GCForeground | GCBackground, &xgcv);
  XSetForeground (s->display, s->gc, xgcv.background);
  XFillRectangle (s->display, s->window, s->gc, x, y, w, h);
  XSetForeground (s->display, s->gc, xgcv.foreground);
}


/* Draw the background of glyph_string S.  If S->background_filled_p
   is non-zero don't draw it.  FORCE_P non-zero means draw the
   background even if it wouldn't be drawn normally.  This is used
   when a string preceding S draws into the background of S, or S
   contains the first component of a composition.  */

static void
x_draw_glyph_string_background (s, force_p)
     struct glyph_string *s;
     int force_p;
{
  /* Nothing to do if background has already been drawn or if it
     shouldn't be drawn in the first place.  */
  if (!s->background_filled_p)
    {
      int box_line_width = max (s->face->box_line_width, 0);

      if (s->stippled_p)
	{
	  /* Fill background with a stipple pattern.  */
	  XSetFillStyle (s->display, s->gc, FillOpaqueStippled);
	  XFillRectangle (s->display, s->window, s->gc, s->x,
			  s->y + box_line_width,
			  s->background_width,
			  s->height - 2 * box_line_width);
	  XSetFillStyle (s->display, s->gc, FillSolid);
	  s->background_filled_p = 1;
	}
      else if (FONT_HEIGHT (s->font) < s->height - 2 * box_line_width
	       || s->font_not_found_p
	       || s->extends_to_end_of_line_p
	       || force_p)
	{
	  x_clear_glyph_string_rect (s, s->x, s->y + box_line_width,
				     s->background_width,
				     s->height - 2 * box_line_width);
	  s->background_filled_p = 1;
	}
    }
}


/* Draw the foreground of glyph string S.  */

static void
x_draw_glyph_string_foreground (s)
     struct glyph_string *s;
{
  int i, x;

  /* If first glyph of S has a left box line, start drawing the text
     of S to the right of that box line.  */
  if (s->face->box != FACE_NO_BOX
      && s->first_glyph->left_box_line_p)
    x = s->x + abs (s->face->box_line_width);
  else
    x = s->x;

  /* Draw characters of S as rectangles if S's font could not be
     loaded.  */
  if (s->font_not_found_p)
    {
      for (i = 0; i < s->nchars; ++i)
	{
	  struct glyph *g = s->first_glyph + i;
	  XDrawRectangle (s->display, s->window,
			  s->gc, x, s->y, g->pixel_width - 1,
			  s->height - 1);
	  x += g->pixel_width;
	}
    }
  else
    {
      char *char1b = (char *) s->char2b;
      int boff = s->font_info->baseline_offset;

      if (s->font_info->vertical_centering)
	boff = VCENTER_BASELINE_OFFSET (s->font, s->f) - boff;

      /* If we can use 8-bit functions, condense S->char2b.  */
      if (!s->two_byte_p)
	for (i = 0; i < s->nchars; ++i)
	  char1b[i] = s->char2b[i].byte2;

      /* Draw text with XDrawString if background has already been
	 filled.  Otherwise, use XDrawImageString.  (Note that
	 XDrawImageString is usually faster than XDrawString.)  Always
	 use XDrawImageString when drawing the cursor so that there is
	 no chance that characters under a box cursor are invisible.  */
<<<<<<< HEAD
#ifdef HAVE_XFT
      /* KOKO: Always clear background for now, there are some redraw problems
         otherwise.  */
      if (1 || ! (s->for_overlaps_p
                  || (s->background_filled_p && s->hl != DRAW_CURSOR)))
        XftDrawRect (s->face->xft_draw,
                     s->hl == DRAW_CURSOR ? &s->face->xft_fg : &s->face->xft_bg,
                     s->x,
                     s->y,
                     s->width + s->right_overhang,
                     s->height);

      if (s->two_byte_p)
        {
          XftChar16 ch[s->nchars];
          int i;
          for (i = 0; i < s->nchars; ++i)
            ch[i] = s->char2b[i].byte2 | (s->char2b[i].byte1 << 8);
          XftDrawString16 (s->face->xft_draw,
                           &s->face->xft_fg,
                           s->face->font,
                           x,
                           s->ybase - boff,
                           ch,
                           s->nchars);
        }
      else
        XftDrawString8 (s->face->xft_draw,
                        &s->face->xft_fg,
                        s->face->font,
                        x,
                        s->ybase - boff,
                        char1b,
                        s->nchars);
#else
      if (s->for_overlaps_p
=======
      if (s->for_overlaps
>>>>>>> aa51439e
	  || (s->background_filled_p && s->hl != DRAW_CURSOR))
	{
	  /* Draw characters with 16-bit or 8-bit functions.  */
	  if (s->two_byte_p)
	    XDrawString16 (s->display, s->window, s->gc, x,
			   s->ybase - boff, s->char2b, s->nchars);
	  else
	    XDrawString (s->display, s->window, s->gc, x,
			 s->ybase - boff, char1b, s->nchars);
	}
      else
	{
	  if (s->two_byte_p)
	    XDrawImageString16 (s->display, s->window, s->gc, x,
				s->ybase - boff, s->char2b, s->nchars);
	  else
	    XDrawImageString (s->display, s->window, s->gc, x,
			      s->ybase - boff, char1b, s->nchars);
	}
#endif

#ifndef HAVE_XFT
      if (s->face->overstrike)
	{
	  /* For overstriking (to simulate bold-face), draw the
	     characters again shifted to the right by one pixel.  */
	  if (s->two_byte_p)
	    XDrawString16 (s->display, s->window, s->gc, x + 1,
			   s->ybase - boff, s->char2b, s->nchars);
	  else
	    XDrawString (s->display, s->window, s->gc, x + 1,
			 s->ybase - boff, char1b, s->nchars);
	}
#endif
    }
}

/* Draw the foreground of composite glyph string S.  */

static void
x_draw_composite_glyph_string_foreground (s)
     struct glyph_string *s;
{
  int i, x;

  /* If first glyph of S has a left box line, start drawing the text
     of S to the right of that box line.  */
  if (s->face->box != FACE_NO_BOX
      && s->first_glyph->left_box_line_p)
    x = s->x + abs (s->face->box_line_width);
  else
    x = s->x;

  /* S is a glyph string for a composition.  S->gidx is the index of
     the first character drawn for glyphs of this composition.
     S->gidx == 0 means we are drawing the very first character of
     this composition.  */

  /* Draw a rectangle for the composition if the font for the very
     first character of the composition could not be loaded.  */
  if (s->font_not_found_p)
    {
      if (s->gidx == 0)
	XDrawRectangle (s->display, s->window, s->gc, x, s->y,
			s->width - 1, s->height - 1);
    }
  else
    {
      for (i = 0; i < s->nchars; i++, ++s->gidx)
	{
#ifndef HAVE_XFT
	  XDrawString16 (s->display, s->window, s->gc,
			 x + s->cmp->offsets[s->gidx * 2],
			 s->ybase - s->cmp->offsets[s->gidx * 2 + 1],
			 s->char2b + i, 1);
	  if (s->face->overstrike)
	    XDrawString16 (s->display, s->window, s->gc,
			   x + s->cmp->offsets[s->gidx * 2] + 1,
			   s->ybase - s->cmp->offsets[s->gidx * 2 + 1],
			   s->char2b + i, 1);
#endif
	}
    }
}


#ifdef USE_X_TOOLKIT

static struct frame *x_frame_of_widget P_ ((Widget));
static Boolean cvt_string_to_pixel P_ ((Display *, XrmValue *, Cardinal *,
					XrmValue *, XrmValue *, XtPointer *));
static void cvt_pixel_dtor P_ ((XtAppContext, XrmValue *, XtPointer,
				XrmValue *, Cardinal *));


/* Return the frame on which widget WIDGET is used.. Abort if frame
   cannot be determined.  */

static struct frame *
x_frame_of_widget (widget)
     Widget widget;
{
  struct x_display_info *dpyinfo;
  Lisp_Object tail;
  struct frame *f;

  dpyinfo = x_display_info_for_display (XtDisplay (widget));

  /* Find the top-level shell of the widget.  Note that this function
     can be called when the widget is not yet realized, so XtWindow
     (widget) == 0.  That's the reason we can't simply use
     x_any_window_to_frame.  */
  while (!XtIsTopLevelShell (widget))
    widget = XtParent (widget);

  /* Look for a frame with that top-level widget.  Allocate the color
     on that frame to get the right gamma correction value.  */
  for (tail = Vframe_list; GC_CONSP (tail); tail = XCDR (tail))
    if (GC_FRAMEP (XCAR (tail))
	&& (f = XFRAME (XCAR (tail)),
	    (f->output_data.nothing != 1
	     && FRAME_X_DISPLAY_INFO (f) == dpyinfo))
	&& f->output_data.x->widget == widget)
      return f;

  abort ();
}


/* Allocate the color COLOR->pixel on the screen and display of
   widget WIDGET in colormap CMAP.  If an exact match cannot be
   allocated, try the nearest color available.  Value is non-zero
   if successful.  This is called from lwlib.  */

int
x_alloc_nearest_color_for_widget (widget, cmap, color)
     Widget widget;
     Colormap cmap;
     XColor *color;
{
  struct frame *f = x_frame_of_widget (widget);
  return x_alloc_nearest_color (f, cmap, color);
}


/* Allocate a color which is lighter or darker than *PIXEL by FACTOR
   or DELTA.  Try a color with RGB values multiplied by FACTOR first.
   If this produces the same color as PIXEL, try a color where all RGB
   values have DELTA added.  Return the allocated color in *PIXEL.
   DISPLAY is the X display, CMAP is the colormap to operate on.
   Value is non-zero if successful.  */

int
x_alloc_lighter_color_for_widget (widget, display, cmap, pixel, factor, delta)
     Widget widget;
     Display *display;
     Colormap cmap;
     unsigned long *pixel;
     double factor;
     int delta;
{
  struct frame *f = x_frame_of_widget (widget);
  return x_alloc_lighter_color (f, display, cmap, pixel, factor, delta);
}


/* Structure specifying which arguments should be passed by Xt to
   cvt_string_to_pixel.  We want the widget's screen and colormap.  */

static XtConvertArgRec cvt_string_to_pixel_args[] =
  {
    {XtWidgetBaseOffset, (XtPointer) XtOffset (Widget, core.screen),
     sizeof (Screen *)},
    {XtWidgetBaseOffset, (XtPointer) XtOffset (Widget, core.colormap),
     sizeof (Colormap)}
  };


/* The address of this variable is returned by
   cvt_string_to_pixel.  */

static Pixel cvt_string_to_pixel_value;


/* Convert a color name to a pixel color.

   DPY is the display we are working on.

   ARGS is an array of *NARGS XrmValue structures holding additional
   information about the widget for which the conversion takes place.
   The contents of this array are determined by the specification
   in cvt_string_to_pixel_args.

   FROM is a pointer to an XrmValue which points to the color name to
   convert.  TO is an XrmValue in which to return the pixel color.

   CLOSURE_RET is a pointer to user-data, in which we record if
   we allocated the color or not.

   Value is True if successful, False otherwise.  */

static Boolean
cvt_string_to_pixel (dpy, args, nargs, from, to, closure_ret)
     Display *dpy;
     XrmValue *args;
     Cardinal *nargs;
     XrmValue *from, *to;
     XtPointer *closure_ret;
{
  Screen *screen;
  Colormap cmap;
  Pixel pixel;
  String color_name;
  XColor color;

  if (*nargs != 2)
    {
      XtAppWarningMsg (XtDisplayToApplicationContext (dpy),
		       "wrongParameters", "cvt_string_to_pixel",
		       "XtToolkitError",
		       "Screen and colormap args required", NULL, NULL);
      return False;
    }

  screen = *(Screen **) args[0].addr;
  cmap = *(Colormap *) args[1].addr;
  color_name = (String) from->addr;

  if (strcmp (color_name, XtDefaultBackground) == 0)
    {
      *closure_ret = (XtPointer) False;
      pixel = WhitePixelOfScreen (screen);
    }
  else if (strcmp (color_name, XtDefaultForeground) == 0)
    {
      *closure_ret = (XtPointer) False;
      pixel = BlackPixelOfScreen (screen);
    }
  else if (XParseColor (dpy, cmap, color_name, &color)
	   && x_alloc_nearest_color_1 (dpy, cmap, &color))
    {
      pixel = color.pixel;
      *closure_ret = (XtPointer) True;
    }
  else
    {
      String params[1];
      Cardinal nparams = 1;

      params[0] = color_name;
      XtAppWarningMsg (XtDisplayToApplicationContext (dpy),
		       "badValue", "cvt_string_to_pixel",
		       "XtToolkitError", "Invalid color `%s'",
		       params, &nparams);
      return False;
    }

  if (to->addr != NULL)
    {
      if (to->size < sizeof (Pixel))
	{
	  to->size = sizeof (Pixel);
	  return False;
	}

      *(Pixel *) to->addr = pixel;
    }
  else
    {
      cvt_string_to_pixel_value = pixel;
      to->addr = (XtPointer) &cvt_string_to_pixel_value;
    }

  to->size = sizeof (Pixel);
  return True;
}


/* Free a pixel color which was previously allocated via
   cvt_string_to_pixel.  This is registered as the destructor
   for this type of resource via XtSetTypeConverter.

   APP is the application context in which we work.

   TO is a pointer to an XrmValue holding the color to free.
   CLOSURE is the value we stored in CLOSURE_RET for this color
   in cvt_string_to_pixel.

   ARGS and NARGS are like for cvt_string_to_pixel.  */

static void
cvt_pixel_dtor (app, to, closure, args, nargs)
    XtAppContext app;
    XrmValuePtr to;
    XtPointer closure;
    XrmValuePtr args;
    Cardinal *nargs;
{
  if (*nargs != 2)
    {
      XtAppWarningMsg (app, "wrongParameters", "cvt_pixel_dtor",
		       "XtToolkitError",
		       "Screen and colormap arguments required",
		       NULL, NULL);
    }
  else if (closure != NULL)
    {
      /* We did allocate the pixel, so free it.  */
      Screen *screen = *(Screen **) args[0].addr;
      Colormap cmap = *(Colormap *) args[1].addr;
      x_free_dpy_colors (DisplayOfScreen (screen), screen, cmap,
			 (Pixel *) to->addr, 1);
    }
}


#endif /* USE_X_TOOLKIT */


/* Value is an array of XColor structures for the contents of the
   color map of display DPY.  Set *NCELLS to the size of the array.
   Note that this probably shouldn't be called for large color maps,
   say a 24-bit TrueColor map.  */

static const XColor *
x_color_cells (dpy, ncells)
     Display *dpy;
     int *ncells;
{
  struct x_display_info *dpyinfo = x_display_info_for_display (dpy);

  if (dpyinfo->color_cells == NULL)
    {
      Screen *screen = dpyinfo->screen;
      int i;

      dpyinfo->ncolor_cells
	= XDisplayCells (dpy, XScreenNumberOfScreen (screen));
      dpyinfo->color_cells
	= (XColor *) xmalloc (dpyinfo->ncolor_cells
			      * sizeof *dpyinfo->color_cells);

      for (i = 0; i < dpyinfo->ncolor_cells; ++i)
	dpyinfo->color_cells[i].pixel = i;

      XQueryColors (dpy, dpyinfo->cmap,
		    dpyinfo->color_cells, dpyinfo->ncolor_cells);
    }

  *ncells = dpyinfo->ncolor_cells;
  return dpyinfo->color_cells;
}


/* On frame F, translate pixel colors to RGB values for the NCOLORS
   colors in COLORS.  Use cached information, if available.  */

void
x_query_colors (f, colors, ncolors)
     struct frame *f;
     XColor *colors;
     int ncolors;
{
  struct x_display_info *dpyinfo = FRAME_X_DISPLAY_INFO (f);

  if (dpyinfo->color_cells)
    {
      int i;
      for (i = 0; i < ncolors; ++i)
	{
	  unsigned long pixel = colors[i].pixel;
	  xassert (pixel < dpyinfo->ncolor_cells);
	  xassert (dpyinfo->color_cells[pixel].pixel == pixel);
	  colors[i] = dpyinfo->color_cells[pixel];
	}
    }
  else
    XQueryColors (FRAME_X_DISPLAY (f), FRAME_X_COLORMAP (f), colors, ncolors);
}


/* On frame F, translate pixel color to RGB values for the color in
   COLOR.  Use cached information, if available.  */

void
x_query_color (f, color)
     struct frame *f;
     XColor *color;
{
  x_query_colors (f, color, 1);
}


/* Allocate the color COLOR->pixel on DISPLAY, colormap CMAP.  If an
   exact match can't be allocated, try the nearest color available.
   Value is non-zero if successful.  Set *COLOR to the color
   allocated.  */

static int
x_alloc_nearest_color_1 (dpy, cmap, color)
     Display *dpy;
     Colormap cmap;
     XColor *color;
{
  int rc;

  rc = XAllocColor (dpy, cmap, color);
  if (rc == 0)
    {
      /* If we got to this point, the colormap is full, so we're going
	 to try to get the next closest color.  The algorithm used is
	 a least-squares matching, which is what X uses for closest
	 color matching with StaticColor visuals.  */
      int nearest, i;
      unsigned long nearest_delta = ~0;
      int ncells;
      const XColor *cells = x_color_cells (dpy, &ncells);

      for (nearest = i = 0; i < ncells; ++i)
	{
	  long dred   = (color->red   >> 8) - (cells[i].red   >> 8);
	  long dgreen = (color->green >> 8) - (cells[i].green >> 8);
	  long dblue  = (color->blue  >> 8) - (cells[i].blue  >> 8);
	  unsigned long delta = dred * dred + dgreen * dgreen + dblue * dblue;

	  if (delta < nearest_delta)
	    {
	      nearest = i;
	      nearest_delta = delta;
	    }
	}

      color->red   = cells[nearest].red;
      color->green = cells[nearest].green;
      color->blue  = cells[nearest].blue;
      rc = XAllocColor (dpy, cmap, color);
    }
  else
    {
      /* If allocation succeeded, and the allocated pixel color is not
         equal to a cached pixel color recorded earlier, there was a
         change in the colormap, so clear the color cache.  */
      struct x_display_info *dpyinfo = x_display_info_for_display (dpy);
      XColor *cached_color;

      if (dpyinfo->color_cells
	  && (cached_color = &dpyinfo->color_cells[color->pixel],
	      (cached_color->red != color->red
	       || cached_color->blue != color->blue
	       || cached_color->green != color->green)))
	{
	  xfree (dpyinfo->color_cells);
	  dpyinfo->color_cells = NULL;
	  dpyinfo->ncolor_cells = 0;
	}
    }

#ifdef DEBUG_X_COLORS
  if (rc)
    register_color (color->pixel);
#endif /* DEBUG_X_COLORS */

  return rc;
}


/* Allocate the color COLOR->pixel on frame F, colormap CMAP.  If an
   exact match can't be allocated, try the nearest color available.
   Value is non-zero if successful.  Set *COLOR to the color
   allocated.  */

int
x_alloc_nearest_color (f, cmap, color)
     struct frame *f;
     Colormap cmap;
     XColor *color;
{
  gamma_correct (f, color);
  return x_alloc_nearest_color_1 (FRAME_X_DISPLAY (f), cmap, color);
}


/* Allocate color PIXEL on frame F.  PIXEL must already be allocated.
   It's necessary to do this instead of just using PIXEL directly to
   get color reference counts right.  */

unsigned long
x_copy_color (f, pixel)
     struct frame *f;
     unsigned long pixel;
{
  XColor color;

  color.pixel = pixel;
  BLOCK_INPUT;
  x_query_color (f, &color);
  XAllocColor (FRAME_X_DISPLAY (f), FRAME_X_COLORMAP (f), &color);
  UNBLOCK_INPUT;
#ifdef DEBUG_X_COLORS
  register_color (pixel);
#endif
  return color.pixel;
}


/* Allocate color PIXEL on display DPY.  PIXEL must already be allocated.
   It's necessary to do this instead of just using PIXEL directly to
   get color reference counts right.  */

unsigned long
x_copy_dpy_color (dpy, cmap, pixel)
     Display *dpy;
     Colormap cmap;
     unsigned long pixel;
{
  XColor color;

  color.pixel = pixel;
  BLOCK_INPUT;
  XQueryColor (dpy, cmap, &color);
  XAllocColor (dpy, cmap, &color);
  UNBLOCK_INPUT;
#ifdef DEBUG_X_COLORS
  register_color (pixel);
#endif
  return color.pixel;
}


/* Brightness beyond which a color won't have its highlight brightness
   boosted.

   Nominally, highlight colors for `3d' faces are calculated by
   brightening an object's color by a constant scale factor, but this
   doesn't yield good results for dark colors, so for colors who's
   brightness is less than this value (on a scale of 0-65535) have an
   use an additional additive factor.

   The value here is set so that the default menu-bar/mode-line color
   (grey75) will not have its highlights changed at all.  */
#define HIGHLIGHT_COLOR_DARK_BOOST_LIMIT 48000


/* Allocate a color which is lighter or darker than *PIXEL by FACTOR
   or DELTA.  Try a color with RGB values multiplied by FACTOR first.
   If this produces the same color as PIXEL, try a color where all RGB
   values have DELTA added.  Return the allocated color in *PIXEL.
   DISPLAY is the X display, CMAP is the colormap to operate on.
   Value is non-zero if successful.  */

static int
x_alloc_lighter_color (f, display, cmap, pixel, factor, delta)
     struct frame *f;
     Display *display;
     Colormap cmap;
     unsigned long *pixel;
     double factor;
     int delta;
{
  XColor color, new;
  long bright;
  int success_p;

  /* Get RGB color values.  */
  color.pixel = *pixel;
  x_query_color (f, &color);

  /* Change RGB values by specified FACTOR.  Avoid overflow!  */
  xassert (factor >= 0);
  new.red = min (0xffff, factor * color.red);
  new.green = min (0xffff, factor * color.green);
  new.blue = min (0xffff, factor * color.blue);

  /* Calculate brightness of COLOR.  */
  bright = (2 * color.red + 3 * color.green + color.blue) / 6;

  /* We only boost colors that are darker than
     HIGHLIGHT_COLOR_DARK_BOOST_LIMIT.  */
  if (bright < HIGHLIGHT_COLOR_DARK_BOOST_LIMIT)
    /* Make an additive adjustment to NEW, because it's dark enough so
       that scaling by FACTOR alone isn't enough.  */
    {
      /* How far below the limit this color is (0 - 1, 1 being darker).  */
      double dimness = 1 - (double)bright / HIGHLIGHT_COLOR_DARK_BOOST_LIMIT;
      /* The additive adjustment.  */
      int min_delta = delta * dimness * factor / 2;

      if (factor < 1)
	{
	  new.red =   max (0, new.red -   min_delta);
	  new.green = max (0, new.green - min_delta);
	  new.blue =  max (0, new.blue -  min_delta);
	}
      else
	{
	  new.red =   min (0xffff, min_delta + new.red);
	  new.green = min (0xffff, min_delta + new.green);
	  new.blue =  min (0xffff, min_delta + new.blue);
	}
    }

  /* Try to allocate the color.  */
  success_p = x_alloc_nearest_color (f, cmap, &new);
  if (success_p)
    {
      if (new.pixel == *pixel)
	{
	  /* If we end up with the same color as before, try adding
	     delta to the RGB values.  */
	  x_free_colors (f, &new.pixel, 1);

	  new.red = min (0xffff, delta + color.red);
	  new.green = min (0xffff, delta + color.green);
	  new.blue = min (0xffff, delta + color.blue);
	  success_p = x_alloc_nearest_color (f, cmap, &new);
	}
      else
	success_p = 1;
      *pixel = new.pixel;
    }

  return success_p;
}


/* Set up the foreground color for drawing relief lines of glyph
   string S.  RELIEF is a pointer to a struct relief containing the GC
   with which lines will be drawn.  Use a color that is FACTOR or
   DELTA lighter or darker than the relief's background which is found
   in S->f->output_data.x->relief_background.  If such a color cannot
   be allocated, use DEFAULT_PIXEL, instead.  */

static void
x_setup_relief_color (f, relief, factor, delta, default_pixel)
     struct frame *f;
     struct relief *relief;
     double factor;
     int delta;
     unsigned long default_pixel;
{
  XGCValues xgcv;
  struct x_output *di = f->output_data.x;
  unsigned long mask = GCForeground | GCLineWidth | GCGraphicsExposures;
  unsigned long pixel;
  unsigned long background = di->relief_background;
  Colormap cmap = FRAME_X_COLORMAP (f);
  struct x_display_info *dpyinfo = FRAME_X_DISPLAY_INFO (f);
  Display *dpy = FRAME_X_DISPLAY (f);

  xgcv.graphics_exposures = False;
  xgcv.line_width = 1;

  /* Free previously allocated color.  The color cell will be reused
     when it has been freed as many times as it was allocated, so this
     doesn't affect faces using the same colors.  */
  if (relief->gc
      && relief->allocated_p)
    {
      x_free_colors (f, &relief->pixel, 1);
      relief->allocated_p = 0;
    }

  /* Allocate new color.  */
  xgcv.foreground = default_pixel;
  pixel = background;
  if (dpyinfo->n_planes != 1
      && x_alloc_lighter_color (f, dpy, cmap, &pixel, factor, delta))
    {
      relief->allocated_p = 1;
      xgcv.foreground = relief->pixel = pixel;
    }

  if (relief->gc == 0)
    {
      xgcv.stipple = dpyinfo->gray;
      mask |= GCStipple;
      relief->gc = XCreateGC (dpy, FRAME_X_WINDOW (f), mask, &xgcv);
    }
  else
    XChangeGC (dpy, relief->gc, mask, &xgcv);
}


/* Set up colors for the relief lines around glyph string S.  */

static void
x_setup_relief_colors (s)
     struct glyph_string *s;
{
  struct x_output *di = s->f->output_data.x;
  unsigned long color;

  if (s->face->use_box_color_for_shadows_p)
    color = s->face->box_color;
  else if (s->first_glyph->type == IMAGE_GLYPH
	   && s->img->pixmap
	   && !IMAGE_BACKGROUND_TRANSPARENT (s->img, s->f, 0))
    color = IMAGE_BACKGROUND (s->img, s->f, 0);
  else
    {
      XGCValues xgcv;

      /* Get the background color of the face.  */
      XGetGCValues (s->display, s->gc, GCBackground, &xgcv);
      color = xgcv.background;
    }

  if (di->white_relief.gc == 0
      || color != di->relief_background)
    {
      di->relief_background = color;
      x_setup_relief_color (s->f, &di->white_relief, 1.2, 0x8000,
			    WHITE_PIX_DEFAULT (s->f));
      x_setup_relief_color (s->f, &di->black_relief, 0.6, 0x4000,
			    BLACK_PIX_DEFAULT (s->f));
    }
}


/* Draw a relief on frame F inside the rectangle given by LEFT_X,
   TOP_Y, RIGHT_X, and BOTTOM_Y.  WIDTH is the thickness of the relief
   to draw, it must be >= 0.  RAISED_P non-zero means draw a raised
   relief.  LEFT_P non-zero means draw a relief on the left side of
   the rectangle.  RIGHT_P non-zero means draw a relief on the right
   side of the rectangle.  CLIP_RECT is the clipping rectangle to use
   when drawing.  */

static void
x_draw_relief_rect (f, left_x, top_y, right_x, bottom_y, width,
		    raised_p, top_p, bot_p, left_p, right_p, clip_rect)
     struct frame *f;
     int left_x, top_y, right_x, bottom_y, width;
     int top_p, bot_p, left_p, right_p, raised_p;
     XRectangle *clip_rect;
{
  Display *dpy = FRAME_X_DISPLAY (f);
  Window window = FRAME_X_WINDOW (f);
  int i;
  GC gc;

  if (raised_p)
    gc = f->output_data.x->white_relief.gc;
  else
    gc = f->output_data.x->black_relief.gc;
  XSetClipRectangles (dpy, gc, 0, 0, clip_rect, 1, Unsorted);

  /* Top.  */
  if (top_p)
    for (i = 0; i < width; ++i)
      XDrawLine (dpy, window, gc,
		 left_x + i * left_p, top_y + i,
		 right_x + 1 - i * right_p, top_y + i);

  /* Left.  */
  if (left_p)
    for (i = 0; i < width; ++i)
      XDrawLine (dpy, window, gc,
		 left_x + i, top_y + i, left_x + i, bottom_y - i + 1);

  XSetClipMask (dpy, gc, None);
  if (raised_p)
    gc = f->output_data.x->black_relief.gc;
  else
    gc = f->output_data.x->white_relief.gc;
  XSetClipRectangles (dpy, gc, 0, 0, clip_rect, 1, Unsorted);

  /* Bottom.  */
  if (bot_p)
    for (i = 0; i < width; ++i)
      XDrawLine (dpy, window, gc,
		 left_x + i * left_p, bottom_y - i,
		 right_x + 1 - i * right_p, bottom_y - i);

  /* Right.  */
  if (right_p)
    for (i = 0; i < width; ++i)
      XDrawLine (dpy, window, gc,
		 right_x - i, top_y + i + 1, right_x - i, bottom_y - i);

  XSetClipMask (dpy, gc, None);
}


/* Draw a box on frame F inside the rectangle given by LEFT_X, TOP_Y,
   RIGHT_X, and BOTTOM_Y.  WIDTH is the thickness of the lines to
   draw, it must be >= 0.  LEFT_P non-zero means draw a line on the
   left side of the rectangle.  RIGHT_P non-zero means draw a line
   on the right side of the rectangle.  CLIP_RECT is the clipping
   rectangle to use when drawing.  */

static void
x_draw_box_rect (s, left_x, top_y, right_x, bottom_y, width,
		 left_p, right_p, clip_rect)
     struct glyph_string *s;
     int left_x, top_y, right_x, bottom_y, width, left_p, right_p;
     XRectangle *clip_rect;
{
  XGCValues xgcv;

  XGetGCValues (s->display, s->gc, GCForeground, &xgcv);
  XSetForeground (s->display, s->gc, s->face->box_color);
  XSetClipRectangles (s->display, s->gc, 0, 0, clip_rect, 1, Unsorted);

  /* Top.  */
  XFillRectangle (s->display, s->window, s->gc,
		  left_x, top_y, right_x - left_x + 1, width);

  /* Left.  */
  if (left_p)
    XFillRectangle (s->display, s->window, s->gc,
		    left_x, top_y, width, bottom_y - top_y + 1);

  /* Bottom.  */
  XFillRectangle (s->display, s->window, s->gc,
		  left_x, bottom_y - width + 1, right_x - left_x + 1, width);

  /* Right.  */
  if (right_p)
    XFillRectangle (s->display, s->window, s->gc,
		    right_x - width + 1, top_y, width, bottom_y - top_y + 1);

  XSetForeground (s->display, s->gc, xgcv.foreground);
  XSetClipMask (s->display, s->gc, None);
}


/* Draw a box around glyph string S.  */

static void
x_draw_glyph_string_box (s)
     struct glyph_string *s;
{
  int width, left_x, right_x, top_y, bottom_y, last_x, raised_p;
  int left_p, right_p;
  struct glyph *last_glyph;
  XRectangle clip_rect;

  last_x = ((s->row->full_width_p && !s->w->pseudo_window_p)
	    ? WINDOW_RIGHT_EDGE_X (s->w)
	    : window_box_right (s->w, s->area));

  /* The glyph that may have a right box line.  */
  last_glyph = (s->cmp || s->img
		? s->first_glyph
		: s->first_glyph + s->nchars - 1);

  width = abs (s->face->box_line_width);
  raised_p = s->face->box == FACE_RAISED_BOX;
  left_x = s->x;
  right_x = (s->row->full_width_p && s->extends_to_end_of_line_p
	     ? last_x - 1
	     : min (last_x, s->x + s->background_width) - 1);
  top_y = s->y;
  bottom_y = top_y + s->height - 1;

  left_p = (s->first_glyph->left_box_line_p
	    || (s->hl == DRAW_MOUSE_FACE
		&& (s->prev == NULL
		    || s->prev->hl != s->hl)));
  right_p = (last_glyph->right_box_line_p
	     || (s->hl == DRAW_MOUSE_FACE
		 && (s->next == NULL
		     || s->next->hl != s->hl)));

  get_glyph_string_clip_rect (s, &clip_rect);

  if (s->face->box == FACE_SIMPLE_BOX)
    x_draw_box_rect (s, left_x, top_y, right_x, bottom_y, width,
		     left_p, right_p, &clip_rect);
  else
    {
      x_setup_relief_colors (s);
      x_draw_relief_rect (s->f, left_x, top_y, right_x, bottom_y,
			  width, raised_p, 1, 1, left_p, right_p, &clip_rect);
    }
}


/* Draw foreground of image glyph string S.  */

static void
x_draw_image_foreground (s)
     struct glyph_string *s;
{
  int x = s->x;
  int y = s->ybase - image_ascent (s->img, s->face, &s->slice);

  /* If first glyph of S has a left box line, start drawing it to the
     right of that line.  */
  if (s->face->box != FACE_NO_BOX
      && s->first_glyph->left_box_line_p
      && s->slice.x == 0)
    x += abs (s->face->box_line_width);

  /* If there is a margin around the image, adjust x- and y-position
     by that margin.  */
  if (s->slice.x == 0)
    x += s->img->hmargin;
  if (s->slice.y == 0)
    y += s->img->vmargin;

  if (s->img->pixmap)
    {
      if (s->img->mask)
	{
	  /* We can't set both a clip mask and use XSetClipRectangles
	     because the latter also sets a clip mask.  We also can't
	     trust on the shape extension to be available
	     (XShapeCombineRegion).  So, compute the rectangle to draw
	     manually.  */
	  unsigned long mask = (GCClipMask | GCClipXOrigin | GCClipYOrigin
				| GCFunction);
	  XGCValues xgcv;
	  XRectangle clip_rect, image_rect, r;

	  xgcv.clip_mask = s->img->mask;
	  xgcv.clip_x_origin = x;
	  xgcv.clip_y_origin = y;
	  xgcv.function = GXcopy;
	  XChangeGC (s->display, s->gc, mask, &xgcv);

	  get_glyph_string_clip_rect (s, &clip_rect);
	  image_rect.x = x;
	  image_rect.y = y;
	  image_rect.width = s->slice.width;
	  image_rect.height = s->slice.height;
	  if (x_intersect_rectangles (&clip_rect, &image_rect, &r))
	    XCopyArea (s->display, s->img->pixmap, s->window, s->gc,
		       s->slice.x + r.x - x, s->slice.y + r.y - y,
		       r.width, r.height, r.x, r.y);
	}
      else
	{
	  XRectangle clip_rect, image_rect, r;

	  get_glyph_string_clip_rect (s, &clip_rect);
	  image_rect.x = x;
	  image_rect.y = y;
	  image_rect.width = s->slice.width;
	  image_rect.height = s->slice.height;
	  if (x_intersect_rectangles (&clip_rect, &image_rect, &r))
	    XCopyArea (s->display, s->img->pixmap, s->window, s->gc,
		       s->slice.x + r.x - x, s->slice.y + r.y - y,
		       r.width, r.height, r.x, r.y);

	  /* When the image has a mask, we can expect that at
	     least part of a mouse highlight or a block cursor will
	     be visible.  If the image doesn't have a mask, make
	     a block cursor visible by drawing a rectangle around
	     the image.  I believe it's looking better if we do
	     nothing here for mouse-face.  */
	  if (s->hl == DRAW_CURSOR)
	    {
	      int r = s->img->relief;
	      if (r < 0) r = -r;
	      XDrawRectangle (s->display, s->window, s->gc,
			      x - r, y - r,
			      s->slice.width + r*2 - 1,
			      s->slice.height + r*2 - 1);
	    }
	}
    }
  else
    /* Draw a rectangle if image could not be loaded.  */
    XDrawRectangle (s->display, s->window, s->gc, x, y,
		    s->slice.width - 1, s->slice.height - 1);
}


/* Draw a relief around the image glyph string S.  */

static void
x_draw_image_relief (s)
     struct glyph_string *s;
{
  int x0, y0, x1, y1, thick, raised_p;
  XRectangle r;
  int x = s->x;
  int y = s->ybase - image_ascent (s->img, s->face, &s->slice);

  /* If first glyph of S has a left box line, start drawing it to the
     right of that line.  */
  if (s->face->box != FACE_NO_BOX
      && s->first_glyph->left_box_line_p
      && s->slice.x == 0)
    x += abs (s->face->box_line_width);

  /* If there is a margin around the image, adjust x- and y-position
     by that margin.  */
  if (s->slice.x == 0)
    x += s->img->hmargin;
  if (s->slice.y == 0)
    y += s->img->vmargin;

  if (s->hl == DRAW_IMAGE_SUNKEN
      || s->hl == DRAW_IMAGE_RAISED)
    {
      thick = tool_bar_button_relief >= 0 ? tool_bar_button_relief : DEFAULT_TOOL_BAR_BUTTON_RELIEF;
      raised_p = s->hl == DRAW_IMAGE_RAISED;
    }
  else
    {
      thick = abs (s->img->relief);
      raised_p = s->img->relief > 0;
    }

  x0 = x - thick;
  y0 = y - thick;
  x1 = x + s->slice.width + thick - 1;
  y1 = y + s->slice.height + thick - 1;

  x_setup_relief_colors (s);
  get_glyph_string_clip_rect (s, &r);
  x_draw_relief_rect (s->f, x0, y0, x1, y1, thick, raised_p,
		      s->slice.y == 0,
		      s->slice.y + s->slice.height == s->img->height,
		      s->slice.x == 0,
		      s->slice.x + s->slice.width == s->img->width,
		      &r);
}


/* Draw the foreground of image glyph string S to PIXMAP.  */

static void
x_draw_image_foreground_1 (s, pixmap)
     struct glyph_string *s;
     Pixmap pixmap;
{
  int x = 0;
  int y = s->ybase - s->y - image_ascent (s->img, s->face, &s->slice);

  /* If first glyph of S has a left box line, start drawing it to the
     right of that line.  */
  if (s->face->box != FACE_NO_BOX
      && s->first_glyph->left_box_line_p
      && s->slice.x == 0)
    x += abs (s->face->box_line_width);

  /* If there is a margin around the image, adjust x- and y-position
     by that margin.  */
  if (s->slice.x == 0)
    x += s->img->hmargin;
  if (s->slice.y == 0)
    y += s->img->vmargin;

  if (s->img->pixmap)
    {
      if (s->img->mask)
	{
	  /* We can't set both a clip mask and use XSetClipRectangles
	     because the latter also sets a clip mask.  We also can't
	     trust on the shape extension to be available
	     (XShapeCombineRegion).  So, compute the rectangle to draw
	     manually.  */
	  unsigned long mask = (GCClipMask | GCClipXOrigin | GCClipYOrigin
				| GCFunction);
	  XGCValues xgcv;

	  xgcv.clip_mask = s->img->mask;
	  xgcv.clip_x_origin = x - s->slice.x;
	  xgcv.clip_y_origin = y - s->slice.y;
	  xgcv.function = GXcopy;
	  XChangeGC (s->display, s->gc, mask, &xgcv);

	  XCopyArea (s->display, s->img->pixmap, pixmap, s->gc,
		     s->slice.x, s->slice.y,
		     s->slice.width, s->slice.height, x, y);
	  XSetClipMask (s->display, s->gc, None);
	}
      else
	{
	  XCopyArea (s->display, s->img->pixmap, pixmap, s->gc,
		     s->slice.x, s->slice.y,
		     s->slice.width, s->slice.height, x, y);

	  /* When the image has a mask, we can expect that at
	     least part of a mouse highlight or a block cursor will
	     be visible.  If the image doesn't have a mask, make
	     a block cursor visible by drawing a rectangle around
	     the image.  I believe it's looking better if we do
	     nothing here for mouse-face.  */
	  if (s->hl == DRAW_CURSOR)
	    {
	      int r = s->img->relief;
	      if (r < 0) r = -r;
	      XDrawRectangle (s->display, s->window, s->gc, x - r, y - r,
			      s->slice.width + r*2 - 1,
			      s->slice.height + r*2 - 1);
	    }
	}
    }
  else
    /* Draw a rectangle if image could not be loaded.  */
    XDrawRectangle (s->display, pixmap, s->gc, x, y,
		    s->slice.width - 1, s->slice.height - 1);
}


/* Draw part of the background of glyph string S.  X, Y, W, and H
   give the rectangle to draw.  */

static void
x_draw_glyph_string_bg_rect (s, x, y, w, h)
     struct glyph_string *s;
     int x, y, w, h;
{
  if (s->stippled_p)
    {
      /* Fill background with a stipple pattern.  */
      XSetFillStyle (s->display, s->gc, FillOpaqueStippled);
      XFillRectangle (s->display, s->window, s->gc, x, y, w, h);
      XSetFillStyle (s->display, s->gc, FillSolid);
    }
  else
    x_clear_glyph_string_rect (s, x, y, w, h);
}


/* Draw image glyph string S.

            s->y
   s->x      +-------------------------
	     |   s->face->box
	     |
	     |     +-------------------------
	     |     |  s->img->margin
	     |     |
	     |     |       +-------------------
	     |     |       |  the image

 */

static void
x_draw_image_glyph_string (s)
     struct glyph_string *s;
{
  int box_line_hwidth = abs (s->face->box_line_width);
  int box_line_vwidth = max (s->face->box_line_width, 0);
  int height;
  Pixmap pixmap = None;

  height = s->height;
  if (s->slice.y == 0)
    height -= box_line_vwidth;
  if (s->slice.y + s->slice.height >= s->img->height)
    height -= box_line_vwidth;

  /* Fill background with face under the image.  Do it only if row is
     taller than image or if image has a clip mask to reduce
     flickering.  */
  s->stippled_p = s->face->stipple != 0;
  if (height > s->slice.height
      || s->img->hmargin
      || s->img->vmargin
      || s->img->mask
      || s->img->pixmap == 0
      || s->width != s->background_width)
    {
      if (s->img->mask)
	{
	  /* Create a pixmap as large as the glyph string.  Fill it
	     with the background color.  Copy the image to it, using
	     its mask.  Copy the temporary pixmap to the display.  */
	  Screen *screen = FRAME_X_SCREEN (s->f);
	  int depth = DefaultDepthOfScreen (screen);

	  /* Create a pixmap as large as the glyph string.  */
 	  pixmap = XCreatePixmap (s->display, s->window,
				  s->background_width,
				  s->height, depth);

	  /* Don't clip in the following because we're working on the
	     pixmap.  */
	  XSetClipMask (s->display, s->gc, None);

	  /* Fill the pixmap with the background color/stipple.  */
	  if (s->stippled_p)
	    {
	      /* Fill background with a stipple pattern.  */
	      XSetFillStyle (s->display, s->gc, FillOpaqueStippled);
	      XFillRectangle (s->display, pixmap, s->gc,
			      0, 0, s->background_width, s->height);
	      XSetFillStyle (s->display, s->gc, FillSolid);
	    }
	  else
	    {
	      XGCValues xgcv;
	      XGetGCValues (s->display, s->gc, GCForeground | GCBackground,
			    &xgcv);
	      XSetForeground (s->display, s->gc, xgcv.background);
	      XFillRectangle (s->display, pixmap, s->gc,
			      0, 0, s->background_width, s->height);
	      XSetForeground (s->display, s->gc, xgcv.foreground);
	    }
	}
      else
	{
	  int x = s->x;
	  int y = s->y;

	  if (s->first_glyph->left_box_line_p
	      && s->slice.x == 0)
	    x += box_line_hwidth;

	  if (s->slice.y == 0)
	    y += box_line_vwidth;

	  x_draw_glyph_string_bg_rect (s, x, y, s->background_width, height);
	}

      s->background_filled_p = 1;
    }

  /* Draw the foreground.  */
  if (pixmap != None)
    {
      x_draw_image_foreground_1 (s, pixmap);
      x_set_glyph_string_clipping (s);
      XCopyArea (s->display, pixmap, s->window, s->gc,
		 0, 0, s->background_width, s->height, s->x, s->y);
      XFreePixmap (s->display, pixmap);
    }
  else
    x_draw_image_foreground (s);

  /* If we must draw a relief around the image, do it.  */
  if (s->img->relief
      || s->hl == DRAW_IMAGE_RAISED
      || s->hl == DRAW_IMAGE_SUNKEN)
    x_draw_image_relief (s);
}


/* Draw stretch glyph string S.  */

static void
x_draw_stretch_glyph_string (s)
     struct glyph_string *s;
{
  xassert (s->first_glyph->type == STRETCH_GLYPH);
  s->stippled_p = s->face->stipple != 0;

  if (s->hl == DRAW_CURSOR
      && !x_stretch_cursor_p)
    {
      /* If `x-stretch-block-cursor' is nil, don't draw a block cursor
	 as wide as the stretch glyph.  */
      int width = min (FRAME_COLUMN_WIDTH (s->f), s->background_width);

      /* Draw cursor.  */
      x_draw_glyph_string_bg_rect (s, s->x, s->y, width, s->height);

      /* Clear rest using the GC of the original non-cursor face.  */
      if (width < s->background_width)
	{
	  int x = s->x + width, y = s->y;
	  int w = s->background_width - width, h = s->height;
	  XRectangle r;
	  GC gc;

	  if (s->row->mouse_face_p
	      && cursor_in_mouse_face_p (s->w))
	    {
	      x_set_mouse_face_gc (s);
	      gc = s->gc;
	    }
	  else
	    gc = s->face->gc;

	  get_glyph_string_clip_rect (s, &r);
	  XSetClipRectangles (s->display, gc, 0, 0, &r, 1, Unsorted);

	  if (s->face->stipple)
	    {
	      /* Fill background with a stipple pattern.  */
	      XSetFillStyle (s->display, gc, FillOpaqueStippled);
	      XFillRectangle (s->display, s->window, gc, x, y, w, h);
	      XSetFillStyle (s->display, gc, FillSolid);
	    }
	  else
	    {
	      XGCValues xgcv;
	      XGetGCValues (s->display, gc, GCForeground | GCBackground, &xgcv);
	      XSetForeground (s->display, gc, xgcv.background);
	      XFillRectangle (s->display, s->window, gc, x, y, w, h);
	      XSetForeground (s->display, gc, xgcv.foreground);
	    }
	}
    }
  else if (!s->background_filled_p)
    x_draw_glyph_string_bg_rect (s, s->x, s->y, s->background_width,
				 s->height);

  s->background_filled_p = 1;
}


/* Draw glyph string S.  */

static void
x_draw_glyph_string (s)
     struct glyph_string *s;
{
  int relief_drawn_p = 0;

  /* If S draws into the background of its successor, draw the
     background of the successor first so that S can draw into it.
     This makes S->next use XDrawString instead of XDrawImageString.  */
  if (s->next && s->right_overhang && !s->for_overlaps)
    {
      xassert (s->next->img == NULL);
      x_set_glyph_string_gc (s->next);
      x_set_glyph_string_clipping (s->next);
      x_draw_glyph_string_background (s->next, 1);
    }

  /* Set up S->gc, set clipping and draw S.  */
  x_set_glyph_string_gc (s);

  /* Draw relief (if any) in advance for char/composition so that the
     glyph string can be drawn over it.  */
  if (!s->for_overlaps
      && s->face->box != FACE_NO_BOX
      && (s->first_glyph->type == CHAR_GLYPH
	  || s->first_glyph->type == COMPOSITE_GLYPH))

    {
      x_set_glyph_string_clipping (s);
      x_draw_glyph_string_background (s, 1);
      x_draw_glyph_string_box (s);
      x_set_glyph_string_clipping (s);
      relief_drawn_p = 1;
    }
  else
    x_set_glyph_string_clipping (s);

  switch (s->first_glyph->type)
    {
    case IMAGE_GLYPH:
      x_draw_image_glyph_string (s);
      break;

    case STRETCH_GLYPH:
      x_draw_stretch_glyph_string (s);
      break;

    case CHAR_GLYPH:
      if (s->for_overlaps)
	s->background_filled_p = 1;
      else
	x_draw_glyph_string_background (s, 0);
      x_draw_glyph_string_foreground (s);
      break;

    case COMPOSITE_GLYPH:
      if (s->for_overlaps || s->gidx > 0)
	s->background_filled_p = 1;
      else
	x_draw_glyph_string_background (s, 1);
      x_draw_composite_glyph_string_foreground (s);
      break;

    default:
      abort ();
    }

  if (!s->for_overlaps)
    {
      /* Draw underline.  */
      if (s->face->underline_p)
	{
	  unsigned long tem, h;
	  int y;

	  /* Get the underline thickness.  Default is 1 pixel.  */
#ifndef HAVE_XFT
	  if (!XGetFontProperty (s->font, XA_UNDERLINE_THICKNESS, &h))
#endif
	    h = 1;

	  /* Get the underline position.  This is the recommended
	     vertical offset in pixels from the baseline to the top of
	     the underline.  This is a signed value according to the
	     specs, and its default is

	     ROUND ((maximum descent) / 2), with
	     ROUND(x) = floor (x + 0.5)  */

#ifndef HAVE_XFT
	  if (x_use_underline_position_properties
	      && XGetFontProperty (s->font, XA_UNDERLINE_POSITION, &tem))
	    y = s->ybase + (long) tem;
#else
          if (x_use_underline_position_properties)
            {
              tem = (float)s->font->descent/2.0+0.5;
              y = s->ybase + (long) tem;
            }
#endif
	  else if (s->face->font)
#ifdef HAVE_XFT
	    y = s->ybase + (s->face->font->descent + 1) / 2;
#else
	    y = s->ybase + (s->face->font->max_bounds.descent + 1) / 2;
#endif
	  else
	    y = s->y + s->height - h;

	  if (s->face->underline_defaulted_p)
	    XFillRectangle (s->display, s->window, s->gc,
			    s->x, y, s->width, h);
	  else
	    {
	      XGCValues xgcv;
	      XGetGCValues (s->display, s->gc, GCForeground, &xgcv);
	      XSetForeground (s->display, s->gc, s->face->underline_color);
	      XFillRectangle (s->display, s->window, s->gc,
			      s->x, y, s->width, h);
	      XSetForeground (s->display, s->gc, xgcv.foreground);
	    }
	}

      /* Draw overline.  */
      if (s->face->overline_p)
	{
	  unsigned long dy = 0, h = 1;

	  if (s->face->overline_color_defaulted_p)
	    XFillRectangle (s->display, s->window, s->gc, s->x, s->y + dy,
			    s->width, h);
	  else
	    {
	      XGCValues xgcv;
	      XGetGCValues (s->display, s->gc, GCForeground, &xgcv);
	      XSetForeground (s->display, s->gc, s->face->overline_color);
	      XFillRectangle (s->display, s->window, s->gc, s->x, s->y + dy,
			      s->width, h);
	      XSetForeground (s->display, s->gc, xgcv.foreground);
	    }
	}

      /* Draw strike-through.  */
      if (s->face->strike_through_p)
	{
	  unsigned long h = 1;
	  unsigned long dy = (s->height - h) / 2;

	  if (s->face->strike_through_color_defaulted_p)
	    XFillRectangle (s->display, s->window, s->gc, s->x, s->y + dy,
			    s->width, h);
	  else
	    {
	      XGCValues xgcv;
	      XGetGCValues (s->display, s->gc, GCForeground, &xgcv);
	      XSetForeground (s->display, s->gc, s->face->strike_through_color);
	      XFillRectangle (s->display, s->window, s->gc, s->x, s->y + dy,
			      s->width, h);
	      XSetForeground (s->display, s->gc, xgcv.foreground);
	    }
	}

      /* Draw relief if not yet drawn.  */
      if (!relief_drawn_p && s->face->box != FACE_NO_BOX)
	x_draw_glyph_string_box (s);
    }

  /* Reset clipping.  */
  XSetClipMask (s->display, s->gc, None);
}

/* Shift display to make room for inserted glyphs.   */

void
x_shift_glyphs_for_insert (f, x, y, width, height, shift_by)
     struct frame *f;
     int x, y, width, height, shift_by;
{
  XCopyArea (FRAME_X_DISPLAY (f), FRAME_X_WINDOW (f), FRAME_X_WINDOW (f),
	     f->output_data.x->normal_gc,
	     x, y, width, height,
	     x + shift_by, y);
}

/* Delete N glyphs at the nominal cursor position.  Not implemented
   for X frames.  */

static void
x_delete_glyphs (n)
     register int n;
{
  abort ();
}


/* Like XClearArea, but check that WIDTH and HEIGHT are reasonable.
   If they are <= 0, this is probably an error.  */

void
x_clear_area (dpy, window, x, y, width, height, exposures)
     Display *dpy;
     Window window;
     int x, y;
     int width, height;
     int exposures;
{
  xassert (width > 0 && height > 0);
  XClearArea (dpy, window, x, y, width, height, exposures);
}


/* Clear entire frame.  If updating_frame is non-null, clear that
   frame.  Otherwise clear the selected frame.  */

static void
x_clear_frame ()
{
  struct frame *f;

  if (updating_frame)
    f = updating_frame;
  else
    f = SELECTED_FRAME ();

  /* Clearing the frame will erase any cursor, so mark them all as no
     longer visible.  */
  mark_window_cursors_off (XWINDOW (FRAME_ROOT_WINDOW (f)));
  output_cursor.hpos = output_cursor.vpos = 0;
  output_cursor.x = -1;

  /* We don't set the output cursor here because there will always
     follow an explicit cursor_to.  */
  BLOCK_INPUT;
  XClearWindow (FRAME_X_DISPLAY (f), FRAME_X_WINDOW (f));

  /* We have to clear the scroll bars, too.  If we have changed
     colors or something like that, then they should be notified.  */
  x_scroll_bar_clear (f);

  XFlush (FRAME_X_DISPLAY (f));

  UNBLOCK_INPUT;
}



/* Invert the middle quarter of the frame for .15 sec.  */

/* We use the select system call to do the waiting, so we have to make
   sure it's available.  If it isn't, we just won't do visual bells.  */

#if defined (HAVE_TIMEVAL) && defined (HAVE_SELECT)


/* Subtract the `struct timeval' values X and Y, storing the result in
   *RESULT.  Return 1 if the difference is negative, otherwise 0.  */

static int
timeval_subtract (result, x, y)
     struct timeval *result, x, y;
{
  /* Perform the carry for the later subtraction by updating y.  This
     is safer because on some systems the tv_sec member is unsigned.  */
  if (x.tv_usec < y.tv_usec)
    {
      int nsec = (y.tv_usec - x.tv_usec) / 1000000 + 1;
      y.tv_usec -= 1000000 * nsec;
      y.tv_sec += nsec;
    }

  if (x.tv_usec - y.tv_usec > 1000000)
    {
      int nsec = (y.tv_usec - x.tv_usec) / 1000000;
      y.tv_usec += 1000000 * nsec;
      y.tv_sec -= nsec;
    }

  /* Compute the time remaining to wait.  tv_usec is certainly
     positive.  */
  result->tv_sec = x.tv_sec - y.tv_sec;
  result->tv_usec = x.tv_usec - y.tv_usec;

  /* Return indication of whether the result should be considered
     negative.  */
  return x.tv_sec < y.tv_sec;
}

void
XTflash (f)
     struct frame *f;
{
  BLOCK_INPUT;

  {
    GC gc;

    /* Create a GC that will use the GXxor function to flip foreground
       pixels into background pixels.  */
    {
      XGCValues values;

      values.function = GXxor;
      values.foreground = (f->output_data.x->foreground_pixel
			   ^ f->output_data.x->background_pixel);

      gc = XCreateGC (FRAME_X_DISPLAY (f), FRAME_X_WINDOW (f),
		      GCFunction | GCForeground, &values);
    }

    {
      /* Get the height not including a menu bar widget.  */
      int height = FRAME_TEXT_LINES_TO_PIXEL_HEIGHT (f, FRAME_LINES (f));
      /* Height of each line to flash.  */
      int flash_height = FRAME_LINE_HEIGHT (f);
      /* These will be the left and right margins of the rectangles.  */
      int flash_left = FRAME_INTERNAL_BORDER_WIDTH (f);
      int flash_right = FRAME_PIXEL_WIDTH (f) - FRAME_INTERNAL_BORDER_WIDTH (f);

      int width;

      /* Don't flash the area between a scroll bar and the frame
	 edge it is next to.  */
      switch (FRAME_VERTICAL_SCROLL_BAR_TYPE (f))
	{
	case vertical_scroll_bar_left:
	  flash_left += VERTICAL_SCROLL_BAR_WIDTH_TRIM;
	  break;

	case vertical_scroll_bar_right:
	  flash_right -= VERTICAL_SCROLL_BAR_WIDTH_TRIM;
	  break;

	default:
	  break;
	}

      width = flash_right - flash_left;

      /* If window is tall, flash top and bottom line.  */
      if (height > 3 * FRAME_LINE_HEIGHT (f))
	{
	  XFillRectangle (FRAME_X_DISPLAY (f), FRAME_X_WINDOW (f), gc,
			  flash_left,
			  (FRAME_INTERNAL_BORDER_WIDTH (f)
			   + FRAME_TOOL_BAR_LINES (f) * FRAME_LINE_HEIGHT (f)),
			  width, flash_height);
	  XFillRectangle (FRAME_X_DISPLAY (f), FRAME_X_WINDOW (f), gc,
			  flash_left,
			  (height - flash_height
			   - FRAME_INTERNAL_BORDER_WIDTH (f)),
			  width, flash_height);
	}
      else
	/* If it is short, flash it all.  */
	XFillRectangle (FRAME_X_DISPLAY (f), FRAME_X_WINDOW (f), gc,
			flash_left, FRAME_INTERNAL_BORDER_WIDTH (f),
			width, height - 2 * FRAME_INTERNAL_BORDER_WIDTH (f));

      x_flush (f);

      {
	struct timeval wakeup;

	EMACS_GET_TIME (wakeup);

	/* Compute time to wait until, propagating carry from usecs.  */
	wakeup.tv_usec += 150000;
	wakeup.tv_sec += (wakeup.tv_usec / 1000000);
	wakeup.tv_usec %= 1000000;

	/* Keep waiting until past the time wakeup or any input gets
	   available.  */
	while (! detect_input_pending ())
	  {
	    struct timeval current;
	    struct timeval timeout;

	    EMACS_GET_TIME (current);

	    /* Break if result would be negative.  */
	    if (timeval_subtract (&current, wakeup, current))
	      break;

	    /* How long `select' should wait.  */
	    timeout.tv_sec = 0;
	    timeout.tv_usec = 10000;

	    /* Try to wait that long--but we might wake up sooner.  */
	    select (0, NULL, NULL, NULL, &timeout);
	  }
      }

      /* If window is tall, flash top and bottom line.  */
      if (height > 3 * FRAME_LINE_HEIGHT (f))
	{
	  XFillRectangle (FRAME_X_DISPLAY (f), FRAME_X_WINDOW (f), gc,
			  flash_left,
			  (FRAME_INTERNAL_BORDER_WIDTH (f)
			   + FRAME_TOOL_BAR_LINES (f) * FRAME_LINE_HEIGHT (f)),
			  width, flash_height);
	  XFillRectangle (FRAME_X_DISPLAY (f), FRAME_X_WINDOW (f), gc,
			  flash_left,
			  (height - flash_height
			   - FRAME_INTERNAL_BORDER_WIDTH (f)),
			  width, flash_height);
	}
      else
	/* If it is short, flash it all.  */
	XFillRectangle (FRAME_X_DISPLAY (f), FRAME_X_WINDOW (f), gc,
			flash_left, FRAME_INTERNAL_BORDER_WIDTH (f),
			width, height - 2 * FRAME_INTERNAL_BORDER_WIDTH (f));

      XFreeGC (FRAME_X_DISPLAY (f), gc);
      x_flush (f);
    }
  }

  UNBLOCK_INPUT;
}

#endif /* defined (HAVE_TIMEVAL) && defined (HAVE_SELECT) */


/* Make audible bell.  */

void
XTring_bell ()
{
  struct frame *f = SELECTED_FRAME ();

  if (FRAME_X_DISPLAY (f))
    {
#if defined (HAVE_TIMEVAL) && defined (HAVE_SELECT)
      if (visible_bell)
	XTflash (f);
      else
#endif
	{
	  BLOCK_INPUT;
	  XBell (FRAME_X_DISPLAY (f), 0);
	  XFlush (FRAME_X_DISPLAY (f));
	  UNBLOCK_INPUT;
	}
    }
}


/* Specify how many text lines, from the top of the window,
   should be affected by insert-lines and delete-lines operations.
   This, and those operations, are used only within an update
   that is bounded by calls to x_update_begin and x_update_end.  */

static void
XTset_terminal_window (n)
     register int n;
{
  /* This function intentionally left blank.  */
}



/***********************************************************************
			      Line Dance
 ***********************************************************************/

/* Perform an insert-lines or delete-lines operation, inserting N
   lines or deleting -N lines at vertical position VPOS.  */

static void
x_ins_del_lines (vpos, n)
     int vpos, n;
{
  abort ();
}


/* Scroll part of the display as described by RUN.  */

static void
x_scroll_run (w, run)
     struct window *w;
     struct run *run;
{
  struct frame *f = XFRAME (w->frame);
  int x, y, width, height, from_y, to_y, bottom_y;

  /* Get frame-relative bounding box of the text display area of W,
     without mode lines.  Include in this box the left and right
     fringe of W.  */
  window_box (w, -1, &x, &y, &width, &height);

  from_y = WINDOW_TO_FRAME_PIXEL_Y (w, run->current_y);
  to_y = WINDOW_TO_FRAME_PIXEL_Y (w, run->desired_y);
  bottom_y = y + height;

  if (to_y < from_y)
    {
      /* Scrolling up.  Make sure we don't copy part of the mode
	 line at the bottom.  */
      if (from_y + run->height > bottom_y)
	height = bottom_y - from_y;
      else
	height = run->height;
    }
  else
    {
      /* Scolling down.  Make sure we don't copy over the mode line.
	 at the bottom.  */
      if (to_y + run->height > bottom_y)
	height = bottom_y - to_y;
      else
	height = run->height;
    }

  BLOCK_INPUT;

  /* Cursor off.  Will be switched on again in x_update_window_end.  */
  updated_window = w;
  x_clear_cursor (w);

  XCopyArea (FRAME_X_DISPLAY (f),
	     FRAME_X_WINDOW (f), FRAME_X_WINDOW (f),
	     f->output_data.x->normal_gc,
	     x, from_y,
	     width, height,
	     x, to_y);

  UNBLOCK_INPUT;
}



/***********************************************************************
			   Exposure Events
 ***********************************************************************/


static void
frame_highlight (f)
     struct frame *f;
{
  /* We used to only do this if Vx_no_window_manager was non-nil, but
     the ICCCM (section 4.1.6) says that the window's border pixmap
     and border pixel are window attributes which are "private to the
     client", so we can always change it to whatever we want.  */
  BLOCK_INPUT;
  XSetWindowBorder (FRAME_X_DISPLAY (f), FRAME_X_WINDOW (f),
		    f->output_data.x->border_pixel);
  UNBLOCK_INPUT;
  x_update_cursor (f, 1);
}

static void
frame_unhighlight (f)
     struct frame *f;
{
  /* We used to only do this if Vx_no_window_manager was non-nil, but
     the ICCCM (section 4.1.6) says that the window's border pixmap
     and border pixel are window attributes which are "private to the
     client", so we can always change it to whatever we want.  */
  BLOCK_INPUT;
  XSetWindowBorderPixmap (FRAME_X_DISPLAY (f), FRAME_X_WINDOW (f),
			  f->output_data.x->border_tile);
  UNBLOCK_INPUT;
  x_update_cursor (f, 1);
}

/* The focus has changed.  Update the frames as necessary to reflect
   the new situation.  Note that we can't change the selected frame
   here, because the Lisp code we are interrupting might become confused.
   Each event gets marked with the frame in which it occurred, so the
   Lisp code can tell when the switch took place by examining the events.  */

static void
x_new_focus_frame (dpyinfo, frame)
     struct x_display_info *dpyinfo;
     struct frame *frame;
{
  struct frame *old_focus = dpyinfo->x_focus_frame;

  if (frame != dpyinfo->x_focus_frame)
    {
      /* Set this before calling other routines, so that they see
	 the correct value of x_focus_frame.  */
      dpyinfo->x_focus_frame = frame;

      if (old_focus && old_focus->auto_lower)
	x_lower_frame (old_focus);

#if 0
      selected_frame = frame;
      XSETFRAME (XWINDOW (selected_frame->selected_window)->frame,
		 selected_frame);
      Fselect_window (selected_frame->selected_window, Qnil);
      choose_minibuf_frame ();
#endif /* ! 0 */

      if (dpyinfo->x_focus_frame && dpyinfo->x_focus_frame->auto_raise)
	pending_autoraise_frame = dpyinfo->x_focus_frame;
      else
	pending_autoraise_frame = 0;
    }

  x_frame_rehighlight (dpyinfo);
}

/* Handle FocusIn and FocusOut state changes for FRAME.
   If FRAME has focus and there exists more than one frame, puts
   a FOCUS_IN_EVENT into *BUFP.  */

static void
x_focus_changed (type, state, dpyinfo, frame, bufp)
     int type;
     int state;
     struct x_display_info *dpyinfo;
     struct frame *frame;
     struct input_event *bufp;
{
  if (type == FocusIn)
    {
      if (dpyinfo->x_focus_event_frame != frame)
        {
          x_new_focus_frame (dpyinfo, frame);
          dpyinfo->x_focus_event_frame = frame;

          /* Don't stop displaying the initial startup message
             for a switch-frame event we don't need.  */
          if (GC_NILP (Vterminal_frame)
              && GC_CONSP (Vframe_list)
              && !GC_NILP (XCDR (Vframe_list)))
            {
              bufp->kind = FOCUS_IN_EVENT;
              XSETFRAME (bufp->frame_or_window, frame);
            }
        }

      frame->output_data.x->focus_state |= state;

#ifdef HAVE_X_I18N
      if (FRAME_XIC (frame))
        XSetICFocus (FRAME_XIC (frame));
#endif
    }
  else if (type == FocusOut)
    {
      frame->output_data.x->focus_state &= ~state;

      if (dpyinfo->x_focus_event_frame == frame)
        {
          dpyinfo->x_focus_event_frame = 0;
          x_new_focus_frame (dpyinfo, 0);
        }

#ifdef HAVE_X_I18N
      if (FRAME_XIC (frame))
        XUnsetICFocus (FRAME_XIC (frame));
#endif
    }
}

/* The focus may have changed.  Figure out if it is a real focus change,
   by checking both FocusIn/Out and Enter/LeaveNotify events.

   Returns FOCUS_IN_EVENT event in *BUFP. */

static void
x_detect_focus_change (dpyinfo, event, bufp)
     struct x_display_info *dpyinfo;
     XEvent *event;
     struct input_event *bufp;
{
  struct frame *frame;

  frame = x_any_window_to_frame (dpyinfo, event->xany.window);
  if (! frame)
    return;

  switch (event->type)
    {
    case EnterNotify:
    case LeaveNotify:
      {
        struct frame *focus_frame = dpyinfo->x_focus_event_frame;
        int focus_state
          = focus_frame ? focus_frame->output_data.x->focus_state : 0;

        if (event->xcrossing.detail != NotifyInferior
            && event->xcrossing.focus
            && ! (focus_state & FOCUS_EXPLICIT))
          x_focus_changed ((event->type == EnterNotify ? FocusIn : FocusOut),
			   FOCUS_IMPLICIT,
			   dpyinfo, frame, bufp);
      }
      break;

    case FocusIn:
    case FocusOut:
      x_focus_changed (event->type,
		       (event->xfocus.detail == NotifyPointer ?
			FOCUS_IMPLICIT : FOCUS_EXPLICIT),
		       dpyinfo, frame, bufp);
      break;
    }
}


/* Handle an event saying the mouse has moved out of an Emacs frame.  */

void
x_mouse_leave (dpyinfo)
     struct x_display_info *dpyinfo;
{
  x_new_focus_frame (dpyinfo, dpyinfo->x_focus_event_frame);
}

/* The focus has changed, or we have redirected a frame's focus to
   another frame (this happens when a frame uses a surrogate
   mini-buffer frame).  Shift the highlight as appropriate.

   The FRAME argument doesn't necessarily have anything to do with which
   frame is being highlighted or un-highlighted; we only use it to find
   the appropriate X display info.  */

static void
XTframe_rehighlight (frame)
     struct frame *frame;
{
  x_frame_rehighlight (FRAME_X_DISPLAY_INFO (frame));
}

static void
x_frame_rehighlight (dpyinfo)
     struct x_display_info *dpyinfo;
{
  struct frame *old_highlight = dpyinfo->x_highlight_frame;

  if (dpyinfo->x_focus_frame)
    {
      dpyinfo->x_highlight_frame
	= ((GC_FRAMEP (FRAME_FOCUS_FRAME (dpyinfo->x_focus_frame)))
	   ? XFRAME (FRAME_FOCUS_FRAME (dpyinfo->x_focus_frame))
	   : dpyinfo->x_focus_frame);
      if (! FRAME_LIVE_P (dpyinfo->x_highlight_frame))
	{
	  FRAME_FOCUS_FRAME (dpyinfo->x_focus_frame) = Qnil;
	  dpyinfo->x_highlight_frame = dpyinfo->x_focus_frame;
	}
    }
  else
    dpyinfo->x_highlight_frame = 0;

  if (dpyinfo->x_highlight_frame != old_highlight)
    {
      if (old_highlight)
	frame_unhighlight (old_highlight);
      if (dpyinfo->x_highlight_frame)
	frame_highlight (dpyinfo->x_highlight_frame);
    }
}



/* Keyboard processing - modifier keys, vendor-specific keysyms, etc.  */

/* Initialize mode_switch_bit and modifier_meaning.  */
static void
x_find_modifier_meanings (dpyinfo)
     struct x_display_info *dpyinfo;
{
  int min_code, max_code;
  KeySym *syms;
  int syms_per_code;
  XModifierKeymap *mods;

  dpyinfo->meta_mod_mask = 0;
  dpyinfo->shift_lock_mask = 0;
  dpyinfo->alt_mod_mask = 0;
  dpyinfo->super_mod_mask = 0;
  dpyinfo->hyper_mod_mask = 0;

#ifdef HAVE_X11R4
  XDisplayKeycodes (dpyinfo->display, &min_code, &max_code);
#else
  min_code = dpyinfo->display->min_keycode;
  max_code = dpyinfo->display->max_keycode;
#endif

  syms = XGetKeyboardMapping (dpyinfo->display,
			      min_code, max_code - min_code + 1,
			      &syms_per_code);
  mods = XGetModifierMapping (dpyinfo->display);

  /* Scan the modifier table to see which modifier bits the Meta and
     Alt keysyms are on.  */
  {
    int row, col;	/* The row and column in the modifier table.  */
    int found_alt_or_meta;

    for (row = 3; row < 8; row++)
    {
      found_alt_or_meta = 0;
      for (col = 0; col < mods->max_keypermod; col++)
	{
	  KeyCode code = mods->modifiermap[(row * mods->max_keypermod) + col];

	  /* Zeroes are used for filler.  Skip them.  */
	  if (code == 0)
	    continue;

	  /* Are any of this keycode's keysyms a meta key?  */
	  {
	    int code_col;

	    for (code_col = 0; code_col < syms_per_code; code_col++)
	      {
		int sym = syms[((code - min_code) * syms_per_code) + code_col];

		switch (sym)
		  {
		  case XK_Meta_L:
		  case XK_Meta_R:
		    found_alt_or_meta = 1;
		    dpyinfo->meta_mod_mask |= (1 << row);
		    break;

		  case XK_Alt_L:
		  case XK_Alt_R:
		    found_alt_or_meta = 1;
		    dpyinfo->alt_mod_mask |= (1 << row);
		    break;

		  case XK_Hyper_L:
		  case XK_Hyper_R:
		    if (!found_alt_or_meta)
		      dpyinfo->hyper_mod_mask |= (1 << row);
		    code_col = syms_per_code;
		    col = mods->max_keypermod;
		    break;

		  case XK_Super_L:
		  case XK_Super_R:
		    if (!found_alt_or_meta)
		      dpyinfo->super_mod_mask |= (1 << row);
		    code_col = syms_per_code;
		    col = mods->max_keypermod;
		    break;

		  case XK_Shift_Lock:
		    /* Ignore this if it's not on the lock modifier.  */
		    if (!found_alt_or_meta && ((1 << row) == LockMask))
		      dpyinfo->shift_lock_mask = LockMask;
		    code_col = syms_per_code;
		    col = mods->max_keypermod;
		    break;
		  }
	      }
	  }
	}
    }
  }

  /* If we couldn't find any meta keys, accept any alt keys as meta keys.  */
  if (! dpyinfo->meta_mod_mask)
    {
      dpyinfo->meta_mod_mask = dpyinfo->alt_mod_mask;
      dpyinfo->alt_mod_mask = 0;
    }

  /* If some keys are both alt and meta,
     make them just meta, not alt.  */
  if (dpyinfo->alt_mod_mask & dpyinfo->meta_mod_mask)
    {
      dpyinfo->alt_mod_mask &= ~dpyinfo->meta_mod_mask;
    }

  XFree ((char *) syms);
  XFreeModifiermap (mods);
}

/* Convert between the modifier bits X uses and the modifier bits
   Emacs uses.  */

static unsigned int
x_x_to_emacs_modifiers (dpyinfo, state)
     struct x_display_info *dpyinfo;
     unsigned int state;
{
  EMACS_UINT mod_meta = meta_modifier;
  EMACS_UINT mod_alt  = alt_modifier;
  EMACS_UINT mod_hyper = hyper_modifier;
  EMACS_UINT mod_super = super_modifier;
  Lisp_Object tem;

  tem = Fget (Vx_alt_keysym, Qmodifier_value);
  if (! EQ (tem, Qnil)) mod_alt = XUINT (tem);
  tem = Fget (Vx_meta_keysym, Qmodifier_value);
  if (! EQ (tem, Qnil)) mod_meta = XUINT (tem);
  tem = Fget (Vx_hyper_keysym, Qmodifier_value);
  if (! EQ (tem, Qnil)) mod_hyper = XUINT (tem);
  tem = Fget (Vx_super_keysym, Qmodifier_value);
  if (! EQ (tem, Qnil)) mod_super = XUINT (tem);


  return (  ((state & (ShiftMask | dpyinfo->shift_lock_mask)) ? shift_modifier : 0)
            | ((state & ControlMask)			? ctrl_modifier	: 0)
            | ((state & dpyinfo->meta_mod_mask)		? mod_meta	: 0)
            | ((state & dpyinfo->alt_mod_mask)		? mod_alt	: 0)
            | ((state & dpyinfo->super_mod_mask)	? mod_super	: 0)
            | ((state & dpyinfo->hyper_mod_mask)	? mod_hyper	: 0));
}

static unsigned int
x_emacs_to_x_modifiers (dpyinfo, state)
     struct x_display_info *dpyinfo;
     unsigned int state;
{
  EMACS_UINT mod_meta = meta_modifier;
  EMACS_UINT mod_alt  = alt_modifier;
  EMACS_UINT mod_hyper = hyper_modifier;
  EMACS_UINT mod_super = super_modifier;

  Lisp_Object tem;

  tem = Fget (Vx_alt_keysym, Qmodifier_value);
  if (! EQ (tem, Qnil)) mod_alt = XUINT (tem);
  tem = Fget (Vx_meta_keysym, Qmodifier_value);
  if (! EQ (tem, Qnil)) mod_meta = XUINT (tem);
  tem = Fget (Vx_hyper_keysym, Qmodifier_value);
  if (! EQ (tem, Qnil)) mod_hyper = XUINT (tem);
  tem = Fget (Vx_super_keysym, Qmodifier_value);
  if (! EQ (tem, Qnil)) mod_super = XUINT (tem);


  return (  ((state & mod_alt)		? dpyinfo->alt_mod_mask   : 0)
            | ((state & mod_super)	? dpyinfo->super_mod_mask : 0)
            | ((state & mod_hyper)	? dpyinfo->hyper_mod_mask : 0)
            | ((state & shift_modifier)	? ShiftMask        : 0)
            | ((state & ctrl_modifier)	? ControlMask      : 0)
            | ((state & mod_meta)	? dpyinfo->meta_mod_mask  : 0));
}

/* Convert a keysym to its name.  */

char *
x_get_keysym_name (keysym)
     KeySym keysym;
{
  char *value;

  BLOCK_INPUT;
  value = XKeysymToString (keysym);
  UNBLOCK_INPUT;

  return value;
}



/* Mouse clicks and mouse movement.  Rah.  */

/* Prepare a mouse-event in *RESULT for placement in the input queue.

   If the event is a button press, then note that we have grabbed
   the mouse.  */

static Lisp_Object
construct_mouse_click (result, event, f)
     struct input_event *result;
     XButtonEvent *event;
     struct frame *f;
{
  /* Make the event type NO_EVENT; we'll change that when we decide
     otherwise.  */
  result->kind = MOUSE_CLICK_EVENT;
  result->code = event->button - Button1;
  result->timestamp = event->time;
  result->modifiers = (x_x_to_emacs_modifiers (FRAME_X_DISPLAY_INFO (f),
					       event->state)
		       | (event->type == ButtonRelease
			  ? up_modifier
			  : down_modifier));

  XSETINT (result->x, event->x);
  XSETINT (result->y, event->y);
  XSETFRAME (result->frame_or_window, f);
  result->arg = Qnil;
  return Qnil;
}


/* Function to report a mouse movement to the mainstream Emacs code.
   The input handler calls this.

   We have received a mouse movement event, which is given in *event.
   If the mouse is over a different glyph than it was last time, tell
   the mainstream emacs code by setting mouse_moved.  If not, ask for
   another motion event, so we can check again the next time it moves.  */

static XMotionEvent last_mouse_motion_event;
static Lisp_Object last_mouse_motion_frame;

static int
note_mouse_movement (frame, event)
     FRAME_PTR frame;
     XMotionEvent *event;
{
  last_mouse_movement_time = event->time;
  last_mouse_motion_event = *event;
  XSETFRAME (last_mouse_motion_frame, frame);

  if (event->window != FRAME_X_WINDOW (frame))
    {
      frame->mouse_moved = 1;
      last_mouse_scroll_bar = Qnil;
      note_mouse_highlight (frame, -1, -1);
      last_mouse_glyph_frame = 0;
      return 1;
    }


  /* Has the mouse moved off the glyph it was on at the last sighting?  */
  if (frame != last_mouse_glyph_frame
      || event->x < last_mouse_glyph.x
      || event->x >= last_mouse_glyph.x + last_mouse_glyph.width
      || event->y < last_mouse_glyph.y
      || event->y >= last_mouse_glyph.y + last_mouse_glyph.height)
    {
      frame->mouse_moved = 1;
      last_mouse_scroll_bar = Qnil;
      note_mouse_highlight (frame, event->x, event->y);
      /* Remember which glyph we're now on.  */
      remember_mouse_glyph (frame, event->x, event->y, &last_mouse_glyph);
      last_mouse_glyph_frame = frame;
      return 1;
    }

  return 0;
}


/************************************************************************
			      Mouse Face
 ************************************************************************/

static void
redo_mouse_highlight ()
{
  if (!NILP (last_mouse_motion_frame)
      && FRAME_LIVE_P (XFRAME (last_mouse_motion_frame)))
    note_mouse_highlight (XFRAME (last_mouse_motion_frame),
			  last_mouse_motion_event.x,
			  last_mouse_motion_event.y);
}



/* Return the current position of the mouse.
   *FP should be a frame which indicates which display to ask about.

   If the mouse movement started in a scroll bar, set *FP, *BAR_WINDOW,
   and *PART to the frame, window, and scroll bar part that the mouse
   is over.  Set *X and *Y to the portion and whole of the mouse's
   position on the scroll bar.

   If the mouse movement started elsewhere, set *FP to the frame the
   mouse is on, *BAR_WINDOW to nil, and *X and *Y to the character cell
   the mouse is over.

   Set *TIME to the server time-stamp for the time at which the mouse
   was at this position.

   Don't store anything if we don't have a valid set of values to report.

   This clears the mouse_moved flag, so we can wait for the next mouse
   movement.  */

static void
XTmouse_position (fp, insist, bar_window, part, x, y, time)
     FRAME_PTR *fp;
     int insist;
     Lisp_Object *bar_window;
     enum scroll_bar_part *part;
     Lisp_Object *x, *y;
     unsigned long *time;
{
  FRAME_PTR f1;

  BLOCK_INPUT;

  if (! NILP (last_mouse_scroll_bar) && insist == 0)
    x_scroll_bar_report_motion (fp, bar_window, part, x, y, time);
  else
    {
      Window root;
      int root_x, root_y;

      Window dummy_window;
      int dummy;

      Lisp_Object frame, tail;

      /* Clear the mouse-moved flag for every frame on this display.  */
      FOR_EACH_FRAME (tail, frame)
	if (FRAME_X_DISPLAY (XFRAME (frame)) == FRAME_X_DISPLAY (*fp))
	  XFRAME (frame)->mouse_moved = 0;

      last_mouse_scroll_bar = Qnil;

      /* Figure out which root window we're on.  */
      XQueryPointer (FRAME_X_DISPLAY (*fp),
		     DefaultRootWindow (FRAME_X_DISPLAY (*fp)),

		     /* The root window which contains the pointer.  */
		     &root,

		     /* Trash which we can't trust if the pointer is on
			a different screen.  */
		     &dummy_window,

		     /* The position on that root window.  */
		     &root_x, &root_y,

		     /* More trash we can't trust.  */
		     &dummy, &dummy,

		     /* Modifier keys and pointer buttons, about which
			we don't care.  */
		     (unsigned int *) &dummy);

      /* Now we have a position on the root; find the innermost window
	 containing the pointer.  */
      {
	Window win, child;
	int win_x, win_y;
	int parent_x = 0, parent_y = 0;
	int count;

	win = root;

	/* XTranslateCoordinates can get errors if the window
	   structure is changing at the same time this function
	   is running.  So at least we must not crash from them.  */

	count = x_catch_errors (FRAME_X_DISPLAY (*fp));

	if (FRAME_X_DISPLAY_INFO (*fp)->grabbed && last_mouse_frame
	    && FRAME_LIVE_P (last_mouse_frame))
	  {
	    /* If mouse was grabbed on a frame, give coords for that frame
	       even if the mouse is now outside it.  */
	    XTranslateCoordinates (FRAME_X_DISPLAY (*fp),

				   /* From-window, to-window.  */
				   root, FRAME_X_WINDOW (last_mouse_frame),

				   /* From-position, to-position.  */
				   root_x, root_y, &win_x, &win_y,

				   /* Child of win.  */
				   &child);
	    f1 = last_mouse_frame;
	  }
	else
	  {
	    while (1)
	      {
		XTranslateCoordinates (FRAME_X_DISPLAY (*fp),

				       /* From-window, to-window.  */
				       root, win,

				       /* From-position, to-position.  */
				       root_x, root_y, &win_x, &win_y,

				       /* Child of win.  */
				       &child);

		if (child == None || child == win)
		  break;

		win = child;
		parent_x = win_x;
		parent_y = win_y;
	      }

	    /* Now we know that:
	       win is the innermost window containing the pointer
	       (XTC says it has no child containing the pointer),
	       win_x and win_y are the pointer's position in it
	       (XTC did this the last time through), and
	       parent_x and parent_y are the pointer's position in win's parent.
	       (They are what win_x and win_y were when win was child.
	       If win is the root window, it has no parent, and
	       parent_{x,y} are invalid, but that's okay, because we'll
	       never use them in that case.)  */

	    /* Is win one of our frames?  */
	    f1 = x_any_window_to_frame (FRAME_X_DISPLAY_INFO (*fp), win);

#ifdef USE_X_TOOLKIT
	    /* If we end up with the menu bar window, say it's not
	       on the frame.  */
	    if (f1 != NULL
		&& f1->output_data.x->menubar_widget
		&& win == XtWindow (f1->output_data.x->menubar_widget))
	      f1 = NULL;
#endif /* USE_X_TOOLKIT */
	  }

	if (x_had_errors_p (FRAME_X_DISPLAY (*fp)))
	  f1 = 0;

	x_uncatch_errors (FRAME_X_DISPLAY (*fp), count);

	/* If not, is it one of our scroll bars?  */
	if (! f1)
	  {
	    struct scroll_bar *bar;

            bar = x_window_to_scroll_bar (FRAME_X_DISPLAY (*fp), win);

	    if (bar)
	      {
		f1 = XFRAME (WINDOW_FRAME (XWINDOW (bar->window)));
		win_x = parent_x;
		win_y = parent_y;
	      }
	  }

	if (f1 == 0 && insist > 0)
	  f1 = SELECTED_FRAME ();

	if (f1)
	  {
	    /* Ok, we found a frame.  Store all the values.
	       last_mouse_glyph is a rectangle used to reduce the
	       generation of mouse events.  To not miss any motion
	       events, we must divide the frame into rectangles of the
	       size of the smallest character that could be displayed
	       on it, i.e. into the same rectangles that matrices on
	       the frame are divided into.  */

	    remember_mouse_glyph (f1, win_x, win_y, &last_mouse_glyph);
	    last_mouse_glyph_frame = f1;

	    *bar_window = Qnil;
	    *part = 0;
	    *fp = f1;
	    XSETINT (*x, win_x);
	    XSETINT (*y, win_y);
	    *time = last_mouse_movement_time;
	  }
      }
    }

  UNBLOCK_INPUT;
}



/***********************************************************************
			       Scroll bars
 ***********************************************************************/

/* Scroll bar support.  */

/* Given an X window ID and a DISPLAY, find the struct scroll_bar which
   manages it.
   This can be called in GC, so we have to make sure to strip off mark
   bits.  */

static struct scroll_bar *
x_window_to_scroll_bar (display, window_id)
     Display *display;
     Window window_id;
{
  Lisp_Object tail;

#if defined (USE_GTK) && defined (USE_TOOLKIT_SCROLL_BARS)
  window_id = (Window) xg_get_scroll_id_for_window (display, window_id);
#endif /* USE_GTK  && USE_TOOLKIT_SCROLL_BARS */

  for (tail = Vframe_list;
       XGCTYPE (tail) == Lisp_Cons;
       tail = XCDR (tail))
    {
      Lisp_Object frame, bar, condemned;

      frame = XCAR (tail);
      /* All elements of Vframe_list should be frames.  */
      if (! GC_FRAMEP (frame))
	abort ();

      /* Scan this frame's scroll bar list for a scroll bar with the
         right window ID.  */
      condemned = FRAME_CONDEMNED_SCROLL_BARS (XFRAME (frame));
      for (bar = FRAME_SCROLL_BARS (XFRAME (frame));
	   /* This trick allows us to search both the ordinary and
              condemned scroll bar lists with one loop.  */
	   ! GC_NILP (bar) || (bar = condemned,
			       condemned = Qnil,
			       ! GC_NILP (bar));
	   bar = XSCROLL_BAR (bar)->next)
	if (SCROLL_BAR_X_WINDOW (XSCROLL_BAR (bar)) == window_id &&
            FRAME_X_DISPLAY (XFRAME (frame)) == display)
	  return XSCROLL_BAR (bar);
    }

  return 0;
}


#if defined USE_LUCID

/* Return the Lucid menu bar WINDOW is part of.  Return null
   if WINDOW is not part of a menu bar.  */

static Widget
x_window_to_menu_bar (window)
     Window window;
{
  Lisp_Object tail;

  for (tail = Vframe_list;
       XGCTYPE (tail) == Lisp_Cons;
       tail = XCDR (tail))
    {
      Lisp_Object frame = XCAR (tail);
      Widget menu_bar = XFRAME (frame)->output_data.x->menubar_widget;

      if (menu_bar && xlwmenu_window_p (menu_bar, window))
	return menu_bar;
    }

  return NULL;
}

#endif /* USE_LUCID */


/************************************************************************
			 Toolkit scroll bars
 ************************************************************************/

#ifdef USE_TOOLKIT_SCROLL_BARS

static void x_scroll_bar_to_input_event P_ ((XEvent *, struct input_event *));
static void x_send_scroll_bar_event P_ ((Lisp_Object, int, int, int));
static void x_create_toolkit_scroll_bar P_ ((struct frame *,
					     struct scroll_bar *));
static void x_set_toolkit_scroll_bar_thumb P_ ((struct scroll_bar *,
						int, int, int));


/* Lisp window being scrolled.  Set when starting to interact with
   a toolkit scroll bar, reset to nil when ending the interaction.  */

static Lisp_Object window_being_scrolled;

/* Last scroll bar part sent in xm_scroll_callback.  */

static int last_scroll_bar_part;

/* Whether this is an Xaw with arrow-scrollbars.  This should imply
   that movements of 1/20 of the screen size are mapped to up/down.  */

#ifndef USE_GTK
/* Id of action hook installed for scroll bars.  */

static XtActionHookId action_hook_id;

static Boolean xaw3d_arrow_scroll;

/* Whether the drag scrolling maintains the mouse at the top of the
   thumb.  If not, resizing the thumb needs to be done more carefully
   to avoid jerkyness.  */

static Boolean xaw3d_pick_top;

/* Action hook installed via XtAppAddActionHook when toolkit scroll
   bars are used..  The hook is responsible for detecting when
   the user ends an interaction with the scroll bar, and generates
   a `end-scroll' SCROLL_BAR_CLICK_EVENT' event if so.  */

static void
xt_action_hook (widget, client_data, action_name, event, params,
		num_params)
     Widget widget;
     XtPointer client_data;
     String action_name;
     XEvent *event;
     String *params;
     Cardinal *num_params;
{
  int scroll_bar_p;
  char *end_action;

#ifdef USE_MOTIF
  scroll_bar_p = XmIsScrollBar (widget);
  end_action = "Release";
#else /* !USE_MOTIF i.e. use Xaw */
  scroll_bar_p = XtIsSubclass (widget, scrollbarWidgetClass);
  end_action = "EndScroll";
#endif /* USE_MOTIF */

  if (scroll_bar_p
      && strcmp (action_name, end_action) == 0
      && WINDOWP (window_being_scrolled))
    {
      struct window *w;

      x_send_scroll_bar_event (window_being_scrolled,
			       scroll_bar_end_scroll, 0, 0);
      w = XWINDOW (window_being_scrolled);

      if (!NILP (XSCROLL_BAR (w->vertical_scroll_bar)->dragging))
	{
	  XSCROLL_BAR (w->vertical_scroll_bar)->dragging = Qnil;
	  /* The thumb size is incorrect while dragging: fix it.  */
	  set_vertical_scroll_bar (w);
	}
      window_being_scrolled = Qnil;
      last_scroll_bar_part = -1;

      /* Xt timeouts no longer needed.  */
      toolkit_scroll_bar_interaction = 0;
    }
}
#endif /* not USE_GTK */

/* A vector of windows used for communication between
   x_send_scroll_bar_event and x_scroll_bar_to_input_event.  */

static struct window **scroll_bar_windows;
static int scroll_bar_windows_size;


/* Send a client message with message type Xatom_Scrollbar for a
   scroll action to the frame of WINDOW.  PART is a value identifying
   the part of the scroll bar that was clicked on.  PORTION is the
   amount to scroll of a whole of WHOLE.  */

static void
x_send_scroll_bar_event (window, part, portion, whole)
     Lisp_Object window;
     int part, portion, whole;
{
  XEvent event;
  XClientMessageEvent *ev = (XClientMessageEvent *) &event;
  struct window *w = XWINDOW (window);
  struct frame *f = XFRAME (w->frame);
  int i;

  BLOCK_INPUT;

  /* Construct a ClientMessage event to send to the frame.  */
  ev->type = ClientMessage;
  ev->message_type = FRAME_X_DISPLAY_INFO (f)->Xatom_Scrollbar;
  ev->display = FRAME_X_DISPLAY (f);
  ev->window = FRAME_X_WINDOW (f);
  ev->format = 32;

  /* We can only transfer 32 bits in the XClientMessageEvent, which is
     not enough to store a pointer or Lisp_Object on a 64 bit system.
     So, store the window in scroll_bar_windows and pass the index
     into that array in the event.  */
  for (i = 0; i < scroll_bar_windows_size; ++i)
    if (scroll_bar_windows[i] == NULL)
      break;

  if (i == scroll_bar_windows_size)
    {
      int new_size = max (10, 2 * scroll_bar_windows_size);
      size_t nbytes = new_size * sizeof *scroll_bar_windows;
      size_t old_nbytes = scroll_bar_windows_size * sizeof *scroll_bar_windows;

      scroll_bar_windows = (struct window **) xrealloc (scroll_bar_windows,
							nbytes);
      bzero (&scroll_bar_windows[i], nbytes - old_nbytes);
      scroll_bar_windows_size = new_size;
    }

  scroll_bar_windows[i] = w;
  ev->data.l[0] = (long) i;
  ev->data.l[1] = (long) part;
  ev->data.l[2] = (long) 0;
  ev->data.l[3] = (long) portion;
  ev->data.l[4] = (long) whole;

  /* Make Xt timeouts work while the scroll bar is active.  */
  toolkit_scroll_bar_interaction = 1;

  /* Setting the event mask to zero means that the message will
     be sent to the client that created the window, and if that
     window no longer exists, no event will be sent.  */
  XSendEvent (FRAME_X_DISPLAY (f), FRAME_X_WINDOW (f), False, 0, &event);
  UNBLOCK_INPUT;
}


/* Transform a scroll bar ClientMessage EVENT to an Emacs input event
   in *IEVENT.  */

static void
x_scroll_bar_to_input_event (event, ievent)
     XEvent *event;
     struct input_event *ievent;
{
  XClientMessageEvent *ev = (XClientMessageEvent *) event;
  Lisp_Object window;
  struct frame *f;
  struct window *w;

  w = scroll_bar_windows[ev->data.l[0]];
  scroll_bar_windows[ev->data.l[0]] = NULL;

  XSETWINDOW (window, w);
  f = XFRAME (w->frame);

  ievent->kind = SCROLL_BAR_CLICK_EVENT;
  ievent->frame_or_window = window;
  ievent->arg = Qnil;
#ifdef USE_GTK
  ievent->timestamp = CurrentTime;
#else
  ievent->timestamp = XtLastTimestampProcessed (FRAME_X_DISPLAY (f));
#endif
  ievent->part = ev->data.l[1];
  ievent->code = ev->data.l[2];
  ievent->x = make_number ((int) ev->data.l[3]);
  ievent->y = make_number ((int) ev->data.l[4]);
  ievent->modifiers = 0;
}


#ifdef USE_MOTIF

/* Minimum and maximum values used for Motif scroll bars.  */

#define XM_SB_MAX 10000000


/* Scroll bar callback for Motif scroll bars.  WIDGET is the scroll
   bar widget.  CLIENT_DATA is a pointer to the scroll_bar structure.
   CALL_DATA is a pointer to a XmScrollBarCallbackStruct.  */

static void
xm_scroll_callback (widget, client_data, call_data)
     Widget widget;
     XtPointer client_data, call_data;
{
  struct scroll_bar *bar = (struct scroll_bar *) client_data;
  XmScrollBarCallbackStruct *cs = (XmScrollBarCallbackStruct *) call_data;
  int part = -1, whole = 0, portion = 0;

  switch (cs->reason)
    {
    case XmCR_DECREMENT:
      bar->dragging = Qnil;
      part = scroll_bar_up_arrow;
      break;

    case XmCR_INCREMENT:
      bar->dragging = Qnil;
      part = scroll_bar_down_arrow;
      break;

    case XmCR_PAGE_DECREMENT:
      bar->dragging = Qnil;
      part = scroll_bar_above_handle;
      break;

    case XmCR_PAGE_INCREMENT:
      bar->dragging = Qnil;
      part = scroll_bar_below_handle;
      break;

    case XmCR_TO_TOP:
      bar->dragging = Qnil;
      part = scroll_bar_to_top;
      break;

    case XmCR_TO_BOTTOM:
      bar->dragging = Qnil;
      part = scroll_bar_to_bottom;
      break;

    case XmCR_DRAG:
      {
	int slider_size;

	/* Get the slider size.  */
	BLOCK_INPUT;
	XtVaGetValues (widget, XmNsliderSize, &slider_size, NULL);
	UNBLOCK_INPUT;

	whole = XM_SB_MAX - slider_size;
	portion = min (cs->value, whole);
	part = scroll_bar_handle;
	bar->dragging = make_number (cs->value);
      }
      break;

    case XmCR_VALUE_CHANGED:
      break;
    };

  if (part >= 0)
    {
      window_being_scrolled = bar->window;
      last_scroll_bar_part = part;
      x_send_scroll_bar_event (bar->window, part, portion, whole);
    }
}


#else /* !USE_MOTIF, i.e. Xaw or GTK */
#ifdef USE_GTK
/* Scroll bar callback for GTK scroll bars.  WIDGET is the scroll
   bar widget.  DATA is a pointer to the scroll_bar structure. */

static void
xg_scroll_callback (widget, data)
     GtkRange *widget;
     gpointer data;
{
  struct scroll_bar *bar = (struct scroll_bar *) data;
  gdouble previous;
  gdouble position;
  gdouble *p;
  int diff;

  int part = -1, whole = 0, portion = 0;
  GtkAdjustment *adj = GTK_ADJUSTMENT (gtk_range_get_adjustment (widget));

  position = gtk_adjustment_get_value (adj);

  p = g_object_get_data (G_OBJECT (widget), XG_LAST_SB_DATA);
  if (! p)
    {
      p = (gdouble*) xmalloc (sizeof (gdouble));
      *p = XG_SB_MIN;
      g_object_set_data (G_OBJECT (widget), XG_LAST_SB_DATA, p);
    }

  previous = *p;
  *p = position;

  if (xg_ignore_gtk_scrollbar) return;

  diff = (int) (position - previous);

  if (diff == (int) adj->step_increment)
    {
      part = scroll_bar_down_arrow;
      bar->dragging = Qnil;
    }
  else if (-diff == (int) adj->step_increment)
    {
      part = scroll_bar_up_arrow;
      bar->dragging = Qnil;
    }
  else if (diff == (int) adj->page_increment)
    {
      part = scroll_bar_below_handle;
      bar->dragging = Qnil;
    }
  else if (-diff == (int) adj->page_increment)
    {
      part = scroll_bar_above_handle;
      bar->dragging = Qnil;
    }
  else
    {
      part = scroll_bar_handle;
      whole = adj->upper - adj->page_size;
      portion = min ((int)position, whole);
      bar->dragging = make_number ((int)portion);
    }

  if (part >= 0)
    {
      window_being_scrolled = bar->window;
      last_scroll_bar_part = part;
      x_send_scroll_bar_event (bar->window, part, portion, whole);
    }
}

#else /* not USE_GTK */

/* Xaw scroll bar callback.  Invoked when the thumb is dragged.
   WIDGET is the scroll bar widget.  CLIENT_DATA is a pointer to the
   scroll bar struct.  CALL_DATA is a pointer to a float saying where
   the thumb is.  */

static void
xaw_jump_callback (widget, client_data, call_data)
     Widget widget;
     XtPointer client_data, call_data;
{
  struct scroll_bar *bar = (struct scroll_bar *) client_data;
  float top = *(float *) call_data;
  float shown;
  int whole, portion, height;
  int part;

  /* Get the size of the thumb, a value between 0 and 1.  */
  BLOCK_INPUT;
  XtVaGetValues (widget, XtNshown, &shown, XtNheight, &height, NULL);
  UNBLOCK_INPUT;

  whole = 10000000;
  portion = shown < 1 ? top * whole : 0;

  if (shown < 1 && (abs (top + shown - 1) < 1.0/height))
    /* Some derivatives of Xaw refuse to shrink the thumb when you reach
       the bottom, so we force the scrolling whenever we see that we're
       too close to the bottom (in x_set_toolkit_scroll_bar_thumb
       we try to ensure that we always stay two pixels away from the
       bottom).  */
    part = scroll_bar_down_arrow;
  else
    part = scroll_bar_handle;

  window_being_scrolled = bar->window;
  bar->dragging = make_number (portion);
  last_scroll_bar_part = part;
  x_send_scroll_bar_event (bar->window, part, portion, whole);
}


/* Xaw scroll bar callback.  Invoked for incremental scrolling.,
   i.e. line or page up or down.  WIDGET is the Xaw scroll bar
   widget.  CLIENT_DATA is a pointer to the scroll_bar structure for
   the scroll bar.  CALL_DATA is an integer specifying the action that
   has taken place.  Its magnitude is in the range 0..height of the
   scroll bar.  Negative values mean scroll towards buffer start.
   Values < height of scroll bar mean line-wise movement.  */

static void
xaw_scroll_callback (widget, client_data, call_data)
     Widget widget;
     XtPointer client_data, call_data;
{
  struct scroll_bar *bar = (struct scroll_bar *) client_data;
  /* The position really is stored cast to a pointer.  */
  int position = (long) call_data;
  Dimension height;
  int part;

  /* Get the height of the scroll bar.  */
  BLOCK_INPUT;
  XtVaGetValues (widget, XtNheight, &height, NULL);
  UNBLOCK_INPUT;

  if (abs (position) >= height)
    part = (position < 0) ? scroll_bar_above_handle : scroll_bar_below_handle;

  /* If Xaw3d was compiled with ARROW_SCROLLBAR,
     it maps line-movement to call_data = max(5, height/20).  */
  else if (xaw3d_arrow_scroll && abs (position) <= max (5, height / 20))
    part = (position < 0) ? scroll_bar_up_arrow : scroll_bar_down_arrow;
  else
    part = scroll_bar_move_ratio;

  window_being_scrolled = bar->window;
  bar->dragging = Qnil;
  last_scroll_bar_part = part;
  x_send_scroll_bar_event (bar->window, part, position, height);
}

#endif /* not USE_GTK */
#endif /* not USE_MOTIF */

#define SCROLL_BAR_NAME "verticalScrollBar"

/* Create the widget for scroll bar BAR on frame F.  Record the widget
   and X window of the scroll bar in BAR.  */

#ifdef USE_GTK
static void
x_create_toolkit_scroll_bar (f, bar)
     struct frame *f;
     struct scroll_bar *bar;
{
  char *scroll_bar_name = SCROLL_BAR_NAME;

  BLOCK_INPUT;
  xg_create_scroll_bar (f, bar, G_CALLBACK (xg_scroll_callback),
                        scroll_bar_name);
  UNBLOCK_INPUT;
}

#else /* not USE_GTK */

static void
x_create_toolkit_scroll_bar (f, bar)
     struct frame *f;
     struct scroll_bar *bar;
{
  Window xwindow;
  Widget widget;
  Arg av[20];
  int ac = 0;
  char *scroll_bar_name = SCROLL_BAR_NAME;
  unsigned long pixel;

  BLOCK_INPUT;

#ifdef USE_MOTIF
  /* Set resources.  Create the widget.  */
  XtSetArg (av[ac], XtNmappedWhenManaged, False); ++ac;
  XtSetArg (av[ac], XmNminimum, 0); ++ac;
  XtSetArg (av[ac], XmNmaximum, XM_SB_MAX); ++ac;
  XtSetArg (av[ac], XmNorientation, XmVERTICAL); ++ac;
  XtSetArg (av[ac], XmNprocessingDirection, XmMAX_ON_BOTTOM), ++ac;
  XtSetArg (av[ac], XmNincrement, 1); ++ac;
  XtSetArg (av[ac], XmNpageIncrement, 1); ++ac;

  pixel = f->output_data.x->scroll_bar_foreground_pixel;
  if (pixel != -1)
    {
      XtSetArg (av[ac], XmNforeground, pixel);
      ++ac;
    }

  pixel = f->output_data.x->scroll_bar_background_pixel;
  if (pixel != -1)
    {
      XtSetArg (av[ac], XmNbackground, pixel);
      ++ac;
    }

  widget = XmCreateScrollBar (f->output_data.x->edit_widget,
			      scroll_bar_name, av, ac);

  /* Add one callback for everything that can happen.  */
  XtAddCallback (widget, XmNdecrementCallback, xm_scroll_callback,
		 (XtPointer) bar);
  XtAddCallback (widget, XmNdragCallback, xm_scroll_callback,
		 (XtPointer) bar);
  XtAddCallback (widget, XmNincrementCallback, xm_scroll_callback,
		 (XtPointer) bar);
  XtAddCallback (widget, XmNpageDecrementCallback, xm_scroll_callback,
		 (XtPointer) bar);
  XtAddCallback (widget, XmNpageIncrementCallback, xm_scroll_callback,
		 (XtPointer) bar);
  XtAddCallback (widget, XmNtoBottomCallback, xm_scroll_callback,
		 (XtPointer) bar);
  XtAddCallback (widget, XmNtoTopCallback, xm_scroll_callback,
		 (XtPointer) bar);

  /* Realize the widget.  Only after that is the X window created.  */
  XtRealizeWidget (widget);

  /* Set the cursor to an arrow.  I didn't find a resource to do that.
     And I'm wondering why it hasn't an arrow cursor by default.  */
  XDefineCursor (XtDisplay (widget), XtWindow (widget),
		 f->output_data.x->nontext_cursor);

#else /* !USE_MOTIF i.e. use Xaw */

  /* Set resources.  Create the widget.  The background of the
     Xaw3d scroll bar widget is a little bit light for my taste.
     We don't alter it here to let users change it according
     to their taste with `emacs*verticalScrollBar.background: xxx'.  */
  XtSetArg (av[ac], XtNmappedWhenManaged, False); ++ac;
  XtSetArg (av[ac], XtNorientation, XtorientVertical); ++ac;
  /* For smoother scrolling with Xaw3d   -sm */
  /* XtSetArg (av[ac], XtNpickTop, True); ++ac; */

  pixel = f->output_data.x->scroll_bar_foreground_pixel;
  if (pixel != -1)
    {
      XtSetArg (av[ac], XtNforeground, pixel);
      ++ac;
    }

  pixel = f->output_data.x->scroll_bar_background_pixel;
  if (pixel != -1)
    {
      XtSetArg (av[ac], XtNbackground, pixel);
      ++ac;
    }

  /* Top/bottom shadow colors.  */

  /* Allocate them, if necessary.  */
  if (f->output_data.x->scroll_bar_top_shadow_pixel == -1)
    {
      pixel = f->output_data.x->scroll_bar_background_pixel;
      if (!x_alloc_lighter_color (f, FRAME_X_DISPLAY (f), FRAME_X_COLORMAP (f),
				  &pixel, 1.2, 0x8000))
	pixel = -1;
      f->output_data.x->scroll_bar_top_shadow_pixel = pixel;
    }
  if (f->output_data.x->scroll_bar_bottom_shadow_pixel == -1)
    {
      pixel = f->output_data.x->scroll_bar_background_pixel;
      if (!x_alloc_lighter_color (f, FRAME_X_DISPLAY (f), FRAME_X_COLORMAP (f),
				  &pixel, 0.6, 0x4000))
	pixel = -1;
      f->output_data.x->scroll_bar_bottom_shadow_pixel = pixel;
    }

#ifdef XtNbeNiceToColormap
  /* Tell the toolkit about them.  */
  if (f->output_data.x->scroll_bar_top_shadow_pixel == -1
      || f->output_data.x->scroll_bar_bottom_shadow_pixel == -1)
    /* We tried to allocate a color for the top/bottom shadow, and
       failed, so tell Xaw3d to use dithering instead.   */
    {
      XtSetArg (av[ac], XtNbeNiceToColormap, True);
      ++ac;
    }
  else
    /* Tell what colors Xaw3d should use for the top/bottom shadow, to
       be more consistent with other emacs 3d colors, and since Xaw3d is
       not good at dealing with allocation failure.  */
    {
      /* This tells Xaw3d to use real colors instead of dithering for
	 the shadows.  */
      XtSetArg (av[ac], XtNbeNiceToColormap, False);
      ++ac;

      /* Specify the colors.  */
      pixel = f->output_data.x->scroll_bar_top_shadow_pixel;
      if (pixel != -1)
	{
	  XtSetArg (av[ac], XtNtopShadowPixel, pixel);
	  ++ac;
	}
      pixel = f->output_data.x->scroll_bar_bottom_shadow_pixel;
      if (pixel != -1)
	{
	  XtSetArg (av[ac], XtNbottomShadowPixel, pixel);
	  ++ac;
	}
    }
#endif

  widget = XtCreateWidget (scroll_bar_name, scrollbarWidgetClass,
			   f->output_data.x->edit_widget, av, ac);

  {
    char *initial = "";
    char *val = initial;
    XtVaGetValues (widget, XtNscrollVCursor, (XtPointer) &val,
#ifdef XtNarrowScrollbars
		   XtNarrowScrollbars, (XtPointer) &xaw3d_arrow_scroll,
#endif
		   XtNpickTop, (XtPointer) &xaw3d_pick_top, NULL);
    if (xaw3d_arrow_scroll || val == initial)
      {	/* ARROW_SCROLL */
	xaw3d_arrow_scroll = True;
	/* Isn't that just a personal preference ?   --Stef */
	XtVaSetValues (widget, XtNcursorName, "top_left_arrow", NULL);
      }
  }

  /* Define callbacks.  */
  XtAddCallback (widget, XtNjumpProc, xaw_jump_callback, (XtPointer) bar);
  XtAddCallback (widget, XtNscrollProc, xaw_scroll_callback,
		 (XtPointer) bar);

  /* Realize the widget.  Only after that is the X window created.  */
  XtRealizeWidget (widget);

#endif /* !USE_MOTIF */

  /* Install an action hook that lets us detect when the user
     finishes interacting with a scroll bar.  */
  if (action_hook_id == 0)
    action_hook_id = XtAppAddActionHook (Xt_app_con, xt_action_hook, 0);

  /* Remember X window and widget in the scroll bar vector.  */
  SET_SCROLL_BAR_X_WIDGET (bar, widget);
  xwindow = XtWindow (widget);
  SET_SCROLL_BAR_X_WINDOW (bar, xwindow);

  UNBLOCK_INPUT;
}
#endif /* not USE_GTK */


/* Set the thumb size and position of scroll bar BAR.  We are currently
   displaying PORTION out of a whole WHOLE, and our position POSITION.  */

#ifdef USE_GTK
static void
x_set_toolkit_scroll_bar_thumb (bar, portion, position, whole)
     struct scroll_bar *bar;
     int portion, position, whole;
{
  xg_set_toolkit_scroll_bar_thumb (bar, portion, position, whole);
}

#else /* not USE_GTK */
static void
x_set_toolkit_scroll_bar_thumb (bar, portion, position, whole)
     struct scroll_bar *bar;
     int portion, position, whole;
{
  struct frame *f = XFRAME (WINDOW_FRAME (XWINDOW (bar->window)));
  Widget widget = SCROLL_BAR_X_WIDGET (FRAME_X_DISPLAY (f), bar);
  float top, shown;

  BLOCK_INPUT;

#ifdef USE_MOTIF

  /* We use an estimate of 30 chars per line rather than the real
     `portion' value.  This has the disadvantage that the thumb size
     is not very representative, but it makes our life a lot easier.
     Otherwise, we have to constantly adjust the thumb size, which
     we can't always do quickly enough: while dragging, the size of
     the thumb might prevent the user from dragging the thumb all the
     way to the end.  but Motif and some versions of Xaw3d don't allow
     updating the thumb size while dragging.  Also, even if we can update
     its size, the update will often happen too late.
     If you don't believe it, check out revision 1.650 of xterm.c to see
     what hoops we were going through and the still poor behavior we got.  */
  portion = WINDOW_TOTAL_LINES (XWINDOW (bar->window)) * 30;
  /* When the thumb is at the bottom, position == whole.
     So we need to increase `whole' to make space for the thumb.  */
  whole += portion;

  if (whole <= 0)
    top = 0, shown = 1;
  else
    {
      top = (float) position / whole;
      shown = (float) portion / whole;
    }

  if (NILP (bar->dragging))
    {
      int size, value;

      /* Slider size.  Must be in the range [1 .. MAX - MIN] where MAX
         is the scroll bar's maximum and MIN is the scroll bar's minimum
	 value.  */
      size = shown * XM_SB_MAX;
      size = min (size, XM_SB_MAX);
      size = max (size, 1);

      /* Position.  Must be in the range [MIN .. MAX - SLIDER_SIZE].  */
      value = top * XM_SB_MAX;
      value = min (value, XM_SB_MAX - size);

      XmScrollBarSetValues (widget, value, size, 0, 0, False);
    }
#else /* !USE_MOTIF i.e. use Xaw */

  if (whole == 0)
    top = 0, shown = 1;
  else
    {
      top = (float) position / whole;
      shown = (float) portion / whole;
    }

  {
    float old_top, old_shown;
    Dimension height;
    XtVaGetValues (widget,
		   XtNtopOfThumb, &old_top,
		   XtNshown, &old_shown,
		   XtNheight, &height,
		   NULL);

    /* Massage the top+shown values.  */
    if (NILP (bar->dragging) || last_scroll_bar_part == scroll_bar_down_arrow)
      top = max (0, min (1, top));
    else
      top = old_top;
    /* Keep two pixels available for moving the thumb down.  */
    shown = max (0, min (1 - top - (2.0 / height), shown));

    /* If the call to XawScrollbarSetThumb below doesn't seem to work,
       check that your system's configuration file contains a define
       for `NARROWPROTO'.  See s/freebsd.h for an example.  */
    if (top != old_top || shown != old_shown)
      {
	if (NILP (bar->dragging))
	  XawScrollbarSetThumb (widget, top, shown);
	else
	  {
	    /* Try to make the scrolling a tad smoother.  */
	    if (!xaw3d_pick_top)
	      shown = min (shown, old_shown);

	    XawScrollbarSetThumb (widget, top, shown);
	  }
      }
  }
#endif /* !USE_MOTIF */

  UNBLOCK_INPUT;
}
#endif /* not USE_GTK */

#endif /* USE_TOOLKIT_SCROLL_BARS */



/************************************************************************
			 Scroll bars, general
 ************************************************************************/

/* Create a scroll bar and return the scroll bar vector for it.  W is
   the Emacs window on which to create the scroll bar. TOP, LEFT,
   WIDTH and HEIGHT are the pixel coordinates and dimensions of the
   scroll bar. */

static struct scroll_bar *
x_scroll_bar_create (w, top, left, width, height)
     struct window *w;
     int top, left, width, height;
{
  struct frame *f = XFRAME (w->frame);
  struct scroll_bar *bar
    = XSCROLL_BAR (Fmake_vector (make_number (SCROLL_BAR_VEC_SIZE), Qnil));

  BLOCK_INPUT;

#ifdef USE_TOOLKIT_SCROLL_BARS
  x_create_toolkit_scroll_bar (f, bar);
#else /* not USE_TOOLKIT_SCROLL_BARS */
  {
    XSetWindowAttributes a;
    unsigned long mask;
    Window window;

    a.background_pixel = f->output_data.x->scroll_bar_background_pixel;
    if (a.background_pixel == -1)
      a.background_pixel = f->output_data.x->background_pixel;

    a.event_mask = (ButtonPressMask | ButtonReleaseMask
		    | ButtonMotionMask | PointerMotionHintMask
		    | ExposureMask);
    a.cursor = FRAME_X_DISPLAY_INFO (f)->vertical_scroll_bar_cursor;

    mask = (CWBackPixel | CWEventMask | CWCursor);

    /* Clear the area of W that will serve as a scroll bar.  This is
       for the case that a window has been split horizontally.  In
       this case, no clear_frame is generated to reduce flickering.  */
    if (width > 0 && height > 0)
      x_clear_area (FRAME_X_DISPLAY (f), FRAME_X_WINDOW (f),
		    left, top, width,
		    window_box_height (w), False);

    window = XCreateWindow (FRAME_X_DISPLAY (f), FRAME_X_WINDOW (f),
			    /* Position and size of scroll bar.  */
			    left + VERTICAL_SCROLL_BAR_WIDTH_TRIM,
			    top,
			    width - VERTICAL_SCROLL_BAR_WIDTH_TRIM * 2,
			    height,
			    /* Border width, depth, class, and visual.  */
			     0,
			    CopyFromParent,
			    CopyFromParent,
			    CopyFromParent,
			     /* Attributes.  */
			    mask, &a);
    SET_SCROLL_BAR_X_WINDOW (bar, window);
  }
#endif /* not USE_TOOLKIT_SCROLL_BARS */

  XSETWINDOW (bar->window, w);
  XSETINT (bar->top, top);
  XSETINT (bar->left, left);
  XSETINT (bar->width, width);
  XSETINT (bar->height, height);
  XSETINT (bar->start, 0);
  XSETINT (bar->end, 0);
  bar->dragging = Qnil;

  /* Add bar to its frame's list of scroll bars.  */
  bar->next = FRAME_SCROLL_BARS (f);
  bar->prev = Qnil;
  XSETVECTOR (FRAME_SCROLL_BARS (f), bar);
  if (!NILP (bar->next))
    XSETVECTOR (XSCROLL_BAR (bar->next)->prev, bar);

  /* Map the window/widget.  */
#ifdef USE_TOOLKIT_SCROLL_BARS
  {
#ifdef USE_GTK
    xg_update_scrollbar_pos (f,
                             SCROLL_BAR_X_WINDOW (bar),
                             top,
                             left + VERTICAL_SCROLL_BAR_WIDTH_TRIM,
                             width - VERTICAL_SCROLL_BAR_WIDTH_TRIM * 2,
                             max (height, 1));
    xg_show_scroll_bar (SCROLL_BAR_X_WINDOW (bar));
#else /* not USE_GTK */
    Widget scroll_bar = SCROLL_BAR_X_WIDGET (FRAME_X_DISPLAY (f), bar);
    XtConfigureWidget (scroll_bar,
		       left + VERTICAL_SCROLL_BAR_WIDTH_TRIM,
		       top,
		       width - VERTICAL_SCROLL_BAR_WIDTH_TRIM * 2,
		       max (height, 1), 0);
    XtMapWidget (scroll_bar);
#endif /* not USE_GTK */
    }
#else /* not USE_TOOLKIT_SCROLL_BARS */
  XMapRaised (FRAME_X_DISPLAY (f), SCROLL_BAR_X_WINDOW (bar));
#endif /* not USE_TOOLKIT_SCROLL_BARS */

  UNBLOCK_INPUT;
  return bar;
}


/* Draw BAR's handle in the proper position.

   If the handle is already drawn from START to END, don't bother
   redrawing it, unless REBUILD is non-zero; in that case, always
   redraw it.  (REBUILD is handy for drawing the handle after expose
   events.)

   Normally, we want to constrain the start and end of the handle to
   fit inside its rectangle, but if the user is dragging the scroll
   bar handle, we want to let them drag it down all the way, so that
   the bar's top is as far down as it goes; otherwise, there's no way
   to move to the very end of the buffer.  */

#ifndef USE_TOOLKIT_SCROLL_BARS

static void
x_scroll_bar_set_handle (bar, start, end, rebuild)
     struct scroll_bar *bar;
     int start, end;
     int rebuild;
{
  int dragging = ! NILP (bar->dragging);
  Window w = SCROLL_BAR_X_WINDOW (bar);
  FRAME_PTR f = XFRAME (WINDOW_FRAME (XWINDOW (bar->window)));
  GC gc = f->output_data.x->normal_gc;

  /* If the display is already accurate, do nothing.  */
  if (! rebuild
      && start == XINT (bar->start)
      && end == XINT (bar->end))
    return;

  BLOCK_INPUT;

  {
    int inside_width = VERTICAL_SCROLL_BAR_INSIDE_WIDTH (f, XINT (bar->width));
    int inside_height = VERTICAL_SCROLL_BAR_INSIDE_HEIGHT (f, XINT (bar->height));
    int top_range = VERTICAL_SCROLL_BAR_TOP_RANGE (f, XINT (bar->height));

    /* Make sure the values are reasonable, and try to preserve
       the distance between start and end.  */
    {
      int length = end - start;

      if (start < 0)
	start = 0;
      else if (start > top_range)
	start = top_range;
      end = start + length;

      if (end < start)
	end = start;
      else if (end > top_range && ! dragging)
	end = top_range;
    }

    /* Store the adjusted setting in the scroll bar.  */
    XSETINT (bar->start, start);
    XSETINT (bar->end, end);

    /* Clip the end position, just for display.  */
    if (end > top_range)
      end = top_range;

    /* Draw bottom positions VERTICAL_SCROLL_BAR_MIN_HANDLE pixels
       below top positions, to make sure the handle is always at least
       that many pixels tall.  */
    end += VERTICAL_SCROLL_BAR_MIN_HANDLE;

    /* Draw the empty space above the handle.  Note that we can't clear
       zero-height areas; that means "clear to end of window."  */
    if (0 < start)
      x_clear_area (FRAME_X_DISPLAY (f), w,
		    /* x, y, width, height, and exposures.  */
		    VERTICAL_SCROLL_BAR_LEFT_BORDER,
		    VERTICAL_SCROLL_BAR_TOP_BORDER,
		    inside_width, start,
		    False);

    /* Change to proper foreground color if one is specified.  */
    if (f->output_data.x->scroll_bar_foreground_pixel != -1)
      XSetForeground (FRAME_X_DISPLAY (f), gc,
		      f->output_data.x->scroll_bar_foreground_pixel);

    /* Draw the handle itself.  */
    XFillRectangle (FRAME_X_DISPLAY (f), w, gc,
		    /* x, y, width, height */
		    VERTICAL_SCROLL_BAR_LEFT_BORDER,
		    VERTICAL_SCROLL_BAR_TOP_BORDER + start,
		    inside_width, end - start);

    /* Restore the foreground color of the GC if we changed it above.  */
    if (f->output_data.x->scroll_bar_foreground_pixel != -1)
      XSetForeground (FRAME_X_DISPLAY (f), gc,
		      f->output_data.x->foreground_pixel);

    /* Draw the empty space below the handle.  Note that we can't
       clear zero-height areas; that means "clear to end of window." */
    if (end < inside_height)
      x_clear_area (FRAME_X_DISPLAY (f), w,
		    /* x, y, width, height, and exposures.  */
		    VERTICAL_SCROLL_BAR_LEFT_BORDER,
		    VERTICAL_SCROLL_BAR_TOP_BORDER + end,
		    inside_width, inside_height - end,
		    False);

  }

  UNBLOCK_INPUT;
}

#endif /* !USE_TOOLKIT_SCROLL_BARS */

/* Destroy scroll bar BAR, and set its Emacs window's scroll bar to
   nil.  */

static void
x_scroll_bar_remove (bar)
     struct scroll_bar *bar;
{
  struct frame *f = XFRAME (WINDOW_FRAME (XWINDOW (bar->window)));
  BLOCK_INPUT;

#ifdef USE_TOOLKIT_SCROLL_BARS
#ifdef USE_GTK
  xg_remove_scroll_bar (f, SCROLL_BAR_X_WINDOW (bar));
#else /* not USE_GTK */
  XtDestroyWidget (SCROLL_BAR_X_WIDGET (FRAME_X_DISPLAY (f), bar));
#endif /* not USE_GTK */
#else
  XDestroyWindow (FRAME_X_DISPLAY (f), SCROLL_BAR_X_WINDOW (bar));
#endif

  /* Disassociate this scroll bar from its window.  */
  XWINDOW (bar->window)->vertical_scroll_bar = Qnil;

  UNBLOCK_INPUT;
}


/* Set the handle of the vertical scroll bar for WINDOW to indicate
   that we are displaying PORTION characters out of a total of WHOLE
   characters, starting at POSITION.  If WINDOW has no scroll bar,
   create one.  */

static void
XTset_vertical_scroll_bar (w, portion, whole, position)
     struct window *w;
     int portion, whole, position;
{
  struct frame *f = XFRAME (w->frame);
  struct scroll_bar *bar;
  int top, height, left, sb_left, width, sb_width;
  int window_y, window_height;

  /* Get window dimensions.  */
  window_box (w, -1, 0, &window_y, 0, &window_height);
  top = window_y;
  width = WINDOW_CONFIG_SCROLL_BAR_COLS (w) * FRAME_COLUMN_WIDTH (f);
  height = window_height;

  /* Compute the left edge of the scroll bar area.  */
  left = WINDOW_SCROLL_BAR_AREA_X (w);

  /* Compute the width of the scroll bar which might be less than
     the width of the area reserved for the scroll bar.  */
  if (WINDOW_CONFIG_SCROLL_BAR_WIDTH (w) > 0)
    sb_width = WINDOW_CONFIG_SCROLL_BAR_WIDTH (w);
  else
    sb_width = width;

  /* Compute the left edge of the scroll bar.  */
#ifdef USE_TOOLKIT_SCROLL_BARS
  if (WINDOW_HAS_VERTICAL_SCROLL_BAR_ON_RIGHT (w))
    sb_left = (left +
	       (WINDOW_RIGHTMOST_P (w)
		? width - sb_width - (width - sb_width) / 2
		: 0));
  else
    sb_left = (left +
	       (WINDOW_LEFTMOST_P (w)
		? (width - sb_width) / 2
		: width - sb_width));
#else
  if (WINDOW_HAS_VERTICAL_SCROLL_BAR_ON_RIGHT (w))
    sb_left = left + width - sb_width;
  else
    sb_left = left;
#endif

  /* Does the scroll bar exist yet?  */
  if (NILP (w->vertical_scroll_bar))
    {
      if (width > 0 && height > 0)
	{
	  BLOCK_INPUT;
	  x_clear_area (FRAME_X_DISPLAY (f), FRAME_X_WINDOW (f),
			left, top, width, height, False);
	  UNBLOCK_INPUT;
	}

      bar = x_scroll_bar_create (w, top, sb_left, sb_width, height);
    }
  else
    {
      /* It may just need to be moved and resized.  */
      unsigned int mask = 0;

      bar = XSCROLL_BAR (w->vertical_scroll_bar);

      BLOCK_INPUT;

      if (sb_left != XINT (bar->left))
	mask |= CWX;
      if (top != XINT (bar->top))
	mask |= CWY;
      if (sb_width != XINT (bar->width))
	mask |= CWWidth;
      if (height != XINT (bar->height))
	mask |= CWHeight;

#ifdef USE_TOOLKIT_SCROLL_BARS

      /* Move/size the scroll bar widget.  */
      if (mask)
	{
	  /* Since toolkit scroll bars are smaller than the space reserved
	     for them on the frame, we have to clear "under" them.  */
	  if (width > 0 && height > 0)
	    x_clear_area (FRAME_X_DISPLAY (f), FRAME_X_WINDOW (f),
                          left, top, width, height, False);
#ifdef USE_GTK
          xg_update_scrollbar_pos (f,
                                   SCROLL_BAR_X_WINDOW (bar),
                                   top,
                                   sb_left + VERTICAL_SCROLL_BAR_WIDTH_TRIM,
                                   sb_width - VERTICAL_SCROLL_BAR_WIDTH_TRIM *2,
                                   max (height, 1));
#else /* not USE_GTK */
          XtConfigureWidget (SCROLL_BAR_X_WIDGET (FRAME_X_DISPLAY (f), bar),
                             sb_left + VERTICAL_SCROLL_BAR_WIDTH_TRIM,
                             top,
                             sb_width - VERTICAL_SCROLL_BAR_WIDTH_TRIM * 2,
                             max (height, 1), 0);
#endif /* not USE_GTK */
	}
#else /* not USE_TOOLKIT_SCROLL_BARS */

      /* Clear areas not covered by the scroll bar because of
	 VERTICAL_SCROLL_BAR_WIDTH_TRIM.  */
      if (VERTICAL_SCROLL_BAR_WIDTH_TRIM)
	{
	  x_clear_area (FRAME_X_DISPLAY (f), FRAME_X_WINDOW (f),
			left, top, VERTICAL_SCROLL_BAR_WIDTH_TRIM,
			height, False);
	  x_clear_area (FRAME_X_DISPLAY (f), FRAME_X_WINDOW (f),
			left + width - VERTICAL_SCROLL_BAR_WIDTH_TRIM,
			top, VERTICAL_SCROLL_BAR_WIDTH_TRIM,
			height, False);
	}

      /* Clear areas not covered by the scroll bar because it's not as
	 wide as the area reserved for it.  This makes sure a
	 previous mode line display is cleared after C-x 2 C-x 1, for
	 example.  */
      {
	int area_width = WINDOW_CONFIG_SCROLL_BAR_COLS (w) * FRAME_COLUMN_WIDTH (f);
	int rest = area_width - sb_width;
	if (rest > 0 && height > 0)
	  {
	    if (WINDOW_HAS_VERTICAL_SCROLL_BAR_ON_LEFT (w))
	      x_clear_area (FRAME_X_DISPLAY (f), FRAME_X_WINDOW (f),
			    left + area_width -  rest, top,
			    rest, height, False);
	    else
	      x_clear_area (FRAME_X_DISPLAY (f), FRAME_X_WINDOW (f),
			    left, top, rest, height, False);
	  }
      }

      /* Move/size the scroll bar window.  */
      if (mask)
	{
	  XWindowChanges wc;

	  wc.x = sb_left + VERTICAL_SCROLL_BAR_WIDTH_TRIM;
	  wc.y = top;
	  wc.width = sb_width - VERTICAL_SCROLL_BAR_WIDTH_TRIM * 2;
	  wc.height = height;
	  XConfigureWindow (FRAME_X_DISPLAY (f), SCROLL_BAR_X_WINDOW (bar),
			    mask, &wc);
	}

#endif /* not USE_TOOLKIT_SCROLL_BARS */

      /* Remember new settings.  */
      XSETINT (bar->left, sb_left);
      XSETINT (bar->top, top);
      XSETINT (bar->width, sb_width);
      XSETINT (bar->height, height);

      UNBLOCK_INPUT;
    }

#ifdef USE_TOOLKIT_SCROLL_BARS
  x_set_toolkit_scroll_bar_thumb (bar, portion, position, whole);
#else /* not USE_TOOLKIT_SCROLL_BARS */
  /* Set the scroll bar's current state, unless we're currently being
     dragged.  */
  if (NILP (bar->dragging))
    {
      int top_range = VERTICAL_SCROLL_BAR_TOP_RANGE (f, height);

      if (whole == 0)
	x_scroll_bar_set_handle (bar, 0, top_range, 0);
      else
	{
	  int start = ((double) position * top_range) / whole;
	  int end = ((double) (position + portion) * top_range) / whole;
	  x_scroll_bar_set_handle (bar, start, end, 0);
	}
    }
#endif /* not USE_TOOLKIT_SCROLL_BARS */

  XSETVECTOR (w->vertical_scroll_bar, bar);
}


/* The following three hooks are used when we're doing a thorough
   redisplay of the frame.  We don't explicitly know which scroll bars
   are going to be deleted, because keeping track of when windows go
   away is a real pain - "Can you say set-window-configuration, boys
   and girls?"  Instead, we just assert at the beginning of redisplay
   that *all* scroll bars are to be removed, and then save a scroll bar
   from the fiery pit when we actually redisplay its window.  */

/* Arrange for all scroll bars on FRAME to be removed at the next call
   to `*judge_scroll_bars_hook'.  A scroll bar may be spared if
   `*redeem_scroll_bar_hook' is applied to its window before the judgment.  */

static void
XTcondemn_scroll_bars (frame)
     FRAME_PTR frame;
{
  /* Transfer all the scroll bars to FRAME_CONDEMNED_SCROLL_BARS.  */
  while (! NILP (FRAME_SCROLL_BARS (frame)))
    {
      Lisp_Object bar;
      bar = FRAME_SCROLL_BARS (frame);
      FRAME_SCROLL_BARS (frame) = XSCROLL_BAR (bar)->next;
      XSCROLL_BAR (bar)->next = FRAME_CONDEMNED_SCROLL_BARS (frame);
      XSCROLL_BAR (bar)->prev = Qnil;
      if (! NILP (FRAME_CONDEMNED_SCROLL_BARS (frame)))
	XSCROLL_BAR (FRAME_CONDEMNED_SCROLL_BARS (frame))->prev = bar;
      FRAME_CONDEMNED_SCROLL_BARS (frame) = bar;
    }
}


/* Un-mark WINDOW's scroll bar for deletion in this judgment cycle.
   Note that WINDOW isn't necessarily condemned at all.  */

static void
XTredeem_scroll_bar (window)
     struct window *window;
{
  struct scroll_bar *bar;
  struct frame *f;

  /* We can't redeem this window's scroll bar if it doesn't have one.  */
  if (NILP (window->vertical_scroll_bar))
    abort ();

  bar = XSCROLL_BAR (window->vertical_scroll_bar);

  /* Unlink it from the condemned list.  */
  f = XFRAME (WINDOW_FRAME (window));
  if (NILP (bar->prev))
    {
      /* If the prev pointer is nil, it must be the first in one of
	 the lists.  */
      if (EQ (FRAME_SCROLL_BARS (f), window->vertical_scroll_bar))
	/* It's not condemned.  Everything's fine.  */
	return;
      else if (EQ (FRAME_CONDEMNED_SCROLL_BARS (f),
		   window->vertical_scroll_bar))
	FRAME_CONDEMNED_SCROLL_BARS (f) = bar->next;
      else
	/* If its prev pointer is nil, it must be at the front of
	   one or the other!  */
	abort ();
    }
  else
    XSCROLL_BAR (bar->prev)->next = bar->next;

  if (! NILP (bar->next))
    XSCROLL_BAR (bar->next)->prev = bar->prev;

  bar->next = FRAME_SCROLL_BARS (f);
  bar->prev = Qnil;
  XSETVECTOR (FRAME_SCROLL_BARS (f), bar);
  if (! NILP (bar->next))
    XSETVECTOR (XSCROLL_BAR (bar->next)->prev, bar);
}

/* Remove all scroll bars on FRAME that haven't been saved since the
   last call to `*condemn_scroll_bars_hook'.  */

static void
XTjudge_scroll_bars (f)
     FRAME_PTR f;
{
  Lisp_Object bar, next;

  bar = FRAME_CONDEMNED_SCROLL_BARS (f);

  /* Clear out the condemned list now so we won't try to process any
     more events on the hapless scroll bars.  */
  FRAME_CONDEMNED_SCROLL_BARS (f) = Qnil;

  for (; ! NILP (bar); bar = next)
    {
      struct scroll_bar *b = XSCROLL_BAR (bar);

      x_scroll_bar_remove (b);

      next = b->next;
      b->next = b->prev = Qnil;
    }

  /* Now there should be no references to the condemned scroll bars,
     and they should get garbage-collected.  */
}


#ifndef USE_TOOLKIT_SCROLL_BARS
/* Handle an Expose or GraphicsExpose event on a scroll bar.  This
   is a no-op when using toolkit scroll bars.

   This may be called from a signal handler, so we have to ignore GC
   mark bits.  */

static void
x_scroll_bar_expose (bar, event)
     struct scroll_bar *bar;
     XEvent *event;
{
  Window w = SCROLL_BAR_X_WINDOW (bar);
  FRAME_PTR f = XFRAME (WINDOW_FRAME (XWINDOW (bar->window)));
  GC gc = f->output_data.x->normal_gc;
  int width_trim = VERTICAL_SCROLL_BAR_WIDTH_TRIM;

  BLOCK_INPUT;

  x_scroll_bar_set_handle (bar, XINT (bar->start), XINT (bar->end), 1);

  /* Draw a one-pixel border just inside the edges of the scroll bar.  */
  XDrawRectangle (FRAME_X_DISPLAY (f), w, gc,

		  /* x, y, width, height */
		  0, 0,
		  XINT (bar->width) - 1 - width_trim - width_trim,
		  XINT (bar->height) - 1);

  UNBLOCK_INPUT;

}
#endif /* not USE_TOOLKIT_SCROLL_BARS */

/* Handle a mouse click on the scroll bar BAR.  If *EMACS_EVENT's kind
   is set to something other than NO_EVENT, it is enqueued.

   This may be called from a signal handler, so we have to ignore GC
   mark bits.  */


static void
x_scroll_bar_handle_click (bar, event, emacs_event)
     struct scroll_bar *bar;
     XEvent *event;
     struct input_event *emacs_event;
{
  if (! GC_WINDOWP (bar->window))
    abort ();

  emacs_event->kind = SCROLL_BAR_CLICK_EVENT;
  emacs_event->code = event->xbutton.button - Button1;
  emacs_event->modifiers
    = (x_x_to_emacs_modifiers (FRAME_X_DISPLAY_INFO
			       (XFRAME (WINDOW_FRAME (XWINDOW (bar->window)))),
			       event->xbutton.state)
       | (event->type == ButtonRelease
	  ? up_modifier
	  : down_modifier));
  emacs_event->frame_or_window = bar->window;
  emacs_event->arg = Qnil;
  emacs_event->timestamp = event->xbutton.time;
  {
#if 0
    FRAME_PTR f = XFRAME (WINDOW_FRAME (XWINDOW (bar->window)));
    int internal_height
      = VERTICAL_SCROLL_BAR_INSIDE_HEIGHT (f, XINT (bar->height));
#endif
    int top_range
      = VERTICAL_SCROLL_BAR_TOP_RANGE (f, XINT (bar->height));
    int y = event->xbutton.y - VERTICAL_SCROLL_BAR_TOP_BORDER;

    if (y < 0) y = 0;
    if (y > top_range) y = top_range;

    if (y < XINT (bar->start))
      emacs_event->part = scroll_bar_above_handle;
    else if (y < XINT (bar->end) + VERTICAL_SCROLL_BAR_MIN_HANDLE)
      emacs_event->part = scroll_bar_handle;
    else
      emacs_event->part = scroll_bar_below_handle;

    /* Just because the user has clicked on the handle doesn't mean
       they want to drag it.  Lisp code needs to be able to decide
       whether or not we're dragging.  */
#if 0
    /* If the user has just clicked on the handle, record where they're
       holding it.  */
    if (event->type == ButtonPress
	&& emacs_event->part == scroll_bar_handle)
      XSETINT (bar->dragging, y - XINT (bar->start));
#endif

#ifndef USE_TOOLKIT_SCROLL_BARS
    /* If the user has released the handle, set it to its final position.  */
    if (event->type == ButtonRelease
	&& ! NILP (bar->dragging))
      {
	int new_start = y - XINT (bar->dragging);
	int new_end = new_start + (XINT (bar->end) - XINT (bar->start));

	x_scroll_bar_set_handle (bar, new_start, new_end, 0);
	bar->dragging = Qnil;
      }
#endif

    /* Same deal here as the other #if 0.  */
#if 0
    /* Clicks on the handle are always reported as occurring at the top of
       the handle.  */
    if (emacs_event->part == scroll_bar_handle)
      emacs_event->x = bar->start;
    else
      XSETINT (emacs_event->x, y);
#else
    XSETINT (emacs_event->x, y);
#endif

    XSETINT (emacs_event->y, top_range);
  }
}

#ifndef USE_TOOLKIT_SCROLL_BARS

/* Handle some mouse motion while someone is dragging the scroll bar.

   This may be called from a signal handler, so we have to ignore GC
   mark bits.  */

static void
x_scroll_bar_note_movement (bar, event)
     struct scroll_bar *bar;
     XEvent *event;
{
  FRAME_PTR f = XFRAME (XWINDOW (bar->window)->frame);

  last_mouse_movement_time = event->xmotion.time;

  f->mouse_moved = 1;
  XSETVECTOR (last_mouse_scroll_bar, bar);

  /* If we're dragging the bar, display it.  */
  if (! GC_NILP (bar->dragging))
    {
      /* Where should the handle be now?  */
      int new_start = event->xmotion.y - XINT (bar->dragging);

      if (new_start != XINT (bar->start))
	{
	  int new_end = new_start + (XINT (bar->end) - XINT (bar->start));

	  x_scroll_bar_set_handle (bar, new_start, new_end, 0);
	}
    }
}

#endif /* !USE_TOOLKIT_SCROLL_BARS */

/* Return information to the user about the current position of the mouse
   on the scroll bar.  */

static void
x_scroll_bar_report_motion (fp, bar_window, part, x, y, time)
     FRAME_PTR *fp;
     Lisp_Object *bar_window;
     enum scroll_bar_part *part;
     Lisp_Object *x, *y;
     unsigned long *time;
{
  struct scroll_bar *bar = XSCROLL_BAR (last_mouse_scroll_bar);
  Window w = SCROLL_BAR_X_WINDOW (bar);
  FRAME_PTR f = XFRAME (WINDOW_FRAME (XWINDOW (bar->window)));
  int win_x, win_y;
  Window dummy_window;
  int dummy_coord;
  unsigned int dummy_mask;

  BLOCK_INPUT;

  /* Get the mouse's position relative to the scroll bar window, and
     report that.  */
  if (! XQueryPointer (FRAME_X_DISPLAY (f), w,

		       /* Root, child, root x and root y.  */
		       &dummy_window, &dummy_window,
		       &dummy_coord, &dummy_coord,

		       /* Position relative to scroll bar.  */
		       &win_x, &win_y,

		       /* Mouse buttons and modifier keys.  */
		       &dummy_mask))
    ;
  else
    {
#if 0
      int inside_height
	= VERTICAL_SCROLL_BAR_INSIDE_HEIGHT (f, XINT (bar->height));
#endif
      int top_range
	= VERTICAL_SCROLL_BAR_TOP_RANGE     (f, XINT (bar->height));

      win_y -= VERTICAL_SCROLL_BAR_TOP_BORDER;

      if (! NILP (bar->dragging))
	win_y -= XINT (bar->dragging);

      if (win_y < 0)
	win_y = 0;
      if (win_y > top_range)
	win_y = top_range;

      *fp = f;
      *bar_window = bar->window;

      if (! NILP (bar->dragging))
	*part = scroll_bar_handle;
      else if (win_y < XINT (bar->start))
	*part = scroll_bar_above_handle;
      else if (win_y < XINT (bar->end) + VERTICAL_SCROLL_BAR_MIN_HANDLE)
	*part = scroll_bar_handle;
      else
	*part = scroll_bar_below_handle;

      XSETINT (*x, win_y);
      XSETINT (*y, top_range);

      f->mouse_moved = 0;
      last_mouse_scroll_bar = Qnil;
    }

  *time = last_mouse_movement_time;

  UNBLOCK_INPUT;
}


/* The screen has been cleared so we may have changed foreground or
   background colors, and the scroll bars may need to be redrawn.
   Clear out the scroll bars, and ask for expose events, so we can
   redraw them.  */

void
x_scroll_bar_clear (f)
     FRAME_PTR f;
{
#ifndef USE_TOOLKIT_SCROLL_BARS
  Lisp_Object bar;

  /* We can have scroll bars even if this is 0,
     if we just turned off scroll bar mode.
     But in that case we should not clear them.  */
  if (FRAME_HAS_VERTICAL_SCROLL_BARS (f))
    for (bar = FRAME_SCROLL_BARS (f); VECTORP (bar);
	 bar = XSCROLL_BAR (bar)->next)
      XClearArea (FRAME_X_DISPLAY (f),
		  SCROLL_BAR_X_WINDOW (XSCROLL_BAR (bar)),
		  0, 0, 0, 0, True);
#endif /* not USE_TOOLKIT_SCROLL_BARS */
}


/* The main X event-reading loop - XTread_socket.  */

#if 0
/* Time stamp of enter window event.  This is only used by XTread_socket,
   but we have to put it out here, since static variables within functions
   sometimes don't work.  */

static Time enter_timestamp;
#endif

/* This holds the state XLookupString needs to implement dead keys
   and other tricks known as "compose processing".  _X Window System_
   says that a portable program can't use this, but Stephen Gildea assures
   me that letting the compiler initialize it to zeros will work okay.

   This must be defined outside of XTread_socket, for the same reasons
   given for enter_timestamp, above.  */

static XComposeStatus compose_status;

/* Record the last 100 characters stored
   to help debug the loss-of-chars-during-GC problem.  */

static int temp_index;
static short temp_buffer[100];

#define STORE_KEYSYM_FOR_DEBUG(keysym)				\
  if (temp_index == sizeof temp_buffer / sizeof (short))	\
    temp_index = 0;						\
  temp_buffer[temp_index++] = (keysym)

/* Set this to nonzero to fake an "X I/O error"
   on a particular display.  */

struct x_display_info *XTread_socket_fake_io_error;

/* When we find no input here, we occasionally do a no-op command
   to verify that the X server is still running and we can still talk with it.
   We try all the open displays, one by one.
   This variable is used for cycling thru the displays.  */

static struct x_display_info *next_noop_dpyinfo;

#define SET_SAVED_MENU_EVENT(size)					\
     do									\
       {								\
	 if (f->output_data.x->saved_menu_event == 0)			\
           f->output_data.x->saved_menu_event				\
	     = (XEvent *) xmalloc (sizeof (XEvent));			\
         bcopy (&event, f->output_data.x->saved_menu_event, size);	\
	 inev.ie.kind = MENU_BAR_ACTIVATE_EVENT;			\
	 XSETFRAME (inev.ie.frame_or_window, f);			\
       }								\
     while (0)

#define SET_SAVED_BUTTON_EVENT SET_SAVED_MENU_EVENT (sizeof (XButtonEvent))
#define SET_SAVED_KEY_EVENT    SET_SAVED_MENU_EVENT (sizeof (XKeyEvent))


enum
{
  X_EVENT_NORMAL,
  X_EVENT_GOTO_OUT,
  X_EVENT_DROP
};

/* Filter events for the current X input method.
   DPYINFO is the display this event is for.
   EVENT is the X event to filter.

   Returns non-zero if the event was filtered, caller shall not process
   this event further.
   Returns zero if event is wasn't filtered.  */

#ifdef HAVE_X_I18N
static int
x_filter_event (dpyinfo, event)
     struct x_display_info *dpyinfo;
     XEvent *event;
{
  /* XFilterEvent returns non-zero if the input method has
   consumed the event.  We pass the frame's X window to
   XFilterEvent because that's the one for which the IC
   was created.  */

  struct frame *f1 = x_any_window_to_frame (dpyinfo,
                                            event->xclient.window);

  return XFilterEvent (event, f1 ? FRAME_X_WINDOW (f1) : None);
}
#endif

#ifdef USE_GTK
static int current_count;
static int current_finish;
static struct input_event *current_hold_quit;

/* This is the filter function invoked by the GTK event loop.
   It is invoked before the XEvent is translated to a GdkEvent,
   so we have a chance to act on the event before GTK. */
static GdkFilterReturn
event_handler_gdk (gxev, ev, data)
     GdkXEvent *gxev;
     GdkEvent *ev;
     gpointer data;
{
  XEvent *xev = (XEvent *) gxev;

  if (current_count >= 0)
    {
      struct x_display_info *dpyinfo;

      dpyinfo = x_display_info_for_display (xev->xany.display);

#ifdef HAVE_X_I18N
      /* Filter events for the current X input method.
         GTK calls XFilterEvent but not for key press and release,
         so we do it here.  */
      if (xev->type == KeyPress || xev->type == KeyRelease)
        if (dpyinfo && x_filter_event (dpyinfo, xev))
          return GDK_FILTER_REMOVE;
#endif

      if (! dpyinfo)
        current_finish = X_EVENT_NORMAL;
      else
	{
	  current_count +=
	    handle_one_xevent (dpyinfo, xev, &current_finish,
			       current_hold_quit);
	}
    }
  else
    current_finish = x_dispatch_event (xev, xev->xany.display);

  if (current_finish == X_EVENT_GOTO_OUT || current_finish == X_EVENT_DROP)
    return GDK_FILTER_REMOVE;

  return GDK_FILTER_CONTINUE;
}
#endif /* USE_GTK */


/* Handles the XEvent EVENT on display DPYINFO.

   *FINISH is X_EVENT_GOTO_OUT if caller should stop reading events.
   *FINISH is zero if caller should continue reading events.
   *FINISH is X_EVENT_DROP if event should not be passed to the toolkit.

   We return the number of characters stored into the buffer. */

static int
handle_one_xevent (dpyinfo, eventp, finish, hold_quit)
     struct x_display_info *dpyinfo;
     XEvent *eventp;
     int *finish;
     struct input_event *hold_quit;
{
  union {
    struct input_event ie;
    struct selection_input_event sie;
  } inev;
  int count = 0;
  int do_help = 0;
  int nbytes = 0;
  struct frame *f;
  struct coding_system coding;
  XEvent event = *eventp;

  *finish = X_EVENT_NORMAL;

  EVENT_INIT (inev.ie);
  inev.ie.kind = NO_EVENT;
  inev.ie.arg = Qnil;

  switch (event.type)
    {
    case ClientMessage:
      {
        if (event.xclient.message_type
            == dpyinfo->Xatom_wm_protocols
            && event.xclient.format == 32)
          {
            if (event.xclient.data.l[0]
                == dpyinfo->Xatom_wm_take_focus)
              {
                /* Use x_any_window_to_frame because this
                   could be the shell widget window
                   if the frame has no title bar.  */
                f = x_any_window_to_frame (dpyinfo, event.xclient.window);
#ifdef HAVE_X_I18N
                /* Not quite sure this is needed -pd */
                if (f && FRAME_XIC (f))
                  XSetICFocus (FRAME_XIC (f));
#endif
#if 0 /* Emacs sets WM hints whose `input' field is `true'.  This
	 instructs the WM to set the input focus automatically for
	 Emacs with a call to XSetInputFocus.  Setting WM_TAKE_FOCUS
	 tells the WM to send us a ClientMessage WM_TAKE_FOCUS after
	 it has set the focus.  So, XSetInputFocus below is not
	 needed.

	 The call to XSetInputFocus below has also caused trouble.  In
	 cases where the XSetInputFocus done by the WM and the one
	 below are temporally close (on a fast machine), the call
	 below can generate additional FocusIn events which confuse
	 Emacs.  */

                /* Since we set WM_TAKE_FOCUS, we must call
                   XSetInputFocus explicitly.  But not if f is null,
                   since that might be an event for a deleted frame.  */
                if (f)
                  {
                    Display *d = event.xclient.display;
                    /* Catch and ignore errors, in case window has been
                       iconified by a window manager such as GWM.  */
                    int count = x_catch_errors (d);
                    XSetInputFocus (d, event.xclient.window,
                                    /* The ICCCM says this is
                                       the only valid choice.  */
                                    RevertToParent,
                                    event.xclient.data.l[1]);
                    /* This is needed to detect the error
                       if there is an error.  */
                    XSync (d, False);
                    x_uncatch_errors (d, count);
                  }
                /* Not certain about handling scroll bars here */
#endif /* 0 */
		goto done;
              }

            if (event.xclient.data.l[0]
                     == dpyinfo->Xatom_wm_save_yourself)
              {
                /* Save state modify the WM_COMMAND property to
                   something which can reinstate us.  This notifies
                   the session manager, who's looking for such a
                   PropertyNotify.  Can restart processing when
                   a keyboard or mouse event arrives.  */
                /* If we have a session manager, don't set this.
                   KDE will then start two Emacsen, one for the
                   session manager and one for this. */
#ifdef HAVE_X_SM
                if (! x_session_have_connection ())
#endif
                  {
                    f = x_top_window_to_frame (dpyinfo,
                                               event.xclient.window);
                    /* This is just so we only give real data once
                       for a single Emacs process.  */
                    if (f == SELECTED_FRAME ())
                      XSetCommand (FRAME_X_DISPLAY (f),
                                   event.xclient.window,
                                   initial_argv, initial_argc);
                    else if (f)
                      XSetCommand (FRAME_X_DISPLAY (f),
                                   event.xclient.window,
                                   0, 0);
                  }
		goto done;
              }

            if (event.xclient.data.l[0]
		== dpyinfo->Xatom_wm_delete_window)
              {
                f = x_any_window_to_frame (dpyinfo,
                                           event.xclient.window);
                if (!f)
		  goto OTHER; /* May be a dialog that is to be removed  */

		inev.ie.kind = DELETE_WINDOW_EVENT;
		XSETFRAME (inev.ie.frame_or_window, f);
		goto done;
              }

	    goto done;
          }

        if (event.xclient.message_type
                 == dpyinfo->Xatom_wm_configure_denied)
          {
	    goto done;
          }

        if (event.xclient.message_type
	    == dpyinfo->Xatom_wm_window_moved)
          {
            int new_x, new_y;
	    f = x_window_to_frame (dpyinfo, event.xclient.window);

            new_x = event.xclient.data.s[0];
            new_y = event.xclient.data.s[1];

            if (f)
              {
                f->left_pos = new_x;
                f->top_pos = new_y;
              }
	    goto done;
          }

#ifdef HACK_EDITRES
        if (event.xclient.message_type
	    == dpyinfo->Xatom_editres)
          {
	    f = x_any_window_to_frame (dpyinfo, event.xclient.window);
            _XEditResCheckMessages (f->output_data.x->widget, NULL,
                                    &event, NULL);
	    goto done;
          }
#endif /* HACK_EDITRES */

        if ((event.xclient.message_type
	     == dpyinfo->Xatom_DONE)
	    || (event.xclient.message_type
		== dpyinfo->Xatom_PAGE))
          {
            /* Ghostview job completed.  Kill it.  We could
               reply with "Next" if we received "Page", but we
               currently never do because we are interested in
               images, only, which should have 1 page.  */
            Pixmap pixmap = (Pixmap) event.xclient.data.l[1];
	    f = x_window_to_frame (dpyinfo, event.xclient.window);
            x_kill_gs_process (pixmap, f);
            expose_frame (f, 0, 0, 0, 0);
	    goto done;
          }

#ifdef USE_TOOLKIT_SCROLL_BARS
        /* Scroll bar callbacks send a ClientMessage from which
           we construct an input_event.  */
        if (event.xclient.message_type
	    == dpyinfo->Xatom_Scrollbar)
          {
            x_scroll_bar_to_input_event (&event, &inev.ie);
	    *finish = X_EVENT_GOTO_OUT;
            goto done;
          }
#endif /* USE_TOOLKIT_SCROLL_BARS */

	f = x_any_window_to_frame (dpyinfo, event.xclient.window);

	if (!f)
	  goto OTHER;

	if (x_handle_dnd_message (f, &event.xclient, dpyinfo, &inev.ie))
	  *finish = X_EVENT_DROP;
      }
      break;

    case SelectionNotify:
#ifdef USE_X_TOOLKIT
      if (! x_window_to_frame (dpyinfo, event.xselection.requestor))
        goto OTHER;
#endif /* not USE_X_TOOLKIT */
      x_handle_selection_notify (&event.xselection);
      break;

    case SelectionClear:	/* Someone has grabbed ownership.  */
#ifdef USE_X_TOOLKIT
      if (! x_window_to_frame (dpyinfo, event.xselectionclear.window))
        goto OTHER;
#endif /* USE_X_TOOLKIT */
      {
        XSelectionClearEvent *eventp = (XSelectionClearEvent *) &event;

        inev.ie.kind = SELECTION_CLEAR_EVENT;
        SELECTION_EVENT_DISPLAY (&inev.sie) = eventp->display;
        SELECTION_EVENT_SELECTION (&inev.sie) = eventp->selection;
        SELECTION_EVENT_TIME (&inev.sie) = eventp->time;
        inev.ie.frame_or_window = Qnil;
      }
      break;

    case SelectionRequest:	/* Someone wants our selection.  */
#ifdef USE_X_TOOLKIT
      if (!x_window_to_frame (dpyinfo, event.xselectionrequest.owner))
        goto OTHER;
#endif /* USE_X_TOOLKIT */
      {
          XSelectionRequestEvent *eventp
            = (XSelectionRequestEvent *) &event;

          inev.ie.kind = SELECTION_REQUEST_EVENT;
          SELECTION_EVENT_DISPLAY (&inev.sie) = eventp->display;
          SELECTION_EVENT_REQUESTOR (&inev.sie) = eventp->requestor;
          SELECTION_EVENT_SELECTION (&inev.sie) = eventp->selection;
          SELECTION_EVENT_TARGET (&inev.sie) = eventp->target;
          SELECTION_EVENT_PROPERTY (&inev.sie) = eventp->property;
          SELECTION_EVENT_TIME (&inev.sie) = eventp->time;
          inev.ie.frame_or_window = Qnil;
      }
      break;

    case PropertyNotify:
#if 0 /* This is plain wrong.  In the case that we are waiting for a
	 PropertyNotify used as an ACK in incremental selection
	 transfer, the property will be on the receiver's window.  */
#if defined USE_X_TOOLKIT
      if (!x_any_window_to_frame (dpyinfo, event.xproperty.window))
        goto OTHER;
#endif
#endif
      x_handle_property_notify (&event.xproperty);
      goto OTHER;

    case ReparentNotify:
      f = x_top_window_to_frame (dpyinfo, event.xreparent.window);
      if (f)
        {
          int x, y;
          f->output_data.x->parent_desc = event.xreparent.parent;
          x_real_positions (f, &x, &y);
          f->left_pos = x;
          f->top_pos = y;

          /* Perhaps reparented due to a WM restart.  Reset this.  */
          FRAME_X_DISPLAY_INFO (f)->wm_type = X_WMTYPE_UNKNOWN;
        }
      goto OTHER;

    case Expose:
      f = x_window_to_frame (dpyinfo, event.xexpose.window);
      if (f)
        {
          x_check_fullscreen (f);

#ifdef USE_GTK
          /* This seems to be needed for GTK 2.6.  */
          x_clear_area (event.xexpose.display,
                        event.xexpose.window,
                        event.xexpose.x, event.xexpose.y,
                        event.xexpose.width, event.xexpose.height,
                        FALSE);
#endif
          if (f->async_visible == 0)
            {
              f->async_visible = 1;
              f->async_iconified = 0;
              f->output_data.x->has_been_visible = 1;
              SET_FRAME_GARBAGED (f);
            }
          else
            expose_frame (f,
			  event.xexpose.x, event.xexpose.y,
                          event.xexpose.width, event.xexpose.height);
        }
      else
        {
#ifndef USE_TOOLKIT_SCROLL_BARS
          struct scroll_bar *bar;
#endif
#if defined USE_LUCID
          /* Submenus of the Lucid menu bar aren't widgets
             themselves, so there's no way to dispatch events
             to them.  Recognize this case separately.  */
          {
            Widget widget
              = x_window_to_menu_bar (event.xexpose.window);
            if (widget)
              xlwmenu_redisplay (widget);
          }
#endif /* USE_LUCID */

#ifdef USE_TOOLKIT_SCROLL_BARS
          /* Dispatch event to the widget.  */
          goto OTHER;
#else /* not USE_TOOLKIT_SCROLL_BARS */
          bar = x_window_to_scroll_bar (event.xexpose.display,
                                        event.xexpose.window);

          if (bar)
            x_scroll_bar_expose (bar, &event);
#ifdef USE_X_TOOLKIT
          else
            goto OTHER;
#endif /* USE_X_TOOLKIT */
#endif /* not USE_TOOLKIT_SCROLL_BARS */
        }
      break;

    case GraphicsExpose:	/* This occurs when an XCopyArea's
                                   source area was obscured or not
                                   available.  */
      f = x_window_to_frame (dpyinfo, event.xgraphicsexpose.drawable);
      if (f)
        {
          expose_frame (f,
                        event.xgraphicsexpose.x, event.xgraphicsexpose.y,
                        event.xgraphicsexpose.width,
                        event.xgraphicsexpose.height);
        }
#ifdef USE_X_TOOLKIT
      else
        goto OTHER;
#endif /* USE_X_TOOLKIT */
      break;

    case NoExpose:		/* This occurs when an XCopyArea's
                                   source area was completely
                                   available.  */
      break;

    case UnmapNotify:
      /* Redo the mouse-highlight after the tooltip has gone.  */
      if (event.xmap.window == tip_window)
        {
          tip_window = 0;
          redo_mouse_highlight ();
        }

      f = x_top_window_to_frame (dpyinfo, event.xunmap.window);
      if (f)		/* F may no longer exist if
                           the frame was deleted.  */
        {
          /* While a frame is unmapped, display generation is
             disabled; you don't want to spend time updating a
             display that won't ever be seen.  */
          f->async_visible = 0;
          /* We can't distinguish, from the event, whether the window
             has become iconified or invisible.  So assume, if it
             was previously visible, than now it is iconified.
             But x_make_frame_invisible clears both
             the visible flag and the iconified flag;
             and that way, we know the window is not iconified now.  */
          if (FRAME_VISIBLE_P (f) || FRAME_ICONIFIED_P (f))
            {
              f->async_iconified = 1;

              inev.ie.kind = ICONIFY_EVENT;
              XSETFRAME (inev.ie.frame_or_window, f);
            }
        }
      goto OTHER;

    case MapNotify:
      if (event.xmap.window == tip_window)
        /* The tooltip has been drawn already.  Avoid
           the SET_FRAME_GARBAGED below.  */
        goto OTHER;

      /* We use x_top_window_to_frame because map events can
         come for sub-windows and they don't mean that the
         frame is visible.  */
      f = x_top_window_to_frame (dpyinfo, event.xmap.window);
      if (f)
        {
          /* wait_reading_process_output will notice this and update
             the frame's display structures.
             If we where iconified, we should not set garbaged,
             because that stops redrawing on Expose events.  This looks
             bad if we are called from a recursive event loop
             (x_dispatch_event), for example when a dialog is up.  */
          if (! f->async_iconified)
            SET_FRAME_GARBAGED (f);

          f->async_visible = 1;
          f->async_iconified = 0;
          f->output_data.x->has_been_visible = 1;

          if (f->iconified)
            {
              inev.ie.kind = DEICONIFY_EVENT;
              XSETFRAME (inev.ie.frame_or_window, f);
            }
          else if (! NILP (Vframe_list)
                   && ! NILP (XCDR (Vframe_list)))
            /* Force a redisplay sooner or later
               to update the frame titles
               in case this is the second frame.  */
            record_asynch_buffer_change ();
        }
      goto OTHER;

    case KeyPress:

      ignore_next_mouse_click_timeout = 0;

#if defined (USE_X_TOOLKIT) || defined (USE_GTK)
      /* Dispatch KeyPress events when in menu.  */
      if (popup_activated ())
        goto OTHER;
#endif

      f = x_any_window_to_frame (dpyinfo, event.xkey.window);

      if (!dpyinfo->mouse_face_hidden && INTEGERP (Vmouse_highlight))
        {
          clear_mouse_face (dpyinfo);
          dpyinfo->mouse_face_hidden = 1;
        }

#if defined USE_MOTIF && defined USE_TOOLKIT_SCROLL_BARS
      if (f == 0)
        {
          /* Scroll bars consume key events, but we want
             the keys to go to the scroll bar's frame.  */
          Widget widget = XtWindowToWidget (dpyinfo->display,
                                            event.xkey.window);
          if (widget && XmIsScrollBar (widget))
            {
              widget = XtParent (widget);
              f = x_any_window_to_frame (dpyinfo, XtWindow (widget));
            }
        }
#endif /* USE_MOTIF and USE_TOOLKIT_SCROLL_BARS */

      if (f != 0)
        {
          KeySym keysym, orig_keysym;
          /* al%imercury@uunet.uu.net says that making this 81
             instead of 80 fixed a bug whereby meta chars made
             his Emacs hang.

             It seems that some version of XmbLookupString has
             a bug of not returning XBufferOverflow in
             status_return even if the input is too long to
             fit in 81 bytes.  So, we must prepare sufficient
             bytes for copy_buffer.  513 bytes (256 chars for
             two-byte character set) seems to be a fairly good
             approximation.  -- 2000.8.10 handa@etl.go.jp  */
          unsigned char copy_buffer[513];
          unsigned char *copy_bufptr = copy_buffer;
          int copy_bufsiz = sizeof (copy_buffer);
          int modifiers;
          Lisp_Object coding_system = Qlatin_1;
	  Lisp_Object c;

#ifdef USE_GTK
          /* Don't pass keys to GTK.  A Tab will shift focus to the
             tool bar in GTK 2.4.  Keys will still go to menus and
             dialogs because in that case popup_activated is TRUE
             (see above).  */
          *finish = X_EVENT_DROP;
#endif

          event.xkey.state
            |= x_emacs_to_x_modifiers (FRAME_X_DISPLAY_INFO (f),
                                       extra_keyboard_modifiers);
          modifiers = event.xkey.state;

          /* This will have to go some day...  */

          /* make_lispy_event turns chars into control chars.
             Don't do it here because XLookupString is too eager.  */
          event.xkey.state &= ~ControlMask;
          event.xkey.state &= ~(dpyinfo->meta_mod_mask
                                | dpyinfo->super_mod_mask
                                | dpyinfo->hyper_mod_mask
                                | dpyinfo->alt_mod_mask);

          /* In case Meta is ComposeCharacter,
             clear its status.  According to Markus Ehrnsperger
             Markus.Ehrnsperger@lehrstuhl-bross.physik.uni-muenchen.de
             this enables ComposeCharacter to work whether or
             not it is combined with Meta.  */
          if (modifiers & dpyinfo->meta_mod_mask)
            bzero (&compose_status, sizeof (compose_status));

#ifdef HAVE_X_I18N
          if (FRAME_XIC (f))
            {
              Status status_return;

              coding_system = Vlocale_coding_system;
              nbytes = XmbLookupString (FRAME_XIC (f),
                                        &event.xkey, copy_bufptr,
                                        copy_bufsiz, &keysym,
                                        &status_return);
              if (status_return == XBufferOverflow)
                {
                  copy_bufsiz = nbytes + 1;
                  copy_bufptr = (unsigned char *) alloca (copy_bufsiz);
                  nbytes = XmbLookupString (FRAME_XIC (f),
                                            &event.xkey, copy_bufptr,
                                            copy_bufsiz, &keysym,
                                            &status_return);
                }
              /* Xutf8LookupString is a new but already deprecated interface.  -stef  */
#if 0 && defined X_HAVE_UTF8_STRING
              else if (status_return == XLookupKeySym)
                {  /* Try again but with utf-8.  */
                  coding_system = Qutf_8;
                  nbytes = Xutf8LookupString (FRAME_XIC (f),
                                              &event.xkey, copy_bufptr,
                                              copy_bufsiz, &keysym,
                                              &status_return);
                  if (status_return == XBufferOverflow)
                    {
                      copy_bufsiz = nbytes + 1;
                      copy_bufptr = (unsigned char *) alloca (copy_bufsiz);
                      nbytes = Xutf8LookupString (FRAME_XIC (f),
                                                  &event.xkey,
                                                  copy_bufptr,
                                                  copy_bufsiz, &keysym,
                                                  &status_return);
                    }
                }
#endif

              if (status_return == XLookupNone)
                break;
              else if (status_return == XLookupChars)
                {
                  keysym = NoSymbol;
                  modifiers = 0;
                }
              else if (status_return != XLookupKeySym
                       && status_return != XLookupBoth)
                abort ();
            }
          else
            nbytes = XLookupString (&event.xkey, copy_bufptr,
                                    copy_bufsiz, &keysym,
                                    &compose_status);
#else
          nbytes = XLookupString (&event.xkey, copy_bufptr,
                                  copy_bufsiz, &keysym,
                                  &compose_status);
#endif

          /* If not using XIM/XIC, and a compose sequence is in progress,
             we break here.  Otherwise, chars_matched is always 0.  */
          if (compose_status.chars_matched > 0 && nbytes == 0)
            break;

          bzero (&compose_status, sizeof (compose_status));
          orig_keysym = keysym;

	  /* Common for all keysym input events.  */
	  XSETFRAME (inev.ie.frame_or_window, f);
	  inev.ie.modifiers
	    = x_x_to_emacs_modifiers (FRAME_X_DISPLAY_INFO (f), modifiers);
	  inev.ie.timestamp = event.xkey.time;

	  /* First deal with keysyms which have defined
	     translations to characters.  */
	  if (keysym >= 32 && keysym < 128)
	    /* Avoid explicitly decoding each ASCII character.  */
	    {
	      inev.ie.kind = ASCII_KEYSTROKE_EVENT;
	      inev.ie.code = keysym;
	      goto done_keysym;
	    }

	  /* Keysyms directly mapped to supported Unicode characters.  */
	  if ((keysym >= 0x01000100 && keysym <= 0x010033ff)
	      || (keysym >= 0x0100e000 && keysym <= 0x0100ffff))
	    {
	      int code, charset_id, c1, c2;

	      if (keysym < 0x01002500)
		charset_id = charset_mule_unicode_0100_24ff,
		  code = (keysym & 0xFFFF) - 0x100;
	      else if (keysym < 0x0100e000)
		charset_id = charset_mule_unicode_2500_33ff,
		  code = (keysym & 0xFFFF) - 0x2500;
	      else
		charset_id = charset_mule_unicode_e000_ffff,
		  code = (keysym & 0xFFFF) - 0xe000;
	      c1 = (code / 96) + 32, c2 = (code % 96) + 32;
	      inev.ie.kind = MULTIBYTE_CHAR_KEYSTROKE_EVENT;
	      inev.ie.code = MAKE_CHAR (charset_id, c1, c2);
	      goto done_keysym;
	    }

	  /* Now non-ASCII.  */
	  if (HASH_TABLE_P (Vx_keysym_table)
	      && (NATNUMP (c = Fgethash (make_number (keysym),
					 Vx_keysym_table,
					 Qnil))))
	    {
	      inev.ie.kind = (SINGLE_BYTE_CHAR_P (XFASTINT (c))
			      ? ASCII_KEYSTROKE_EVENT
			      : MULTIBYTE_CHAR_KEYSTROKE_EVENT);
	      inev.ie.code = XFASTINT (c);
	      goto done_keysym;
	    }

	  /* Random non-modifier sorts of keysyms.  */
	  if (((keysym >= XK_BackSpace && keysym <= XK_Escape)
                        || keysym == XK_Delete
#ifdef XK_ISO_Left_Tab
                        || (keysym >= XK_ISO_Left_Tab
                            && keysym <= XK_ISO_Enter)
#endif
                        || IsCursorKey (keysym) /* 0xff50 <= x < 0xff60 */
                        || IsMiscFunctionKey (keysym) /* 0xff60 <= x < VARIES */
#ifdef HPUX
                        /* This recognizes the "extended function
                           keys".  It seems there's no cleaner way.
                           Test IsModifierKey to avoid handling
                           mode_switch incorrectly.  */
                        || ((unsigned) (keysym) >= XK_Select
                            && (unsigned)(keysym) < XK_KP_Space)
#endif
#ifdef XK_dead_circumflex
                        || orig_keysym == XK_dead_circumflex
#endif
#ifdef XK_dead_grave
                        || orig_keysym == XK_dead_grave
#endif
#ifdef XK_dead_tilde
                        || orig_keysym == XK_dead_tilde
#endif
#ifdef XK_dead_diaeresis
                        || orig_keysym == XK_dead_diaeresis
#endif
#ifdef XK_dead_macron
                        || orig_keysym == XK_dead_macron
#endif
#ifdef XK_dead_degree
                        || orig_keysym == XK_dead_degree
#endif
#ifdef XK_dead_acute
                        || orig_keysym == XK_dead_acute
#endif
#ifdef XK_dead_cedilla
                        || orig_keysym == XK_dead_cedilla
#endif
#ifdef XK_dead_breve
                        || orig_keysym == XK_dead_breve
#endif
#ifdef XK_dead_ogonek
                        || orig_keysym == XK_dead_ogonek
#endif
#ifdef XK_dead_caron
                        || orig_keysym == XK_dead_caron
#endif
#ifdef XK_dead_doubleacute
                        || orig_keysym == XK_dead_doubleacute
#endif
#ifdef XK_dead_abovedot
                        || orig_keysym == XK_dead_abovedot
#endif
                        || IsKeypadKey (keysym) /* 0xff80 <= x < 0xffbe */
                        || IsFunctionKey (keysym) /* 0xffbe <= x < 0xffe1 */
                        /* Any "vendor-specific" key is ok.  */
                        || (orig_keysym & (1 << 28))
                        || (keysym != NoSymbol && nbytes == 0))
                       && ! (IsModifierKey (orig_keysym)
#ifndef HAVE_X11R5
#ifdef XK_Mode_switch
                             || ((unsigned)(orig_keysym) == XK_Mode_switch)
#endif
#ifdef XK_Num_Lock
                             || ((unsigned)(orig_keysym) == XK_Num_Lock)
#endif
#endif /* not HAVE_X11R5 */
                             /* The symbols from XK_ISO_Lock
                                to XK_ISO_Last_Group_Lock
                                don't have real modifiers but
                                should be treated similarly to
                                Mode_switch by Emacs. */
#if defined XK_ISO_Lock && defined XK_ISO_Last_Group_Lock
                             || ((unsigned)(orig_keysym)
                                 >=  XK_ISO_Lock
                                 && (unsigned)(orig_keysym)
                                 <= XK_ISO_Last_Group_Lock)
#endif
                             ))
	    {
	      STORE_KEYSYM_FOR_DEBUG (keysym);
	      /* make_lispy_event will convert this to a symbolic
		 key.  */
	      inev.ie.kind = NON_ASCII_KEYSTROKE_EVENT;
	      inev.ie.code = keysym;
	      goto done_keysym;
	    }

	  {	/* Raw bytes, not keysym.  */
	    register int i;
	    register int c;
	    int nchars, len;

	    /* The input should be decoded with `coding_system'
	       which depends on which X*LookupString function
	       we used just above and the locale.  */
	    setup_coding_system (coding_system, &coding);
	    coding.src_multibyte = 0;
	    coding.dst_multibyte = 1;
	    /* The input is converted to events, thus we can't
	       handle composition.  Anyway, there's no XIM that
	       gives us composition information.  */
	    coding.composing = COMPOSITION_DISABLED;

	    for (i = 0; i < nbytes; i++)
	      {
		STORE_KEYSYM_FOR_DEBUG (copy_bufptr[i]);
	      }

	    {
	      /* Decode the input data.  */
	      int require;
	      unsigned char *p;

	      require = decoding_buffer_size (&coding, nbytes);
	      p = (unsigned char *) alloca (require);
	      coding.mode |= CODING_MODE_LAST_BLOCK;
	      /* We explicitly disable composition handling because
		 key data should not contain any composition sequence.  */
	      coding.composing = COMPOSITION_DISABLED;
	      decode_coding (&coding, copy_bufptr, p, nbytes, require);
	      nbytes = coding.produced;
	      nchars = coding.produced_char;
	      copy_bufptr = p;
	    }

	    /* Convert the input data to a sequence of
	       character events.  */
	    for (i = 0; i < nbytes; i += len)
	      {
		if (nchars == nbytes)
		  c = copy_bufptr[i], len = 1;
		else
		  c = STRING_CHAR_AND_LENGTH (copy_bufptr + i,
					      nbytes - i, len);
		inev.ie.kind = (SINGLE_BYTE_CHAR_P (c)
			      ? ASCII_KEYSTROKE_EVENT
			      : MULTIBYTE_CHAR_KEYSTROKE_EVENT);
		inev.ie.code = c;
		kbd_buffer_store_event_hold (&inev.ie, hold_quit);
	      }

	    /* Previous code updated count by nchars rather than nbytes,
	       but that seems bogus to me.  ++kfs  */
	    count += nbytes;

	    inev.ie.kind = NO_EVENT;  /* Already stored above.  */

	    if (keysym == NoSymbol)
	      break;
	  }
        }
    done_keysym:
#ifdef HAVE_X_I18N
      /* Don't dispatch this event since XtDispatchEvent calls
         XFilterEvent, and two calls in a row may freeze the
         client.  */
      break;
#else
      goto OTHER;
#endif

    case KeyRelease:
#ifdef HAVE_X_I18N
      /* Don't dispatch this event since XtDispatchEvent calls
         XFilterEvent, and two calls in a row may freeze the
         client.  */
      break;
#else
      goto OTHER;
#endif

    case EnterNotify:
      x_detect_focus_change (dpyinfo, &event, &inev.ie);

      f = x_any_window_to_frame (dpyinfo, event.xcrossing.window);

      if (f && x_mouse_click_focus_ignore_position)
	ignore_next_mouse_click_timeout = event.xmotion.time + 200;

#if 0
      if (event.xcrossing.focus)
	{
	  /* Avoid nasty pop/raise loops.  */
	  if (f && (!(f->auto_raise)
		    || !(f->auto_lower)
		    || (event.xcrossing.time - enter_timestamp) > 500))
	    {
	      x_new_focus_frame (dpyinfo, f);
	      enter_timestamp = event.xcrossing.time;
	    }
	}
      else if (f == dpyinfo->x_focus_frame)
	x_new_focus_frame (dpyinfo, 0);
#endif

      /* EnterNotify counts as mouse movement,
	 so update things that depend on mouse position.  */
      if (f && !f->output_data.x->hourglass_p)
	note_mouse_movement (f, &event.xmotion);
      goto OTHER;

    case FocusIn:
      x_detect_focus_change (dpyinfo, &event, &inev.ie);
      goto OTHER;

    case LeaveNotify:
      x_detect_focus_change (dpyinfo, &event, &inev.ie);

      f = x_top_window_to_frame (dpyinfo, event.xcrossing.window);
      if (f)
        {
          if (f == dpyinfo->mouse_face_mouse_frame)
            {
              /* If we move outside the frame, then we're
                 certainly no longer on any text in the frame.  */
              clear_mouse_face (dpyinfo);
              dpyinfo->mouse_face_mouse_frame = 0;
            }

          /* Generate a nil HELP_EVENT to cancel a help-echo.
             Do it only if there's something to cancel.
             Otherwise, the startup message is cleared when
             the mouse leaves the frame.  */
          if (any_help_event_p)
	    do_help = -1;
        }
      goto OTHER;

    case FocusOut:
      x_detect_focus_change (dpyinfo, &event, &inev.ie);
      goto OTHER;

    case MotionNotify:
      {
        previous_help_echo_string = help_echo_string;
        help_echo_string = Qnil;

        if (dpyinfo->grabbed && last_mouse_frame
            && FRAME_LIVE_P (last_mouse_frame))
          f = last_mouse_frame;
        else
          f = x_window_to_frame (dpyinfo, event.xmotion.window);

        if (dpyinfo->mouse_face_hidden)
          {
            dpyinfo->mouse_face_hidden = 0;
            clear_mouse_face (dpyinfo);
          }

        if (f)
          {

            /* Generate SELECT_WINDOW_EVENTs when needed.  */
            if (mouse_autoselect_window)
              {
                Lisp_Object window;

                window = window_from_coordinates (f,
                                                  event.xmotion.x, event.xmotion.y,
                                                  0, 0, 0, 0);

                /* Window will be selected only when it is not selected now and
                   last mouse movement event was not in it.  Minibuffer window
                   will be selected iff it is active.  */
                if (WINDOWP (window)
                    && !EQ (window, last_window)
                    && !EQ (window, selected_window))
                  {
                    inev.ie.kind = SELECT_WINDOW_EVENT;
                    inev.ie.frame_or_window = window;
                  }

                last_window=window;
              }
            if (!note_mouse_movement (f, &event.xmotion))
	      help_echo_string = previous_help_echo_string;
          }
        else
          {
#ifndef USE_TOOLKIT_SCROLL_BARS
            struct scroll_bar *bar
              = x_window_to_scroll_bar (event.xmotion.display,
                                        event.xmotion.window);

            if (bar)
              x_scroll_bar_note_movement (bar, &event);
#endif /* USE_TOOLKIT_SCROLL_BARS */

            /* If we move outside the frame, then we're
               certainly no longer on any text in the frame.  */
            clear_mouse_face (dpyinfo);
          }

        /* If the contents of the global variable help_echo_string
           has changed, generate a HELP_EVENT.  */
        if (!NILP (help_echo_string)
            || !NILP (previous_help_echo_string))
	  do_help = 1;
        goto OTHER;
      }

    case ConfigureNotify:
      f = x_top_window_to_frame (dpyinfo, event.xconfigure.window);
      if (f)
        {
#ifndef USE_X_TOOLKIT
#ifdef USE_GTK
          xg_resize_widgets (f, event.xconfigure.width,
                             event.xconfigure.height);
#else /* not USE_GTK */
          /* If there is a pending resize for fullscreen, don't
             do this one, the right one will come later.
             The toolkit version doesn't seem to need this, but we
             need to reset it below.  */
          int dont_resize
	    = ((f->want_fullscreen & FULLSCREEN_WAIT)
	       && f->new_text_cols != 0);
          int rows = FRAME_PIXEL_HEIGHT_TO_TEXT_LINES (f, event.xconfigure.height);
          int columns = FRAME_PIXEL_WIDTH_TO_TEXT_COLS (f, event.xconfigure.width);

          if (dont_resize)
            goto OTHER;

          /* In the toolkit version, change_frame_size
             is called by the code that handles resizing
             of the EmacsFrame widget.  */

          /* Even if the number of character rows and columns has
             not changed, the font size may have changed, so we need
             to check the pixel dimensions as well.  */
          if (columns != FRAME_COLS (f)
              || rows != FRAME_LINES (f)
              || event.xconfigure.width != FRAME_PIXEL_WIDTH (f)
              || event.xconfigure.height != FRAME_PIXEL_HEIGHT (f))
            {
              change_frame_size (f, rows, columns, 0, 1, 0);
              SET_FRAME_GARBAGED (f);
              cancel_mouse_face (f);
            }
#endif /* not USE_GTK */
#endif

          FRAME_PIXEL_WIDTH (f) = event.xconfigure.width;
          FRAME_PIXEL_HEIGHT (f) = event.xconfigure.height;

#ifdef USE_GTK
          /* GTK creates windows but doesn't map them.
             Only get real positions and check fullscreen when mapped. */
          if (FRAME_GTK_OUTER_WIDGET (f)
              && GTK_WIDGET_MAPPED (FRAME_GTK_OUTER_WIDGET (f)))
#endif
            {
	      /* What we have now is the position of Emacs's own window.
		 Convert that to the position of the window manager window.  */
	      x_real_positions (f, &f->left_pos, &f->top_pos);

	      x_check_expected_move (f);
	      if (f->want_fullscreen & FULLSCREEN_WAIT)
		f->want_fullscreen &= ~(FULLSCREEN_WAIT|FULLSCREEN_BOTH);
            }

#ifdef HAVE_X_I18N
          if (FRAME_XIC (f) && (FRAME_XIC_STYLE (f) & XIMStatusArea))
            xic_set_statusarea (f);
#endif

          if (f->output_data.x->parent_desc != FRAME_X_DISPLAY_INFO (f)->root_window)
            {
              /* Since the WM decorations come below top_pos now,
                 we must put them below top_pos in the future.  */
              f->win_gravity = NorthWestGravity;
              x_wm_set_size_hint (f, (long) 0, 0);
            }
        }
      goto OTHER;

    case ButtonRelease:
    case ButtonPress:
      {
        /* If we decide we want to generate an event to be seen
           by the rest of Emacs, we put it here.  */
        int tool_bar_p = 0;

        bzero (&compose_status, sizeof (compose_status));
	last_mouse_glyph_frame = 0;

        if (dpyinfo->grabbed
            && last_mouse_frame
            && FRAME_LIVE_P (last_mouse_frame))
          f = last_mouse_frame;
        else
          f = x_window_to_frame (dpyinfo, event.xbutton.window);

        if (f)
          {
            /* Is this in the tool-bar?  */
            if (WINDOWP (f->tool_bar_window)
                && WINDOW_TOTAL_LINES (XWINDOW (f->tool_bar_window)))
              {
                Lisp_Object window;
                int x = event.xbutton.x;
                int y = event.xbutton.y;

                window = window_from_coordinates (f, x, y, 0, 0, 0, 1);
                if (EQ (window, f->tool_bar_window))
                  {
		    if (event.xbutton.type == ButtonPress)
		      handle_tool_bar_click (f, x, y, 1, 0);
		    else
		      handle_tool_bar_click (f, x, y, 0,
					     x_x_to_emacs_modifiers (dpyinfo,
								     event.xbutton.state));
		    tool_bar_p = 1;
                  }
              }

            if (!tool_bar_p)
              if (!dpyinfo->x_focus_frame
                  || f == dpyinfo->x_focus_frame)
                {
#if defined (USE_X_TOOLKIT) || defined (USE_GTK)
                  if (! popup_activated ())
#endif
		    {
		      if (ignore_next_mouse_click_timeout)
			{
			  if (event.type == ButtonPress
			      && (int)(event.xbutton.time - ignore_next_mouse_click_timeout) > 0)
			    {
			      ignore_next_mouse_click_timeout = 0;
			      construct_mouse_click (&inev.ie, &event.xbutton, f);
			    }
			  if (event.type == ButtonRelease)
			    ignore_next_mouse_click_timeout = 0;
			}
		      else
			construct_mouse_click (&inev.ie, &event.xbutton, f);
		    }
                }
          }
        else
          {
            struct scroll_bar *bar
              = x_window_to_scroll_bar (event.xbutton.display,
                                        event.xbutton.window);

#ifdef USE_TOOLKIT_SCROLL_BARS
            /* Make the "Ctrl-Mouse-2 splits window" work for toolkit
               scroll bars.  */
            if (bar && event.xbutton.state & ControlMask)
              {
                x_scroll_bar_handle_click (bar, &event, &inev.ie);
                *finish = X_EVENT_DROP;
              }
#else /* not USE_TOOLKIT_SCROLL_BARS */
            if (bar)
              x_scroll_bar_handle_click (bar, &event, &inev.ie);
#endif /* not USE_TOOLKIT_SCROLL_BARS */
          }

        if (event.type == ButtonPress)
          {
            dpyinfo->grabbed |= (1 << event.xbutton.button);
            last_mouse_frame = f;

            if (!tool_bar_p)
              last_tool_bar_item = -1;
          }
        else
          dpyinfo->grabbed &= ~(1 << event.xbutton.button);

	/* Ignore any mouse motion that happened before this event;
	   any subsequent mouse-movement Emacs events should reflect
	   only motion after the ButtonPress/Release.  */
	if (f != 0)
	  f->mouse_moved = 0;

#if defined (USE_X_TOOLKIT) || defined (USE_GTK)
        f = x_menubar_window_to_frame (dpyinfo, event.xbutton.window);
        /* For a down-event in the menu bar,
           don't pass it to Xt right now.
           Instead, save it away
           and we will pass it to Xt from kbd_buffer_get_event.
           That way, we can run some Lisp code first.  */
        if (
#ifdef USE_GTK
            ! popup_activated ()
            &&
#endif
            f && event.type == ButtonPress
            /* Verify the event is really within the menu bar
               and not just sent to it due to grabbing.  */
            && event.xbutton.x >= 0
            && event.xbutton.x < FRAME_PIXEL_WIDTH (f)
            && event.xbutton.y >= 0
            && event.xbutton.y < f->output_data.x->menubar_height
            && event.xbutton.same_screen)
          {
            SET_SAVED_BUTTON_EVENT;
            XSETFRAME (last_mouse_press_frame, f);
#ifdef USE_GTK
            *finish = X_EVENT_DROP;
#endif
          }
        else if (event.type == ButtonPress)
          {
            last_mouse_press_frame = Qnil;
            goto OTHER;
          }

#ifdef USE_MOTIF /* This should do not harm for Lucid,
		    but I am trying to be cautious.  */
        else if (event.type == ButtonRelease)
          {
            if (!NILP (last_mouse_press_frame))
              {
                f = XFRAME (last_mouse_press_frame);
                if (f->output_data.x)
                  SET_SAVED_BUTTON_EVENT;
              }
            else
              goto OTHER;
          }
#endif /* USE_MOTIF */
        else
          goto OTHER;
#endif /* USE_X_TOOLKIT || USE_GTK */
      }
      break;

    case CirculateNotify:
      goto OTHER;

    case CirculateRequest:
      goto OTHER;

    case VisibilityNotify:
      goto OTHER;

    case MappingNotify:
      /* Someone has changed the keyboard mapping - update the
         local cache.  */
      switch (event.xmapping.request)
        {
        case MappingModifier:
          x_find_modifier_meanings (dpyinfo);
          /* This is meant to fall through.  */
        case MappingKeyboard:
          XRefreshKeyboardMapping (&event.xmapping);
        }
      goto OTHER;

    default:
    OTHER:
#ifdef USE_X_TOOLKIT
    BLOCK_INPUT;
    if (*finish != X_EVENT_DROP)
      XtDispatchEvent (&event);
    UNBLOCK_INPUT;
#endif /* USE_X_TOOLKIT */
    break;
    }

 done:
  if (inev.ie.kind != NO_EVENT)
    {
      kbd_buffer_store_event_hold (&inev.ie, hold_quit);
      count++;
    }

  if (do_help
      && !(hold_quit && hold_quit->kind != NO_EVENT))
    {
      Lisp_Object frame;

      if (f)
	XSETFRAME (frame, f);
      else
	frame = Qnil;

      if (do_help > 0)
	{
	  any_help_event_p = 1;
	  gen_help_event (help_echo_string, frame, help_echo_window,
			  help_echo_object, help_echo_pos);
	}
      else
	{
	  help_echo_string = Qnil;
	  gen_help_event (Qnil, frame, Qnil, Qnil, 0);
	}
      count++;
    }

  *eventp = event;
  return count;
}


/* Handles the XEvent EVENT on display DISPLAY.
   This is used for event loops outside the normal event handling,
   i.e. looping while a popup menu or a dialog is posted.

   Returns the value handle_one_xevent sets in the finish argument.  */
int
x_dispatch_event (event, display)
     XEvent *event;
     Display *display;
{
  struct x_display_info *dpyinfo;
  int finish = X_EVENT_NORMAL;

  dpyinfo = x_display_info_for_display (display);

  if (dpyinfo)
    handle_one_xevent (dpyinfo, event, &finish, 0);

  return finish;
}


/* Read events coming from the X server.
   This routine is called by the SIGIO handler.
   We return as soon as there are no more events to be read.

   We return the number of characters stored into the buffer,
   thus pretending to be `read'.

   EXPECTED is nonzero if the caller knows input is available.  */

static int
XTread_socket (sd, expected, hold_quit)
     register int sd;
     int expected;
     struct input_event *hold_quit;
{
  int count = 0;
  XEvent event;
  int event_found = 0;
  struct x_display_info *dpyinfo;

  if (interrupt_input_blocked)
    {
      interrupt_input_pending = 1;
      return -1;
    }

  interrupt_input_pending = 0;
  BLOCK_INPUT;

  /* So people can tell when we have read the available input.  */
  input_signal_count++;

  ++handling_signal;

  /* Find the display we are supposed to read input for.
     It's the one communicating on descriptor SD.  */
  for (dpyinfo = x_display_list; dpyinfo; dpyinfo = dpyinfo->next)
    {
#if 0 /* This ought to be unnecessary; let's verify it.  */
#ifdef FIOSNBIO
      /* If available, Xlib uses FIOSNBIO to make the socket
	 non-blocking, and then looks for EWOULDBLOCK.  If O_NDELAY is set,
	 FIOSNBIO is ignored, and instead of signaling EWOULDBLOCK,
	 a read returns 0, which Xlib interprets as equivalent to EPIPE.  */
      fcntl (dpyinfo->connection, F_SETFL, 0);
#endif /* ! defined (FIOSNBIO) */
#endif

#if 0 /* This code can't be made to work, with multiple displays,
	 and appears not to be used on any system any more.
	 Also keyboard.c doesn't turn O_NDELAY on and off
	 for X connections.  */
#ifndef SIGIO
#ifndef HAVE_SELECT
      if (! (fcntl (dpyinfo->connection, F_GETFL, 0) & O_NDELAY))
	{
	  extern int read_alarm_should_throw;
	  read_alarm_should_throw = 1;
	  XPeekEvent (dpyinfo->display, &event);
	  read_alarm_should_throw = 0;
	}
#endif /* HAVE_SELECT */
#endif /* SIGIO */
#endif

      /* For debugging, this gives a way to fake an I/O error.  */
      if (dpyinfo == XTread_socket_fake_io_error)
	{
	  XTread_socket_fake_io_error = 0;
	  x_io_error_quitter (dpyinfo->display);
	}

#ifdef HAVE_X_SM
      {
	struct input_event inev;
	BLOCK_INPUT;
	/* We don't need to EVENT_INIT (inev) here, as
	   x_session_check_input copies an entire input_event.  */
	if (x_session_check_input (&inev))
	  {
	    kbd_buffer_store_event_hold (&inev, hold_quit);
	    count++;
	  }
	UNBLOCK_INPUT;
      }
#endif

#ifndef USE_GTK
      while (XPending (dpyinfo->display))
	{
          int finish;

	  XNextEvent (dpyinfo->display, &event);

#ifdef HAVE_X_I18N
          /* Filter events for the current X input method.  */
          if (x_filter_event (dpyinfo, &event))
            break;
#endif
	  event_found = 1;

          count += handle_one_xevent (dpyinfo, &event, &finish, hold_quit);

          if (finish == X_EVENT_GOTO_OUT)
            goto out;
        }
#endif /* not USE_GTK */
    }

#ifdef USE_GTK

  /* For GTK we must use the GTK event loop.  But XEvents gets passed
     to our filter function above, and then to the big event switch.
     We use a bunch of globals to communicate with our filter function,
     that is kind of ugly, but it works.

     There is no way to do one display at the time, GTK just does events
     from all displays.  */

  while (gtk_events_pending ())
    {
      current_count = count;
      current_hold_quit = hold_quit;

      gtk_main_iteration ();

      count = current_count;
      current_count = -1;
      current_hold_quit = 0;

      if (current_finish == X_EVENT_GOTO_OUT)
        break;
    }
#endif /* USE_GTK */

 out:;

  /* On some systems, an X bug causes Emacs to get no more events
     when the window is destroyed.  Detect that.  (1994.)  */
  if (! event_found)
    {
      /* Emacs and the X Server eats up CPU time if XNoOp is done every time.
	 One XNOOP in 100 loops will make Emacs terminate.
	 B. Bretthauer, 1994 */
      x_noop_count++;
      if (x_noop_count >= 100)
	{
	  x_noop_count=0;

	  if (next_noop_dpyinfo == 0)
	    next_noop_dpyinfo = x_display_list;

	  XNoOp (next_noop_dpyinfo->display);

	  /* Each time we get here, cycle through the displays now open.  */
	  next_noop_dpyinfo = next_noop_dpyinfo->next;
	}
    }

  /* If the focus was just given to an auto-raising frame,
     raise it now.  */
  /* ??? This ought to be able to handle more than one such frame.  */
  if (pending_autoraise_frame)
    {
      x_raise_frame (pending_autoraise_frame);
      pending_autoraise_frame = 0;
    }

  --handling_signal;
  UNBLOCK_INPUT;

  return count;
}




/***********************************************************************
			     Text Cursor
 ***********************************************************************/

/* Set clipping for output in glyph row ROW.  W is the window in which
   we operate.  GC is the graphics context to set clipping in.

   ROW may be a text row or, e.g., a mode line.  Text rows must be
   clipped to the interior of the window dedicated to text display,
   mode lines must be clipped to the whole window.  */

static void
x_clip_to_row (w, row, area, gc)
     struct window *w;
     struct glyph_row *row;
     int area;
     GC gc;
{
  struct frame *f = XFRAME (WINDOW_FRAME (w));
  XRectangle clip_rect;
  int window_x, window_y, window_width;

  window_box (w, area, &window_x, &window_y, &window_width, 0);

  clip_rect.x = window_x;
  clip_rect.y = WINDOW_TO_FRAME_PIXEL_Y (w, max (0, row->y));
  clip_rect.y = max (clip_rect.y, window_y);
  clip_rect.width = window_width;
  clip_rect.height = row->visible_height;

  XSetClipRectangles (FRAME_X_DISPLAY (f), gc, 0, 0, &clip_rect, 1, Unsorted);
}


/* Draw a hollow box cursor on window W in glyph row ROW.  */

static void
x_draw_hollow_cursor (w, row)
     struct window *w;
     struct glyph_row *row;
{
  struct frame *f = XFRAME (WINDOW_FRAME (w));
  struct x_display_info *dpyinfo = FRAME_X_DISPLAY_INFO (f);
  Display *dpy = FRAME_X_DISPLAY (f);
  int x, y, wd, h;
  XGCValues xgcv;
  struct glyph *cursor_glyph;
  GC gc;

  /* Get the glyph the cursor is on.  If we can't tell because
     the current matrix is invalid or such, give up.  */
  cursor_glyph = get_phys_cursor_glyph (w);
  if (cursor_glyph == NULL)
    return;

  /* Compute frame-relative coordinates for phys cursor.  */
  x = WINDOW_TEXT_TO_FRAME_PIXEL_X (w, w->phys_cursor.x);
  y = get_phys_cursor_geometry (w, row, cursor_glyph, &h);
  wd = w->phys_cursor_width;

  /* The foreground of cursor_gc is typically the same as the normal
     background color, which can cause the cursor box to be invisible.  */
  xgcv.foreground = f->output_data.x->cursor_pixel;
  if (dpyinfo->scratch_cursor_gc)
    XChangeGC (dpy, dpyinfo->scratch_cursor_gc, GCForeground, &xgcv);
  else
    dpyinfo->scratch_cursor_gc = XCreateGC (dpy, FRAME_X_WINDOW (f),
					    GCForeground, &xgcv);
  gc = dpyinfo->scratch_cursor_gc;

  /* Set clipping, draw the rectangle, and reset clipping again.  */
  x_clip_to_row (w, row, TEXT_AREA, gc);
  XDrawRectangle (dpy, FRAME_X_WINDOW (f), gc, x, y, wd, h);
  XSetClipMask (dpy, gc, None);
}


/* Draw a bar cursor on window W in glyph row ROW.

   Implementation note: One would like to draw a bar cursor with an
   angle equal to the one given by the font property XA_ITALIC_ANGLE.
   Unfortunately, I didn't find a font yet that has this property set.
   --gerd.  */

static void
x_draw_bar_cursor (w, row, width, kind)
     struct window *w;
     struct glyph_row *row;
     int width;
     enum text_cursor_kinds kind;
{
  struct frame *f = XFRAME (w->frame);
  struct glyph *cursor_glyph;

  /* If cursor is out of bounds, don't draw garbage.  This can happen
     in mini-buffer windows when switching between echo area glyphs
     and mini-buffer.  */
  cursor_glyph = get_phys_cursor_glyph (w);
  if (cursor_glyph == NULL)
    return;

  /* If on an image, draw like a normal cursor.  That's usually better
     visible than drawing a bar, esp. if the image is large so that
     the bar might not be in the window.  */
  if (cursor_glyph->type == IMAGE_GLYPH)
    {
      struct glyph_row *row;
      row = MATRIX_ROW (w->current_matrix, w->phys_cursor.vpos);
      draw_phys_cursor_glyph (w, row, DRAW_CURSOR);
    }
  else
    {
      Display *dpy = FRAME_X_DISPLAY (f);
      Window window = FRAME_X_WINDOW (f);
      GC gc = FRAME_X_DISPLAY_INFO (f)->scratch_cursor_gc;
      unsigned long mask = GCForeground | GCBackground | GCGraphicsExposures;
      struct face *face = FACE_FROM_ID (f, cursor_glyph->face_id);
      XGCValues xgcv;

      /* If the glyph's background equals the color we normally draw
	 the bar cursor in, the bar cursor in its normal color is
	 invisible.  Use the glyph's foreground color instead in this
	 case, on the assumption that the glyph's colors are chosen so
	 that the glyph is legible.  */
      if (face->background == f->output_data.x->cursor_pixel)
	xgcv.background = xgcv.foreground = face->foreground;
      else
	xgcv.background = xgcv.foreground = f->output_data.x->cursor_pixel;
      xgcv.graphics_exposures = 0;

      if (gc)
	XChangeGC (dpy, gc, mask, &xgcv);
      else
	{
	  gc = XCreateGC (dpy, window, mask, &xgcv);
	  FRAME_X_DISPLAY_INFO (f)->scratch_cursor_gc = gc;
	}

      if (width < 0)
	width = FRAME_CURSOR_WIDTH (f);
      width = min (cursor_glyph->pixel_width, width);

      w->phys_cursor_width = width;
      x_clip_to_row (w, row, TEXT_AREA, gc);

      if (kind == BAR_CURSOR)
	  XFillRectangle (dpy, window, gc,
			  WINDOW_TEXT_TO_FRAME_PIXEL_X (w, w->phys_cursor.x),
			  WINDOW_TO_FRAME_PIXEL_Y (w, w->phys_cursor.y),
			  width, row->height);
      else
	  XFillRectangle (dpy, window, gc,
			  WINDOW_TEXT_TO_FRAME_PIXEL_X (w, w->phys_cursor.x),
			  WINDOW_TO_FRAME_PIXEL_Y (w, w->phys_cursor.y +
						   row->height - width),
			  cursor_glyph->pixel_width,
			  width);

      XSetClipMask (dpy, gc, None);
    }
}


/* RIF: Define cursor CURSOR on frame F.  */

static void
x_define_frame_cursor (f, cursor)
     struct frame *f;
     Cursor cursor;
{
  XDefineCursor (FRAME_X_DISPLAY (f), FRAME_X_WINDOW (f), cursor);
}


/* RIF: Clear area on frame F.  */

static void
x_clear_frame_area (f, x, y, width, height)
     struct frame *f;
     int x, y, width, height;
{
  x_clear_area (FRAME_X_DISPLAY (f), FRAME_X_WINDOW (f),
		x, y, width, height, False);
}


/* RIF: Draw cursor on window W.  */

static void
x_draw_window_cursor (w, glyph_row, x, y, cursor_type, cursor_width, on_p, active_p)
     struct window *w;
     struct glyph_row *glyph_row;
     int x, y;
     int cursor_type, cursor_width;
     int on_p, active_p;
{
  struct frame *f = XFRAME (WINDOW_FRAME (w));

  if (on_p)
    {
      w->phys_cursor_type = cursor_type;
      w->phys_cursor_on_p = 1;

      if (glyph_row->exact_window_width_line_p
	  && w->phys_cursor.hpos >= glyph_row->used[TEXT_AREA])
	{
	  glyph_row->cursor_in_fringe_p = 1;
	  draw_fringe_bitmap (w, glyph_row, 0);
	}
      else
      switch (cursor_type)
	{
	case HOLLOW_BOX_CURSOR:
	  x_draw_hollow_cursor (w, glyph_row);
	  break;

	case FILLED_BOX_CURSOR:
	  draw_phys_cursor_glyph (w, glyph_row, DRAW_CURSOR);
	  break;

	case BAR_CURSOR:
	  x_draw_bar_cursor (w, glyph_row, cursor_width, BAR_CURSOR);
	  break;

	case HBAR_CURSOR:
	  x_draw_bar_cursor (w, glyph_row, cursor_width, HBAR_CURSOR);
	  break;

	case NO_CURSOR:
	  w->phys_cursor_width = 0;
	  break;

	default:
	  abort ();
	}

#ifdef HAVE_X_I18N
      if (w == XWINDOW (f->selected_window))
	if (FRAME_XIC (f) && (FRAME_XIC_STYLE (f) & XIMPreeditPosition))
	  xic_set_preeditarea (w, x, y);
#endif
    }

#ifndef XFlush
  if (updating_frame != f)
    XFlush (FRAME_X_DISPLAY (f));
#endif
}


/* Icons.  */

/* Make the x-window of frame F use the gnu icon bitmap.  */

int
x_bitmap_icon (f, file)
     struct frame *f;
     Lisp_Object file;
{
  int bitmap_id;

  if (FRAME_X_WINDOW (f) == 0)
    return 1;

  /* Free up our existing icon bitmap and mask if any.  */
  if (f->output_data.x->icon_bitmap > 0)
    x_destroy_bitmap (f, f->output_data.x->icon_bitmap);
  f->output_data.x->icon_bitmap = 0;

  if (STRINGP (file))
    {
#ifdef USE_GTK
      /* Use gtk_window_set_icon_from_file () if available,
	 It's not restricted to bitmaps */
      if (xg_set_icon (f, file))
	return 0;
#endif /* USE_GTK */
      bitmap_id = x_create_bitmap_from_file (f, file);
      x_create_bitmap_mask (f, bitmap_id);
    }
  else
    {
      /* Create the GNU bitmap and mask if necessary.  */
      if (FRAME_X_DISPLAY_INFO (f)->icon_bitmap_id < 0)
	{
	  int rc = -1;

#if defined (HAVE_XPM) && defined (HAVE_X_WINDOWS)
#ifdef USE_GTK
	  if (xg_set_icon_from_xpm_data (f, gnu_xpm_bits))
	    return 0;
#else
	  rc = x_create_bitmap_from_xpm_data (f, gnu_xpm_bits);
	  if (rc != -1)
	    FRAME_X_DISPLAY_INFO (f)->icon_bitmap_id = rc;
#endif /* USE_GTK */
#endif /* defined (HAVE_XPM) && defined (HAVE_X_WINDOWS) */

	  /* If all else fails, use the (black and white) xbm image. */
	  if (rc == -1)
	    {
	      rc = x_create_bitmap_from_data (f, gnu_xbm_bits,
					      gnu_xbm_width, gnu_xbm_height);
	      if (rc == -1)
		return 1;

	      FRAME_X_DISPLAY_INFO (f)->icon_bitmap_id = rc;
	      x_create_bitmap_mask (f, FRAME_X_DISPLAY_INFO (f)->icon_bitmap_id);
	    }
	}

      /* The first time we create the GNU bitmap and mask,
	 this increments the ref-count one extra time.
	 As a result, the GNU bitmap and mask are never freed.
	 That way, we don't have to worry about allocating it again.  */
      x_reference_bitmap (f, FRAME_X_DISPLAY_INFO (f)->icon_bitmap_id);

      bitmap_id = FRAME_X_DISPLAY_INFO (f)->icon_bitmap_id;
    }

  x_wm_set_icon_pixmap (f, bitmap_id);
  f->output_data.x->icon_bitmap = bitmap_id;

  return 0;
}


/* Make the x-window of frame F use a rectangle with text.
   Use ICON_NAME as the text.  */

int
x_text_icon (f, icon_name)
     struct frame *f;
     char *icon_name;
{
  if (FRAME_X_WINDOW (f) == 0)
    return 1;

#ifdef HAVE_X11R4
  {
    XTextProperty text;
    text.value = (unsigned char *) icon_name;
    text.encoding = XA_STRING;
    text.format = 8;
    text.nitems = strlen (icon_name);
    XSetWMIconName (FRAME_X_DISPLAY (f), FRAME_OUTER_WINDOW (f), &text);
  }
#else /* not HAVE_X11R4 */
  XSetIconName (FRAME_X_DISPLAY (f), FRAME_OUTER_WINDOW (f), icon_name);
#endif /* not HAVE_X11R4 */

  if (f->output_data.x->icon_bitmap > 0)
    x_destroy_bitmap (f, f->output_data.x->icon_bitmap);
  f->output_data.x->icon_bitmap = 0;
  x_wm_set_icon_pixmap (f, 0);

  return 0;
}

#define X_ERROR_MESSAGE_SIZE 200

/* If non-nil, this should be a string.
   It means catch X errors  and store the error message in this string.  */

static Lisp_Object x_error_message_string;

/* An X error handler which stores the error message in
   x_error_message_string.  This is called from x_error_handler if
   x_catch_errors is in effect.  */

static void
x_error_catcher (display, error)
     Display *display;
     XErrorEvent *error;
{
  XGetErrorText (display, error->error_code,
		 SDATA (x_error_message_string),
		 X_ERROR_MESSAGE_SIZE);
}

/* Begin trapping X errors for display DPY.  Actually we trap X errors
   for all displays, but DPY should be the display you are actually
   operating on.

   After calling this function, X protocol errors no longer cause
   Emacs to exit; instead, they are recorded in the string
   stored in x_error_message_string.

   Calling x_check_errors signals an Emacs error if an X error has
   occurred since the last call to x_catch_errors or x_check_errors.

   Calling x_uncatch_errors resumes the normal error handling.  */

void x_check_errors ();
static Lisp_Object x_catch_errors_unwind ();

int
x_catch_errors (dpy)
     Display *dpy;
{
  int count = SPECPDL_INDEX ();

  /* Make sure any errors from previous requests have been dealt with.  */
  XSync (dpy, False);

  record_unwind_protect (x_catch_errors_unwind,
			 Fcons (make_save_value (dpy, 0),
				x_error_message_string));

  x_error_message_string = make_uninit_string (X_ERROR_MESSAGE_SIZE);
  SSET (x_error_message_string, 0, 0);

  return count;
}

/* Unbind the binding that we made to check for X errors.  */

static Lisp_Object
x_catch_errors_unwind (old_val)
     Lisp_Object old_val;
{
  Lisp_Object first = XCAR (old_val);
  Display *dpy = XSAVE_VALUE (first)->pointer;

  /* The display may have been closed before this function is called.
     Check if it is still open before calling XSync.  */
  if (x_display_info_for_display (dpy) != 0)
    {
      BLOCK_INPUT;
      XSync (dpy, False);
      UNBLOCK_INPUT;
    }

  x_error_message_string = XCDR (old_val);
  return Qnil;
}

/* If any X protocol errors have arrived since the last call to
   x_catch_errors or x_check_errors, signal an Emacs error using
   sprintf (a buffer, FORMAT, the x error message text) as the text.  */

void
x_check_errors (dpy, format)
     Display *dpy;
     char *format;
{
  /* Make sure to catch any errors incurred so far.  */
  XSync (dpy, False);

  if (SREF (x_error_message_string, 0))
    error (format, SDATA (x_error_message_string));
}

/* Nonzero if we had any X protocol errors
   since we did x_catch_errors on DPY.  */

int
x_had_errors_p (dpy)
     Display *dpy;
{
  /* Make sure to catch any errors incurred so far.  */
  XSync (dpy, False);

  return SREF (x_error_message_string, 0) != 0;
}

/* Forget about any errors we have had, since we did x_catch_errors on DPY.  */

void
x_clear_errors (dpy)
     Display *dpy;
{
  SSET (x_error_message_string, 0, 0);
}

/* Stop catching X protocol errors and let them make Emacs die.
   DPY should be the display that was passed to x_catch_errors.
   COUNT should be the value that was returned by
   the corresponding call to x_catch_errors.  */

void
x_uncatch_errors (dpy, count)
     Display *dpy;
     int count;
{
  unbind_to (count, Qnil);
}

#if 0
static unsigned int x_wire_count;
x_trace_wire ()
{
  fprintf (stderr, "Lib call: %d\n", ++x_wire_count);
}
#endif /* ! 0 */


/* Handle SIGPIPE, which can happen when the connection to a server
   simply goes away.  SIGPIPE is handled by x_connection_signal.
   Don't need to do anything, because the write which caused the
   SIGPIPE will fail, causing Xlib to invoke the X IO error handler,
   which will do the appropriate cleanup for us.  */

static SIGTYPE
x_connection_signal (signalnum)	/* If we don't have an argument, */
     int signalnum;		/* some compilers complain in signal calls.  */
{
#ifdef USG
  /* USG systems forget handlers when they are used;
     must reestablish each time */
  signal (signalnum, x_connection_signal);
#endif /* USG */
}


/************************************************************************
			  Handling X errors
 ************************************************************************/

/* Error message passed to x_connection_closed.  */

static char *error_msg;

/* Function installed as fatal_error_signal_hook in
   x_connection_closed.  Print the X error message, and exit normally,
   instead of dumping core when XtCloseDisplay fails.  */

static void
x_fatal_error_signal ()
{
  fprintf (stderr, "%s\n", error_msg);
  exit (70);
}

/* Handle the loss of connection to display DPY.  ERROR_MESSAGE is
   the text of an error message that lead to the connection loss.  */

static SIGTYPE
x_connection_closed (dpy, error_message)
     Display *dpy;
     char *error_message;
{
  struct x_display_info *dpyinfo = x_display_info_for_display (dpy);
  Lisp_Object frame, tail;
  int count;

  error_msg = (char *) alloca (strlen (error_message) + 1);
  strcpy (error_msg, error_message);
  handling_signal = 0;

  /* Prevent being called recursively because of an error condition
     below.  Otherwise, we might end up with printing ``can't find per
     display information'' in the recursive call instead of printing
     the original message here.  */
  count = x_catch_errors (dpy);

  /* We have to close the display to inform Xt that it doesn't
     exist anymore.  If we don't, Xt will continue to wait for
     events from the display.  As a consequence, a sequence of

     M-x make-frame-on-display RET :1 RET
     ...kill the new frame, so that we get an IO error...
     M-x make-frame-on-display RET :1 RET

     will indefinitely wait in Xt for events for display `:1', opened
     in the first class to make-frame-on-display.

     Closing the display is reported to lead to a bus error on
     OpenWindows in certain situations.  I suspect that is a bug
     in OpenWindows.  I don't know how to cicumvent it here.  */

#ifdef USE_X_TOOLKIT
  /* If DPYINFO is null, this means we didn't open the display
     in the first place, so don't try to close it.  */
  if (dpyinfo)
    {
      extern void (*fatal_error_signal_hook) P_ ((void));
      fatal_error_signal_hook = x_fatal_error_signal;
      XtCloseDisplay (dpy);
      fatal_error_signal_hook = NULL;
    }
#endif

#ifdef USE_GTK
  if (dpyinfo)
    xg_display_close (dpyinfo->display);
#endif

  /* Indicate that this display is dead.  */
  if (dpyinfo)
    dpyinfo->display = 0;

  /* First delete frames whose mini-buffers are on frames
     that are on the dead display.  */
  FOR_EACH_FRAME (tail, frame)
    {
      Lisp_Object minibuf_frame;
      minibuf_frame
	= WINDOW_FRAME (XWINDOW (FRAME_MINIBUF_WINDOW (XFRAME (frame))));
      if (FRAME_X_P (XFRAME (frame))
	  && FRAME_X_P (XFRAME (minibuf_frame))
	  && ! EQ (frame, minibuf_frame)
	  && FRAME_X_DISPLAY_INFO (XFRAME (minibuf_frame)) == dpyinfo)
	Fdelete_frame (frame, Qt);
    }

  /* Now delete all remaining frames on the dead display.
     We are now sure none of these is used as the mini-buffer
     for another frame that we need to delete.  */
  FOR_EACH_FRAME (tail, frame)
    if (FRAME_X_P (XFRAME (frame))
	&& FRAME_X_DISPLAY_INFO (XFRAME (frame)) == dpyinfo)
      {
	/* Set this to t so that Fdelete_frame won't get confused
	   trying to find a replacement.  */
	FRAME_KBOARD (XFRAME (frame))->Vdefault_minibuffer_frame = Qt;
	Fdelete_frame (frame, Qt);
      }

  if (dpyinfo)
    x_delete_display (dpyinfo);

  x_uncatch_errors (dpy, count);

  if (x_display_list == 0)
    {
      fprintf (stderr, "%s\n", error_msg);
      shut_down_emacs (0, 0, Qnil);
      exit (70);
    }

  /* Ordinary stack unwind doesn't deal with these.  */
#ifdef SIGIO
  sigunblock (sigmask (SIGIO));
#endif
  sigunblock (sigmask (SIGALRM));
  TOTALLY_UNBLOCK_INPUT;

  clear_waiting_for_input ();
  error ("%s", error_msg);
}

/* We specifically use it before defining it, so that gcc doesn't inline it,
   otherwise gdb doesn't know how to properly put a breakpoint on it.  */
static void x_error_quitter (Display *display, XErrorEvent *error);

/* This is the first-level handler for X protocol errors.
   It calls x_error_quitter or x_error_catcher.  */

static int
x_error_handler (display, error)
     Display *display;
     XErrorEvent *error;
{
  if (! NILP (x_error_message_string))
    x_error_catcher (display, error);
  else
    x_error_quitter (display, error);
  return 0;
}

/* This is the usual handler for X protocol errors.
   It kills all frames on the display that we got the error for.
   If that was the only one, it prints an error message and kills Emacs.  */

/* .gdbinit puts a breakpoint here, so make sure it is not inlined.  */

#if __GNUC__ >= 3  /* On GCC 3.0 we might get a warning.  */
#define NO_INLINE __attribute__((noinline))
#else
#define NO_INLINE
#endif

/* Some versions of GNU/Linux define noinline in their headers.  */

#ifdef noinline
#undef noinline
#endif

/* On older GCC versions, just putting x_error_quitter
   after x_error_handler prevents inlining into the former.  */

static void NO_INLINE
x_error_quitter (display, error)
     Display *display;
     XErrorEvent *error;
{
  char buf[256], buf1[356];

  /* Note that there is no real way portable across R3/R4 to get the
     original error handler.  */

  XGetErrorText (display, error->error_code, buf, sizeof (buf));
  sprintf (buf1, "X protocol error: %s on protocol request %d",
	   buf, error->request_code);
  x_connection_closed (display, buf1);
}


/* This is the handler for X IO errors, always.
   It kills all frames on the display that we lost touch with.
   If that was the only one, it prints an error message and kills Emacs.  */

static int
x_io_error_quitter (display)
     Display *display;
{
  char buf[256];

  sprintf (buf, "Connection lost to X server `%s'", DisplayString (display));
  x_connection_closed (display, buf);
  return 0;
}

/* Changing the font of the frame.  */

/* Give frame F the font named FONTNAME as its default font, and
   return the full name of that font.  FONTNAME may be a wildcard
   pattern; in that case, we choose some font that fits the pattern.
   The return value shows which font we chose.  */

Lisp_Object
x_new_font (f, fontname)
     struct frame *f;
     register char *fontname;
{
  struct font_info *fontp
    = FS_LOAD_FONT (f, 0, fontname, -1);

  if (!fontp)
    return Qnil;

  FRAME_FONT (f) = (x_font_type *) (fontp->font);
  FRAME_BASELINE_OFFSET (f) = fontp->baseline_offset;
  FRAME_FONTSET (f) = -1;

  FRAME_COLUMN_WIDTH (f) = fontp->average_width;
  FRAME_SPACE_WIDTH (f) = fontp->space_width;
  FRAME_LINE_HEIGHT (f) = FONT_HEIGHT (FRAME_FONT (f));

  compute_fringe_widths (f, 1);

  /* Compute the scroll bar width in character columns.  */
  if (FRAME_CONFIG_SCROLL_BAR_WIDTH (f) > 0)
    {
      int wid = FRAME_COLUMN_WIDTH (f);
      FRAME_CONFIG_SCROLL_BAR_COLS (f)
	= (FRAME_CONFIG_SCROLL_BAR_WIDTH (f) + wid-1) / wid;
    }
  else
    {
      int wid = FRAME_COLUMN_WIDTH (f);
      FRAME_CONFIG_SCROLL_BAR_COLS (f) = (14 + wid - 1) / wid;
    }

  /* Now make the frame display the given font.  */
  if (FRAME_X_WINDOW (f) != 0)
    {
#ifndef HAVE_XFT
      XSetFont (FRAME_X_DISPLAY (f), f->output_data.x->normal_gc,
		FRAME_FONT (f)->fid);
      XSetFont (FRAME_X_DISPLAY (f), f->output_data.x->reverse_gc,
		FRAME_FONT (f)->fid);
      XSetFont (FRAME_X_DISPLAY (f), f->output_data.x->cursor_gc,
		FRAME_FONT (f)->fid);
#endif
      /* Don't change the size of a tip frame; there's no point in
	 doing it because it's done in Fx_show_tip, and it leads to
	 problems because the tip frame has no widget.  */
      if (NILP (tip_frame) || XFRAME (tip_frame) != f)
	x_set_window_size (f, 0, FRAME_COLS (f), FRAME_LINES (f));
    }

  return build_string (fontp->full_name);
}

/* Give frame F the fontset named FONTSETNAME as its default font, and
   return the full name of that fontset.  FONTSETNAME may be a wildcard
   pattern; in that case, we choose some fontset that fits the pattern.
   The return value shows which fontset we chose.  */

Lisp_Object
x_new_fontset (f, fontsetname)
     struct frame *f;
     char *fontsetname;
{
  int fontset = fs_query_fontset (build_string (fontsetname), 0);
  Lisp_Object result;

  if (fontset < 0)
    return Qnil;

  if (FRAME_FONTSET (f) == fontset)
    /* This fontset is already set in frame F.  There's nothing more
       to do.  */
    return fontset_name (fontset);

  result = x_new_font (f, (SDATA (fontset_ascii (fontset))));

  if (!STRINGP (result))
    /* Can't load ASCII font.  */
    return Qnil;

  /* Since x_new_font doesn't update any fontset information, do it now.  */
  FRAME_FONTSET (f) = fontset;

#ifdef HAVE_X_I18N
  if (FRAME_XIC (f)
      && (FRAME_XIC_STYLE (f) & (XIMPreeditPosition | XIMStatusArea)))
    xic_set_xfontset (f, SDATA (fontset_ascii (fontset)));
#endif

  return build_string (fontsetname);
}


/***********************************************************************
			   X Input Methods
 ***********************************************************************/

#ifdef HAVE_X_I18N

#ifdef HAVE_X11R6

/* XIM destroy callback function, which is called whenever the
   connection to input method XIM dies.  CLIENT_DATA contains a
   pointer to the x_display_info structure corresponding to XIM.  */

static void
xim_destroy_callback (xim, client_data, call_data)
     XIM xim;
     XPointer client_data;
     XPointer call_data;
{
  struct x_display_info *dpyinfo = (struct x_display_info *) client_data;
  Lisp_Object frame, tail;

  BLOCK_INPUT;

  /* No need to call XDestroyIC.. */
  FOR_EACH_FRAME (tail, frame)
    {
      struct frame *f = XFRAME (frame);
      if (FRAME_X_DISPLAY_INFO (f) == dpyinfo)
	{
	  FRAME_XIC (f) = NULL;
          xic_free_xfontset (f);
	}
    }

  /* No need to call XCloseIM.  */
  dpyinfo->xim = NULL;
  XFree (dpyinfo->xim_styles);
  UNBLOCK_INPUT;
}

#endif /* HAVE_X11R6 */

#ifdef HAVE_X11R6
/* This isn't prototyped in OSF 5.0 or 5.1a.  */
extern char *XSetIMValues P_ ((XIM, ...));
#endif

/* Open the connection to the XIM server on display DPYINFO.
   RESOURCE_NAME is the resource name Emacs uses.  */

static void
xim_open_dpy (dpyinfo, resource_name)
     struct x_display_info *dpyinfo;
     char *resource_name;
{
  XIM xim;

#ifdef HAVE_XIM
  if (use_xim)
    {
      xim = XOpenIM (dpyinfo->display, dpyinfo->xrdb, resource_name,
		     EMACS_CLASS);
      dpyinfo->xim = xim;

      if (xim)
	{
#ifdef HAVE_X11R6
	  XIMCallback destroy;
#endif

	  /* Get supported styles and XIM values.  */
	  XGetIMValues (xim, XNQueryInputStyle, &dpyinfo->xim_styles, NULL);

#ifdef HAVE_X11R6
	  destroy.callback = xim_destroy_callback;
	  destroy.client_data = (XPointer)dpyinfo;
	  XSetIMValues (xim, XNDestroyCallback, &destroy, NULL);
#endif
	}
    }

  else
#endif /* HAVE_XIM */
    dpyinfo->xim = NULL;
}


#ifdef HAVE_X11R6_XIM

struct xim_inst_t
{
  struct x_display_info *dpyinfo;
  char *resource_name;
};

/* XIM instantiate callback function, which is called whenever an XIM
   server is available.  DISPLAY is the display of the XIM.
   CLIENT_DATA contains a pointer to an xim_inst_t structure created
   when the callback was registered.  */

static void
xim_instantiate_callback (display, client_data, call_data)
     Display *display;
     XPointer client_data;
     XPointer call_data;
{
  struct xim_inst_t *xim_inst = (struct xim_inst_t *) client_data;
  struct x_display_info *dpyinfo = xim_inst->dpyinfo;

  /* We don't support multiple XIM connections. */
  if (dpyinfo->xim)
    return;

  xim_open_dpy (dpyinfo, xim_inst->resource_name);

  /* Create XIC for the existing frames on the same display, as long
     as they have no XIC.  */
  if (dpyinfo->xim && dpyinfo->reference_count > 0)
    {
      Lisp_Object tail, frame;

      BLOCK_INPUT;
      FOR_EACH_FRAME (tail, frame)
	{
	  struct frame *f = XFRAME (frame);

	  if (FRAME_X_DISPLAY_INFO (f) == xim_inst->dpyinfo)
	    if (FRAME_XIC (f) == NULL)
	      {
		create_frame_xic (f);
		if (FRAME_XIC_STYLE (f) & XIMStatusArea)
		  xic_set_statusarea (f);
		if (FRAME_XIC_STYLE (f) & XIMPreeditPosition)
		  {
		    struct window *w = XWINDOW (f->selected_window);
		    xic_set_preeditarea (w, w->cursor.x, w->cursor.y);
		  }
	      }
	}

      UNBLOCK_INPUT;
    }
}

#endif /* HAVE_X11R6_XIM */


/* Open a connection to the XIM server on display DPYINFO.
   RESOURCE_NAME is the resource name for Emacs.  On X11R5, open the
   connection only at the first time.  On X11R6, open the connection
   in the XIM instantiate callback function.  */

static void
xim_initialize (dpyinfo, resource_name)
     struct x_display_info *dpyinfo;
     char *resource_name;
{
#ifdef HAVE_XIM
  if (use_xim)
    {
#ifdef HAVE_X11R6_XIM
      struct xim_inst_t *xim_inst;
      int len;

      dpyinfo->xim = NULL;
      xim_inst = (struct xim_inst_t *) xmalloc (sizeof (struct xim_inst_t));
      xim_inst->dpyinfo = dpyinfo;
      len = strlen (resource_name);
      xim_inst->resource_name = (char *) xmalloc (len + 1);
      bcopy (resource_name, xim_inst->resource_name, len + 1);
      XRegisterIMInstantiateCallback (dpyinfo->display, dpyinfo->xrdb,
				      resource_name, EMACS_CLASS,
				      xim_instantiate_callback,
				      /* This is XPointer in XFree86
					 but (XPointer *) on Tru64, at
					 least, hence the configure test.  */
				      (XRegisterIMInstantiateCallback_arg6) xim_inst);
#else /* not HAVE_X11R6_XIM */
      dpyinfo->xim = NULL;
      xim_open_dpy (dpyinfo, resource_name);
#endif /* not HAVE_X11R6_XIM */

    }
  else
#endif /* HAVE_XIM */
    dpyinfo->xim = NULL;
}


/* Close the connection to the XIM server on display DPYINFO. */

static void
xim_close_dpy (dpyinfo)
     struct x_display_info *dpyinfo;
{
#ifdef HAVE_XIM
  if (use_xim)
    {
#ifdef HAVE_X11R6_XIM
      if (dpyinfo->display)
	XUnregisterIMInstantiateCallback (dpyinfo->display, dpyinfo->xrdb,
					  NULL, EMACS_CLASS,
					  xim_instantiate_callback, NULL);
#endif /* not HAVE_X11R6_XIM */
      if (dpyinfo->display)
	XCloseIM (dpyinfo->xim);
      dpyinfo->xim = NULL;
      XFree (dpyinfo->xim_styles);
    }
#endif /* HAVE_XIM */
}

#endif /* not HAVE_X11R6_XIM */



/* Calculate the absolute position in frame F
   from its current recorded position values and gravity.  */

void
x_calc_absolute_position (f)
     struct frame *f;
{
  int flags = f->size_hint_flags;

  /* We have nothing to do if the current position
     is already for the top-left corner.  */
  if (! ((flags & XNegative) || (flags & YNegative)))
    return;

  /* Treat negative positions as relative to the leftmost bottommost
     position that fits on the screen.  */
  if (flags & XNegative)
    f->left_pos = (FRAME_X_DISPLAY_INFO (f)->width
                   - FRAME_PIXEL_WIDTH (f) + f->left_pos);

  {
    int height = FRAME_PIXEL_HEIGHT (f);

#if defined USE_X_TOOLKIT && defined USE_MOTIF
    /* Something is fishy here.  When using Motif, starting Emacs with
       `-g -0-0', the frame appears too low by a few pixels.

       This seems to be so because initially, while Emacs is starting,
       the column widget's height and the frame's pixel height are
       different.  The column widget's height is the right one.  In
       later invocations, when Emacs is up, the frame's pixel height
       is right, though.

       It's not obvious where the initial small difference comes from.
       2000-12-01, gerd.  */

    XtVaGetValues (f->output_data.x->column_widget, XtNheight, &height, NULL);
#endif

  if (flags & YNegative)
    f->top_pos = (FRAME_X_DISPLAY_INFO (f)->height - height + f->top_pos);
  }

  /* The left_pos and top_pos
     are now relative to the top and left screen edges,
     so the flags should correspond.  */
  f->size_hint_flags &= ~ (XNegative | YNegative);
}

/* CHANGE_GRAVITY is 1 when calling from Fset_frame_position,
   to really change the position, and 0 when calling from
   x_make_frame_visible (in that case, XOFF and YOFF are the current
   position values).  It is -1 when calling from x_set_frame_parameters,
   which means, do adjust for borders but don't change the gravity.  */

void
x_set_offset (f, xoff, yoff, change_gravity)
     struct frame *f;
     register int xoff, yoff;
     int change_gravity;
{
  int modified_top, modified_left;

  if (change_gravity > 0)
    {
      f->top_pos = yoff;
      f->left_pos = xoff;
      f->size_hint_flags &= ~ (XNegative | YNegative);
      if (xoff < 0)
	f->size_hint_flags |= XNegative;
      if (yoff < 0)
	f->size_hint_flags |= YNegative;
      f->win_gravity = NorthWestGravity;
    }
  x_calc_absolute_position (f);

  BLOCK_INPUT;
  x_wm_set_size_hint (f, (long) 0, 0);

  modified_left = f->left_pos;
  modified_top = f->top_pos;

  if (FRAME_X_DISPLAY_INFO (f)->wm_type == X_WMTYPE_A)
    {
      /* Some WMs (twm, wmaker at least) has an offset that is smaller
         than the WM decorations.  So we use the calculated offset instead
         of the WM decoration sizes here (x/y_pixels_outer_diff).  */
      modified_left += FRAME_X_OUTPUT (f)->move_offset_left;
      modified_top += FRAME_X_OUTPUT (f)->move_offset_top;
    }

  XMoveWindow (FRAME_X_DISPLAY (f), FRAME_OUTER_WINDOW (f),
               modified_left, modified_top);

  if (FRAME_VISIBLE_P (f)
      && FRAME_X_DISPLAY_INFO (f)->wm_type == X_WMTYPE_UNKNOWN)
    {
      FRAME_X_OUTPUT (f)->check_expected_move = 1;
      FRAME_X_OUTPUT (f)->expected_top = f->top_pos;
      FRAME_X_OUTPUT (f)->expected_left = f->left_pos;
    }

  UNBLOCK_INPUT;
}

/* Check if we need to resize the frame due to a fullscreen request.
   If so needed, resize the frame. */
static void
x_check_fullscreen (f)
     struct frame *f;
{
  if (f->want_fullscreen & FULLSCREEN_BOTH)
    {
      int width, height, ign;

      x_real_positions (f, &f->left_pos, &f->top_pos);

      x_fullscreen_adjust (f, &width, &height, &ign, &ign);

      /* We do not need to move the window, it shall be taken care of
         when setting WM manager hints.
         If the frame is visible already, the position is checked by
         x_check_expected_move. */
      if (FRAME_COLS (f) != width || FRAME_LINES (f) != height)
        {
          change_frame_size (f, height, width, 0, 1, 0);
          SET_FRAME_GARBAGED (f);
          cancel_mouse_face (f);

          /* Wait for the change of frame size to occur */
          f->want_fullscreen |= FULLSCREEN_WAIT;
        }
    }
}

/* If frame parameters are set after the frame is mapped, we need to move
   the window.
   Some window managers moves the window to the right position, some
   moves the outer window manager window to the specified position.
   Here we check that we are in the right spot.  If not, make a second
   move, assuming we are dealing with the second kind of window manager. */
static void
x_check_expected_move (f)
     struct frame *f;
{
  if (FRAME_X_OUTPUT (f)->check_expected_move)
  {
    int expect_top = FRAME_X_OUTPUT (f)->expected_top;
    int expect_left = FRAME_X_OUTPUT (f)->expected_left;

    if (expect_top != f->top_pos || expect_left != f->left_pos)
      {
        FRAME_X_DISPLAY_INFO (f)->wm_type = X_WMTYPE_A;
        FRAME_X_OUTPUT (f)->move_offset_left = expect_left - f->left_pos;
        FRAME_X_OUTPUT (f)->move_offset_top = expect_top - f->top_pos;

        f->left_pos = expect_left;
        f->top_pos = expect_top;
        x_set_offset (f, expect_left, expect_top, 0);
      }
    else if (FRAME_X_DISPLAY_INFO (f)->wm_type == X_WMTYPE_UNKNOWN)
      FRAME_X_DISPLAY_INFO (f)->wm_type = X_WMTYPE_B;

    /* Just do this once */
    FRAME_X_OUTPUT (f)->check_expected_move = 0;
  }
}


/* Change the size of frame F's X window to COLS/ROWS in the case F
   doesn't have a widget.  If CHANGE_GRAVITY is 1, we change to
   top-left-corner window gravity for this size change and subsequent
   size changes.  Otherwise we leave the window gravity unchanged.  */

static void
x_set_window_size_1 (f, change_gravity, cols, rows)
     struct frame *f;
     int change_gravity;
     int cols, rows;
{
  int pixelwidth, pixelheight;

  check_frame_size (f, &rows, &cols);
  f->scroll_bar_actual_width
    = (!FRAME_HAS_VERTICAL_SCROLL_BARS (f)
       ? 0
       : FRAME_CONFIG_SCROLL_BAR_WIDTH (f) > 0
       ? FRAME_CONFIG_SCROLL_BAR_WIDTH (f)
       : (FRAME_CONFIG_SCROLL_BAR_COLS (f) * FRAME_COLUMN_WIDTH (f)));

  compute_fringe_widths (f, 0);

  pixelwidth = FRAME_TEXT_COLS_TO_PIXEL_WIDTH (f, cols);
  pixelheight = FRAME_TEXT_LINES_TO_PIXEL_HEIGHT (f, rows);

  f->win_gravity = NorthWestGravity;
  x_wm_set_size_hint (f, (long) 0, 0);

  XSync (FRAME_X_DISPLAY (f), False);
  XResizeWindow (FRAME_X_DISPLAY (f), FRAME_X_WINDOW (f),
		 pixelwidth, pixelheight);

  /* Now, strictly speaking, we can't be sure that this is accurate,
     but the window manager will get around to dealing with the size
     change request eventually, and we'll hear how it went when the
     ConfigureNotify event gets here.

     We could just not bother storing any of this information here,
     and let the ConfigureNotify event set everything up, but that
     might be kind of confusing to the Lisp code, since size changes
     wouldn't be reported in the frame parameters until some random
     point in the future when the ConfigureNotify event arrives.

     We pass 1 for DELAY since we can't run Lisp code inside of
     a BLOCK_INPUT.  */
  change_frame_size (f, rows, cols, 0, 1, 0);
  FRAME_PIXEL_WIDTH (f) = pixelwidth;
  FRAME_PIXEL_HEIGHT (f) = pixelheight;

  /* We've set {FRAME,PIXEL}_{WIDTH,HEIGHT} to the values we hope to
     receive in the ConfigureNotify event; if we get what we asked
     for, then the event won't cause the screen to become garbaged, so
     we have to make sure to do it here.  */
  SET_FRAME_GARBAGED (f);

  XFlush (FRAME_X_DISPLAY (f));
}


/* Call this to change the size of frame F's x-window.
   If CHANGE_GRAVITY is 1, we change to top-left-corner window gravity
   for this size change and subsequent size changes.
   Otherwise we leave the window gravity unchanged.  */

void
x_set_window_size (f, change_gravity, cols, rows)
     struct frame *f;
     int change_gravity;
     int cols, rows;
{
  BLOCK_INPUT;

#ifdef USE_GTK
  if (FRAME_GTK_WIDGET (f))
    xg_frame_set_char_size (f, cols, rows);
  else
    x_set_window_size_1 (f, change_gravity, cols, rows);
#elif USE_X_TOOLKIT

  if (f->output_data.x->widget != NULL)
    {
      /* The x and y position of the widget is clobbered by the
	 call to XtSetValues within EmacsFrameSetCharSize.
	 This is a real kludge, but I don't understand Xt so I can't
	 figure out a correct fix.  Can anyone else tell me? -- rms.  */
      int xpos = f->output_data.x->widget->core.x;
      int ypos = f->output_data.x->widget->core.y;
      EmacsFrameSetCharSize (f->output_data.x->edit_widget, cols, rows);
      f->output_data.x->widget->core.x = xpos;
      f->output_data.x->widget->core.y = ypos;
    }
  else
    x_set_window_size_1 (f, change_gravity, cols, rows);

#else /* not USE_X_TOOLKIT */

  x_set_window_size_1 (f, change_gravity, cols, rows);

#endif /* not USE_X_TOOLKIT */

  /* If cursor was outside the new size, mark it as off.  */
  mark_window_cursors_off (XWINDOW (f->root_window));

  /* Clear out any recollection of where the mouse highlighting was,
     since it might be in a place that's outside the new frame size.
     Actually checking whether it is outside is a pain in the neck,
     so don't try--just let the highlighting be done afresh with new size.  */
  cancel_mouse_face (f);

  UNBLOCK_INPUT;
}

/* Mouse warping.  */

void
x_set_mouse_position (f, x, y)
     struct frame *f;
     int x, y;
{
  int pix_x, pix_y;

  pix_x = FRAME_COL_TO_PIXEL_X (f, x) + FRAME_COLUMN_WIDTH (f) / 2;
  pix_y = FRAME_LINE_TO_PIXEL_Y (f, y) + FRAME_LINE_HEIGHT (f) / 2;

  if (pix_x < 0) pix_x = 0;
  if (pix_x > FRAME_PIXEL_WIDTH (f)) pix_x = FRAME_PIXEL_WIDTH (f);

  if (pix_y < 0) pix_y = 0;
  if (pix_y > FRAME_PIXEL_HEIGHT (f)) pix_y = FRAME_PIXEL_HEIGHT (f);

  BLOCK_INPUT;

  XWarpPointer (FRAME_X_DISPLAY (f), None, FRAME_X_WINDOW (f),
		0, 0, 0, 0, pix_x, pix_y);
  UNBLOCK_INPUT;
}

/* Move the mouse to position pixel PIX_X, PIX_Y relative to frame F.  */

void
x_set_mouse_pixel_position (f, pix_x, pix_y)
     struct frame *f;
     int pix_x, pix_y;
{
  BLOCK_INPUT;

  XWarpPointer (FRAME_X_DISPLAY (f), None, FRAME_X_WINDOW (f),
		0, 0, 0, 0, pix_x, pix_y);
  UNBLOCK_INPUT;
}

/* focus shifting, raising and lowering.  */

void
x_focus_on_frame (f)
     struct frame *f;
{
#if 0  /* This proves to be unpleasant.  */
  x_raise_frame (f);
#endif
#if 0
  /* I don't think that the ICCCM allows programs to do things like this
     without the interaction of the window manager.  Whatever you end up
     doing with this code, do it to x_unfocus_frame too.  */
  XSetInputFocus (FRAME_X_DISPLAY (f), FRAME_X_WINDOW (f),
		  RevertToPointerRoot, CurrentTime);
#endif /* ! 0 */
}

void
x_unfocus_frame (f)
     struct frame *f;
{
#if 0
  /* Look at the remarks in x_focus_on_frame.  */
  if (FRAME_X_DISPLAY_INFO (f)->x_focus_frame == f)
    XSetInputFocus (FRAME_X_DISPLAY (f), PointerRoot,
		    RevertToPointerRoot, CurrentTime);
#endif /* ! 0 */
}

/* Raise frame F.  */

void
x_raise_frame (f)
     struct frame *f;
{
  if (f->async_visible)
    {
      BLOCK_INPUT;
      XRaiseWindow (FRAME_X_DISPLAY (f), FRAME_OUTER_WINDOW (f));
      XFlush (FRAME_X_DISPLAY (f));
      UNBLOCK_INPUT;
    }
}

/* Lower frame F.  */

void
x_lower_frame (f)
     struct frame *f;
{
  if (f->async_visible)
    {
      BLOCK_INPUT;
      XLowerWindow (FRAME_X_DISPLAY (f), FRAME_OUTER_WINDOW (f));
      XFlush (FRAME_X_DISPLAY (f));
      UNBLOCK_INPUT;
    }
}

static void
XTframe_raise_lower (f, raise_flag)
     FRAME_PTR f;
     int raise_flag;
{
  if (raise_flag)
    x_raise_frame (f);
  else
    x_lower_frame (f);
}

/* Change of visibility.  */

/* This tries to wait until the frame is really visible.
   However, if the window manager asks the user where to position
   the frame, this will return before the user finishes doing that.
   The frame will not actually be visible at that time,
   but it will become visible later when the window manager
   finishes with it.  */

void
x_make_frame_visible (f)
     struct frame *f;
{
  Lisp_Object type;
  int original_top, original_left;
  int retry_count = 2;

 retry:

  BLOCK_INPUT;

  type = x_icon_type (f);
  if (!NILP (type))
    x_bitmap_icon (f, type);

  if (! FRAME_VISIBLE_P (f))
    {
      /* We test FRAME_GARBAGED_P here to make sure we don't
	 call x_set_offset a second time
	 if we get to x_make_frame_visible a second time
	 before the window gets really visible.  */
      if (! FRAME_ICONIFIED_P (f)
	  && ! f->output_data.x->asked_for_visible)
	x_set_offset (f, f->left_pos, f->top_pos, 0);

      f->output_data.x->asked_for_visible = 1;

      if (! EQ (Vx_no_window_manager, Qt))
	x_wm_set_window_state (f, NormalState);
#ifdef USE_X_TOOLKIT
      /* This was XtPopup, but that did nothing for an iconified frame.  */
      XtMapWidget (f->output_data.x->widget);
#else /* not USE_X_TOOLKIT */
#ifdef USE_GTK
      gtk_widget_show_all (FRAME_GTK_OUTER_WIDGET (f));
      gtk_window_deiconify (GTK_WINDOW (FRAME_GTK_OUTER_WIDGET (f)));
#else
      XMapRaised (FRAME_X_DISPLAY (f), FRAME_X_WINDOW (f));
#endif /* not USE_GTK */
#endif /* not USE_X_TOOLKIT */
#if 0 /* This seems to bring back scroll bars in the wrong places
	 if the window configuration has changed.  They seem
	 to come back ok without this.  */
      if (FRAME_HAS_VERTICAL_SCROLL_BARS (f))
	XMapSubwindows (FRAME_X_DISPLAY (f), FRAME_X_WINDOW (f));
#endif
    }

  XFlush (FRAME_X_DISPLAY (f));

  /* Synchronize to ensure Emacs knows the frame is visible
     before we do anything else.  We do this loop with input not blocked
     so that incoming events are handled.  */
  {
    Lisp_Object frame;
    int count;
    /* This must be before UNBLOCK_INPUT
       since events that arrive in response to the actions above
       will set it when they are handled.  */
    int previously_visible = f->output_data.x->has_been_visible;

    original_left = f->left_pos;
    original_top = f->top_pos;

    /* This must come after we set COUNT.  */
    UNBLOCK_INPUT;

    /* We unblock here so that arriving X events are processed.  */

    /* Now move the window back to where it was "supposed to be".
       But don't do it if the gravity is negative.
       When the gravity is negative, this uses a position
       that is 3 pixels too low.  Perhaps that's really the border width.

       Don't do this if the window has never been visible before,
       because the window manager may choose the position
       and we don't want to override it.  */

    if (! FRAME_VISIBLE_P (f) && ! FRAME_ICONIFIED_P (f)
	&& f->win_gravity == NorthWestGravity
	&& previously_visible)
      {
	Drawable rootw;
	int x, y;
	unsigned int width, height, border, depth;

	BLOCK_INPUT;

	/* On some window managers (such as FVWM) moving an existing
	   window, even to the same place, causes the window manager
	   to introduce an offset.  This can cause the window to move
	   to an unexpected location.  Check the geometry (a little
	   slow here) and then verify that the window is in the right
	   place.  If the window is not in the right place, move it
	   there, and take the potential window manager hit.  */
	XGetGeometry (FRAME_X_DISPLAY (f), FRAME_OUTER_WINDOW (f),
		      &rootw, &x, &y, &width, &height, &border, &depth);

	if (original_left != x || original_top != y)
	  XMoveWindow (FRAME_X_DISPLAY (f), FRAME_OUTER_WINDOW (f),
		       original_left, original_top);

	UNBLOCK_INPUT;
      }

    XSETFRAME (frame, f);

    /* Wait until the frame is visible.  Process X events until a
       MapNotify event has been seen, or until we think we won't get a
       MapNotify at all..  */
    for (count = input_signal_count + 10;
	 input_signal_count < count && !FRAME_VISIBLE_P (f);)
      {
	/* Force processing of queued events.  */
	x_sync (f);

	/* Machines that do polling rather than SIGIO have been
	   observed to go into a busy-wait here.  So we'll fake an
	   alarm signal to let the handler know that there's something
	   to be read.  We used to raise a real alarm, but it seems
	   that the handler isn't always enabled here.  This is
	   probably a bug.  */
	if (input_polling_used ())
	  {
	    /* It could be confusing if a real alarm arrives while
	       processing the fake one.  Turn it off and let the
	       handler reset it.  */
	    extern void poll_for_input_1 P_ ((void));
	    int old_poll_suppress_count = poll_suppress_count;
	    poll_suppress_count = 1;
	    poll_for_input_1 ();
	    poll_suppress_count = old_poll_suppress_count;
	  }

	/* See if a MapNotify event has been processed.  */
	FRAME_SAMPLE_VISIBILITY (f);
      }

    /* 2000-09-28: In

       (let ((f (selected-frame)))
          (iconify-frame f)
	  (raise-frame f))

       the frame is not raised with various window managers on
       FreeBSD, GNU/Linux and Solaris.  It turns out that, for some
       unknown reason, the call to XtMapWidget is completely ignored.
       Mapping the widget a second time works.  */

    if (!FRAME_VISIBLE_P (f) && --retry_count > 0)
      goto retry;
  }
}

/* Change from mapped state to withdrawn state.  */

/* Make the frame visible (mapped and not iconified).  */

void
x_make_frame_invisible (f)
     struct frame *f;
{
  Window window;

  /* Use the frame's outermost window, not the one we normally draw on.  */
  window = FRAME_OUTER_WINDOW (f);

  /* Don't keep the highlight on an invisible frame.  */
  if (FRAME_X_DISPLAY_INFO (f)->x_highlight_frame == f)
    FRAME_X_DISPLAY_INFO (f)->x_highlight_frame = 0;

#if 0/* This might add unreliability; I don't trust it -- rms.  */
  if (! f->async_visible && ! f->async_iconified)
    return;
#endif

  BLOCK_INPUT;

  /* Before unmapping the window, update the WM_SIZE_HINTS property to claim
     that the current position of the window is user-specified, rather than
     program-specified, so that when the window is mapped again, it will be
     placed at the same location, without forcing the user to position it
     by hand again (they have already done that once for this window.)  */
  x_wm_set_size_hint (f, (long) 0, 1);

#ifdef USE_GTK
  if (FRAME_GTK_OUTER_WIDGET (f))
    gtk_widget_hide (FRAME_GTK_OUTER_WIDGET (f));
  else
#endif
  {
#ifdef HAVE_X11R4

  if (! XWithdrawWindow (FRAME_X_DISPLAY (f), window,
			 DefaultScreen (FRAME_X_DISPLAY (f))))
    {
      UNBLOCK_INPUT_RESIGNAL;
      error ("Can't notify window manager of window withdrawal");
    }
#else /* ! defined (HAVE_X11R4) */

  /*  Tell the window manager what we're going to do.  */
  if (! EQ (Vx_no_window_manager, Qt))
    {
      XEvent unmap;

      unmap.xunmap.type = UnmapNotify;
      unmap.xunmap.window = window;
      unmap.xunmap.event = DefaultRootWindow (FRAME_X_DISPLAY (f));
      unmap.xunmap.from_configure = False;
      if (! XSendEvent (FRAME_X_DISPLAY (f),
			DefaultRootWindow (FRAME_X_DISPLAY (f)),
			False,
			SubstructureRedirectMaskSubstructureNotifyMask,
			&unmap))
	{
	  UNBLOCK_INPUT_RESIGNAL;
	  error ("Can't notify window manager of withdrawal");
	}
    }

  /* Unmap the window ourselves.  Cheeky!  */
  XUnmapWindow (FRAME_X_DISPLAY (f), window);
#endif /* ! defined (HAVE_X11R4) */
  }

  /* We can't distinguish this from iconification
     just by the event that we get from the server.
     So we can't win using the usual strategy of letting
     FRAME_SAMPLE_VISIBILITY set this.  So do it by hand,
     and synchronize with the server to make sure we agree.  */
  f->visible = 0;
  FRAME_ICONIFIED_P (f) = 0;
  f->async_visible = 0;
  f->async_iconified = 0;

  x_sync (f);

  UNBLOCK_INPUT;
}

/* Change window state from mapped to iconified.  */

void
x_iconify_frame (f)
     struct frame *f;
{
  int result;
  Lisp_Object type;

  /* Don't keep the highlight on an invisible frame.  */
  if (FRAME_X_DISPLAY_INFO (f)->x_highlight_frame == f)
    FRAME_X_DISPLAY_INFO (f)->x_highlight_frame = 0;

  if (f->async_iconified)
    return;

  BLOCK_INPUT;

  FRAME_SAMPLE_VISIBILITY (f);

  type = x_icon_type (f);
  if (!NILP (type))
    x_bitmap_icon (f, type);

#ifdef USE_GTK
  if (FRAME_GTK_OUTER_WIDGET (f))
    {
      if (! FRAME_VISIBLE_P (f))
        gtk_widget_show_all (FRAME_GTK_OUTER_WIDGET (f));

      gtk_window_iconify (GTK_WINDOW (FRAME_GTK_OUTER_WIDGET (f)));
      f->iconified = 1;
      f->visible = 1;
      f->async_iconified = 1;
      f->async_visible = 0;
      UNBLOCK_INPUT;
      return;
    }
#endif

#ifdef USE_X_TOOLKIT

  if (! FRAME_VISIBLE_P (f))
    {
      if (! EQ (Vx_no_window_manager, Qt))
	x_wm_set_window_state (f, IconicState);
      /* This was XtPopup, but that did nothing for an iconified frame.  */
      XtMapWidget (f->output_data.x->widget);
      /* The server won't give us any event to indicate
	 that an invisible frame was changed to an icon,
	 so we have to record it here.  */
      f->iconified = 1;
      f->visible = 1;
      f->async_iconified = 1;
      f->async_visible = 0;
      UNBLOCK_INPUT;
      return;
    }

  result = XIconifyWindow (FRAME_X_DISPLAY (f),
			   XtWindow (f->output_data.x->widget),
			   DefaultScreen (FRAME_X_DISPLAY (f)));
  UNBLOCK_INPUT;

  if (!result)
    error ("Can't notify window manager of iconification");

  f->async_iconified = 1;
  f->async_visible = 0;


  BLOCK_INPUT;
  XFlush (FRAME_X_DISPLAY (f));
  UNBLOCK_INPUT;
#else /* not USE_X_TOOLKIT */

  /* Make sure the X server knows where the window should be positioned,
     in case the user deiconifies with the window manager.  */
  if (! FRAME_VISIBLE_P (f) && !FRAME_ICONIFIED_P (f))
    x_set_offset (f, f->left_pos, f->top_pos, 0);

  /* Since we don't know which revision of X we're running, we'll use both
     the X11R3 and X11R4 techniques.  I don't know if this is a good idea.  */

  /* X11R4: send a ClientMessage to the window manager using the
     WM_CHANGE_STATE type.  */
  {
    XEvent message;

    message.xclient.window = FRAME_X_WINDOW (f);
    message.xclient.type = ClientMessage;
    message.xclient.message_type = FRAME_X_DISPLAY_INFO (f)->Xatom_wm_change_state;
    message.xclient.format = 32;
    message.xclient.data.l[0] = IconicState;

    if (! XSendEvent (FRAME_X_DISPLAY (f),
		      DefaultRootWindow (FRAME_X_DISPLAY (f)),
		      False,
		      SubstructureRedirectMask | SubstructureNotifyMask,
		      &message))
      {
	UNBLOCK_INPUT_RESIGNAL;
	error ("Can't notify window manager of iconification");
      }
  }

  /* X11R3: set the initial_state field of the window manager hints to
     IconicState.  */
  x_wm_set_window_state (f, IconicState);

  if (!FRAME_VISIBLE_P (f))
    {
      /* If the frame was withdrawn, before, we must map it.  */
      XMapRaised (FRAME_X_DISPLAY (f), FRAME_X_WINDOW (f));
    }

  f->async_iconified = 1;
  f->async_visible = 0;

  XFlush (FRAME_X_DISPLAY (f));
  UNBLOCK_INPUT;
#endif /* not USE_X_TOOLKIT */
}


/* Free X resources of frame F.  */

void
x_free_frame_resources (f)
     struct frame *f;
{
  struct x_display_info *dpyinfo = FRAME_X_DISPLAY_INFO (f);
  Lisp_Object bar;
  struct scroll_bar *b;

  BLOCK_INPUT;

  /* If a display connection is dead, don't try sending more
     commands to the X server.  */
  if (dpyinfo->display)
    {
      if (f->output_data.x->icon_desc)
	XDestroyWindow (FRAME_X_DISPLAY (f), f->output_data.x->icon_desc);

#ifdef USE_X_TOOLKIT
      /* Explicitly destroy the scroll bars of the frame.  Without
	 this, we get "BadDrawable" errors from the toolkit later on,
	 presumably from expose events generated for the disappearing
	 toolkit scroll bars.  */
      for (bar = FRAME_SCROLL_BARS (f); !NILP (bar); bar = b->next)
	{
	  b = XSCROLL_BAR (bar);
	  x_scroll_bar_remove (b);
	}
#endif

#ifdef HAVE_X_I18N
      if (FRAME_XIC (f))
	free_frame_xic (f);
#endif

#ifdef USE_X_TOOLKIT
      if (f->output_data.x->widget)
	{
	  XtDestroyWidget (f->output_data.x->widget);
	  f->output_data.x->widget = NULL;
	}
      /* Tooltips don't have widgets, only a simple X window, even if
	 we are using a toolkit.  */
      else if (FRAME_X_WINDOW (f))
	XDestroyWindow (FRAME_X_DISPLAY (f), FRAME_X_WINDOW (f));

      free_frame_menubar (f);
#else  /* !USE_X_TOOLKIT */

#ifdef USE_GTK
      /* In the GTK version, tooltips are normal X
         frames.  We must check and free both types. */
      if (FRAME_GTK_OUTER_WIDGET (f))
        {
          gtk_widget_destroy (FRAME_GTK_OUTER_WIDGET (f));
          FRAME_X_WINDOW (f) = 0; /* Set to avoid XDestroyWindow below */
          FRAME_GTK_OUTER_WIDGET (f) = 0;
        }
#endif /* USE_GTK */

      if (FRAME_X_WINDOW (f))
	XDestroyWindow (FRAME_X_DISPLAY (f), FRAME_X_WINDOW (f));
#endif /* !USE_X_TOOLKIT */

      unload_color (f, f->output_data.x->foreground_pixel);
      unload_color (f, f->output_data.x->background_pixel);
      unload_color (f, f->output_data.x->cursor_pixel);
      unload_color (f, f->output_data.x->cursor_foreground_pixel);
      unload_color (f, f->output_data.x->border_pixel);
      unload_color (f, f->output_data.x->mouse_pixel);

      if (f->output_data.x->scroll_bar_background_pixel != -1)
	unload_color (f, f->output_data.x->scroll_bar_background_pixel);
      if (f->output_data.x->scroll_bar_foreground_pixel != -1)
	unload_color (f, f->output_data.x->scroll_bar_foreground_pixel);
#ifdef USE_TOOLKIT_SCROLL_BARS
      /* Scrollbar shadow colors.  */
      if (f->output_data.x->scroll_bar_top_shadow_pixel != -1)
	unload_color (f, f->output_data.x->scroll_bar_top_shadow_pixel);
      if (f->output_data.x->scroll_bar_bottom_shadow_pixel != -1)
	unload_color (f, f->output_data.x->scroll_bar_bottom_shadow_pixel);
#endif /* USE_TOOLKIT_SCROLL_BARS */
      if (f->output_data.x->white_relief.allocated_p)
	unload_color (f, f->output_data.x->white_relief.pixel);
      if (f->output_data.x->black_relief.allocated_p)
	unload_color (f, f->output_data.x->black_relief.pixel);

      if (FRAME_FACE_CACHE (f))
	free_frame_faces (f);

      x_free_gcs (f);
      XFlush (FRAME_X_DISPLAY (f));
    }

  if (f->output_data.x->saved_menu_event)
    xfree (f->output_data.x->saved_menu_event);

  xfree (f->output_data.x);
  f->output_data.x = NULL;

  if (f == dpyinfo->x_focus_frame)
    dpyinfo->x_focus_frame = 0;
  if (f == dpyinfo->x_focus_event_frame)
    dpyinfo->x_focus_event_frame = 0;
  if (f == dpyinfo->x_highlight_frame)
    dpyinfo->x_highlight_frame = 0;

  if (f == dpyinfo->mouse_face_mouse_frame)
    {
      dpyinfo->mouse_face_beg_row
	= dpyinfo->mouse_face_beg_col = -1;
      dpyinfo->mouse_face_end_row
	= dpyinfo->mouse_face_end_col = -1;
      dpyinfo->mouse_face_window = Qnil;
      dpyinfo->mouse_face_deferred_gc = 0;
      dpyinfo->mouse_face_mouse_frame = 0;
    }

  UNBLOCK_INPUT;
}


/* Destroy the X window of frame F.  */

void
x_destroy_window (f)
     struct frame *f;
{
  struct x_display_info *dpyinfo = FRAME_X_DISPLAY_INFO (f);

  /* If a display connection is dead, don't try sending more
     commands to the X server.  */
  if (dpyinfo->display != 0)
    x_free_frame_resources (f);

  dpyinfo->reference_count--;
}


/* Setting window manager hints.  */

/* Set the normal size hints for the window manager, for frame F.
   FLAGS is the flags word to use--or 0 meaning preserve the flags
   that the window now has.
   If USER_POSITION is nonzero, we set the USPosition
   flag (this is useful when FLAGS is 0).
   The GTK version is in gtkutils.c  */

#ifndef USE_GTK
void
x_wm_set_size_hint (f, flags, user_position)
     struct frame *f;
     long flags;
     int user_position;
{
  XSizeHints size_hints;

#ifdef USE_X_TOOLKIT
  Arg al[2];
  int ac = 0;
  Dimension widget_width, widget_height;
#endif

  Window window = FRAME_OUTER_WINDOW (f);

  /* Setting PMaxSize caused various problems.  */
  size_hints.flags = PResizeInc | PMinSize /* | PMaxSize */;

  size_hints.x = f->left_pos;
  size_hints.y = f->top_pos;

#ifdef USE_X_TOOLKIT
  XtSetArg (al[ac], XtNwidth, &widget_width); ac++;
  XtSetArg (al[ac], XtNheight, &widget_height); ac++;
  XtGetValues (f->output_data.x->widget, al, ac);
  size_hints.height = widget_height;
  size_hints.width = widget_width;
#else /* not USE_X_TOOLKIT */
  size_hints.height = FRAME_PIXEL_HEIGHT (f);
  size_hints.width = FRAME_PIXEL_WIDTH (f);
#endif /* not USE_X_TOOLKIT */

  size_hints.width_inc = FRAME_COLUMN_WIDTH (f);
  size_hints.height_inc = FRAME_LINE_HEIGHT (f);
  size_hints.max_width
    = FRAME_X_DISPLAY_INFO (f)->width - FRAME_TEXT_COLS_TO_PIXEL_WIDTH (f, 0);
  size_hints.max_height
    = FRAME_X_DISPLAY_INFO (f)->height - FRAME_TEXT_LINES_TO_PIXEL_HEIGHT (f, 0);

  /* Calculate the base and minimum sizes.

     (When we use the X toolkit, we don't do it here.
     Instead we copy the values that the widgets are using, below.)  */
#ifndef USE_X_TOOLKIT
  {
    int base_width, base_height;
    int min_rows = 0, min_cols = 0;

    base_width = FRAME_TEXT_COLS_TO_PIXEL_WIDTH (f, 0);
    base_height = FRAME_TEXT_LINES_TO_PIXEL_HEIGHT (f, 0);

    check_frame_size (f, &min_rows, &min_cols);

    /* The window manager uses the base width hints to calculate the
       current number of rows and columns in the frame while
       resizing; min_width and min_height aren't useful for this
       purpose, since they might not give the dimensions for a
       zero-row, zero-column frame.

       We use the base_width and base_height members if we have
       them; otherwise, we set the min_width and min_height members
       to the size for a zero x zero frame.  */

#ifdef HAVE_X11R4
    size_hints.flags |= PBaseSize;
    size_hints.base_width = base_width;
    size_hints.base_height = base_height;
    size_hints.min_width  = base_width + min_cols * size_hints.width_inc;
    size_hints.min_height = base_height + min_rows * size_hints.height_inc;
#else
    size_hints.min_width = base_width;
    size_hints.min_height = base_height;
#endif
  }

  /* If we don't need the old flags, we don't need the old hint at all.  */
  if (flags)
    {
      size_hints.flags |= flags;
      goto no_read;
    }
#endif /* not USE_X_TOOLKIT */

  {
    XSizeHints hints;		/* Sometimes I hate X Windows... */
    long supplied_return;
    int value;

#ifdef HAVE_X11R4
    value = XGetWMNormalHints (FRAME_X_DISPLAY (f), window, &hints,
			       &supplied_return);
#else
    value = XGetNormalHints (FRAME_X_DISPLAY (f), window, &hints);
#endif

#ifdef USE_X_TOOLKIT
    size_hints.base_height = hints.base_height;
    size_hints.base_width = hints.base_width;
    size_hints.min_height = hints.min_height;
    size_hints.min_width = hints.min_width;
#endif

    if (flags)
      size_hints.flags |= flags;
    else
      {
	if (value == 0)
	  hints.flags = 0;
	if (hints.flags & PSize)
	  size_hints.flags |= PSize;
	if (hints.flags & PPosition)
	  size_hints.flags |= PPosition;
	if (hints.flags & USPosition)
	  size_hints.flags |= USPosition;
	if (hints.flags & USSize)
	  size_hints.flags |= USSize;
      }
  }

#ifndef USE_X_TOOLKIT
 no_read:
#endif

#ifdef PWinGravity
  size_hints.win_gravity = f->win_gravity;
  size_hints.flags |= PWinGravity;

  if (user_position)
    {
      size_hints.flags &= ~ PPosition;
      size_hints.flags |= USPosition;
    }
#endif /* PWinGravity */

#ifdef HAVE_X11R4
  XSetWMNormalHints (FRAME_X_DISPLAY (f), window, &size_hints);
#else
  XSetNormalHints (FRAME_X_DISPLAY (f), window, &size_hints);
#endif
}
#endif /* not USE_GTK */

/* Used for IconicState or NormalState */

void
x_wm_set_window_state (f, state)
     struct frame *f;
     int state;
{
#ifdef USE_X_TOOLKIT
  Arg al[1];

  XtSetArg (al[0], XtNinitialState, state);
  XtSetValues (f->output_data.x->widget, al, 1);
#else /* not USE_X_TOOLKIT */
  Window window = FRAME_X_WINDOW (f);

  f->output_data.x->wm_hints.flags |= StateHint;
  f->output_data.x->wm_hints.initial_state = state;

  XSetWMHints (FRAME_X_DISPLAY (f), window, &f->output_data.x->wm_hints);
#endif /* not USE_X_TOOLKIT */
}

void
x_wm_set_icon_pixmap (f, pixmap_id)
     struct frame *f;
     int pixmap_id;
{
  Pixmap icon_pixmap, icon_mask;

#ifndef USE_X_TOOLKIT
  Window window = FRAME_OUTER_WINDOW (f);
#endif

  if (pixmap_id > 0)
    {
      icon_pixmap = x_bitmap_pixmap (f, pixmap_id);
      f->output_data.x->wm_hints.icon_pixmap = icon_pixmap;
      icon_mask = x_bitmap_mask (f, pixmap_id);
      f->output_data.x->wm_hints.icon_mask = icon_mask;
    }
  else
    {
      /* It seems there is no way to turn off use of an icon pixmap.
	 The following line does it, only if no icon has yet been created,
	 for some window managers.  But with mwm it crashes.
	 Some people say it should clear the IconPixmapHint bit in this case,
	 but that doesn't work, and the X consortium said it isn't the
	 right thing at all.  Since there is no way to win,
	 best to explicitly give up.  */
#if 0
      f->output_data.x->wm_hints.icon_pixmap = None;
      f->output_data.x->wm_hints.icon_mask = None;
#else
      return;
#endif
    }


#ifdef USE_GTK
  {
    xg_set_frame_icon (f, icon_pixmap, icon_mask);
    return;
  }

#elif defined (USE_X_TOOLKIT) /* same as in x_wm_set_window_state.  */

  {
    Arg al[1];
    XtSetArg (al[0], XtNiconPixmap, icon_pixmap);
    XtSetValues (f->output_data.x->widget, al, 1);
    XtSetArg (al[0], XtNiconMask, icon_mask);
    XtSetValues (f->output_data.x->widget, al, 1);
  }

#else /* not USE_X_TOOLKIT && not USE_GTK */

  f->output_data.x->wm_hints.flags |= (IconPixmapHint | IconMaskHint);
  XSetWMHints (FRAME_X_DISPLAY (f), window, &f->output_data.x->wm_hints);

#endif /* not USE_X_TOOLKIT && not USE_GTK */
}

void
x_wm_set_icon_position (f, icon_x, icon_y)
     struct frame *f;
     int icon_x, icon_y;
{
  Window window = FRAME_OUTER_WINDOW (f);

  f->output_data.x->wm_hints.flags |= IconPositionHint;
  f->output_data.x->wm_hints.icon_x = icon_x;
  f->output_data.x->wm_hints.icon_y = icon_y;

  XSetWMHints (FRAME_X_DISPLAY (f), window, &f->output_data.x->wm_hints);
}


/***********************************************************************
				Fonts
 ***********************************************************************/

/* Return a pointer to struct font_info of font FONT_IDX of frame F.  */

struct font_info *
x_get_font_info (f, font_idx)
     FRAME_PTR f;
     int font_idx;
{
  return (FRAME_X_FONT_TABLE (f) + font_idx);
}


/* Return a list of names of available fonts matching PATTERN on frame F.

   If SIZE is > 0, it is the size (maximum bounds width) of fonts
   to be listed.

   SIZE < 0 means include scalable fonts.

   Frame F null means we have not yet created any frame on X, and
   consult the first display in x_display_list.  MAXNAMES sets a limit
   on how many fonts to match.  */

Lisp_Object
x_list_fonts (f, pattern, size, maxnames)
     struct frame *f;
     Lisp_Object pattern;
     int size;
     int maxnames;
{
  Lisp_Object list = Qnil, patterns, newlist = Qnil, key = Qnil;
  Lisp_Object tem, second_best;
  struct x_display_info *dpyinfo
    = f ? FRAME_X_DISPLAY_INFO (f) : x_display_list;
  Display *dpy = dpyinfo->display;
  int try_XLoadQueryFont = 0;
  int count;
  int allow_auto_scaled_font = 0;
  int font_scalable_p = 0;
#ifdef HAVE_XFT
  int font_width = 0;
#endif
  
  if (size < 0)
    {
      allow_auto_scaled_font = 1;
      size = 0;
    }

  patterns = Fassoc (pattern, Valternate_fontname_alist);
  if (NILP (patterns))
    patterns = Fcons (pattern, Qnil);

#ifndef HAVE_XFT
  if (maxnames == 1 && !size)
    /* We can return any single font matching PATTERN.  */
    try_XLoadQueryFont = 1;
#endif

  for (; CONSP (patterns); patterns = XCDR (patterns))
    {
      int num_fonts;
      char **names = NULL;
      char *name = NULL;

      pattern = XCAR (patterns);
      /* See if we cached the result for this particular query.
         The cache is an alist of the form:
	 ((((PATTERN . MAXNAMES) . SCALABLE) (FONTNAME . WIDTH) ...) ...)  */
      tem = XCDR (dpyinfo->name_list_element);
      key = Fcons (Fcons (pattern, make_number (maxnames)),
		   allow_auto_scaled_font ? Qt : Qnil);
      list = Fassoc (key, tem);
      if (!NILP (list))
	{
	  list = Fcdr_safe (list);
	  /* We have a cashed list.  Don't have to get the list again.  */
	  goto label_cached;
	}

      /* At first, put PATTERN in the cache.  */

      BLOCK_INPUT;
      count = x_catch_errors (dpy);

#ifndef HAVE_XFT
      if (try_XLoadQueryFont)
	{
	  x_font_type *font;
	  unsigned long value;
	  int len;

	  font = XLoadQueryFont (dpy, SDATA (pattern));
	  if (x_had_errors_p (dpy))
	    {
	      /* This error is perhaps due to insufficient memory on X
                 server.  Let's just ignore it.  */
	      font = NULL;
	      x_clear_errors (dpy);
	    }

	  if (font
	      && XGetFontProperty (font, XA_FONT, &value))
	    {
	      char *name = (char *) XGetAtomName (dpy, (Atom) value);

	      /* If DXPC (a Differential X Protocol Compressor)
                 Ver.3.7 is running, XGetAtomName will return null
                 string.  We must avoid such a name.  */
	      if (len == 0)
		try_XLoadQueryFont = 0;
	    }
	  else
	    try_XLoadQueryFont = 0;
	  if (font)
            XFreeFont (dpy, font);
          if (name)
            {
	      int len = strlen (name);
	      char *tmp;
              num_fonts = 1;
              names = (char **) alloca (sizeof (char *));
              /* Some systems only allow alloca assigned to a
                 simple var.  */
              tmp = (char *) alloca (len + 1);  names[0] = tmp;
              bcopy (name, names[0], len + 1);
              XFree (name);
            }
	}
#endif

      if (!try_XLoadQueryFont)
	{
#if HAVE_XFT
	  char *full = xft_match_font (dpy, DefaultScreen (dpy), SDATA(pattern));
	  int len = strlen (full);
	  char *tmp;
	  num_fonts = 1;
	  names = (char **) alloca (sizeof (char *));
	  /* Some systems only allow alloca assigned to a
	     simple var.  */
	  tmp = (char *) alloca (len + 1);  names[0] = tmp;
	  bcopy (full, names[0], len + 1);
	  free (full);
#else
	  /* We try at least 10 fonts because XListFonts will return
	     auto-scaled fonts at the head.  */
          if (maxnames < 0)
            {
              int limit;

              for (limit = 500;;)
                {
                  names = XListFonts (dpy, SDATA (pattern), limit, &num_fonts);
                  if (num_fonts == limit)
                    {
                      BLOCK_INPUT;
                      XFreeFontNames (names);
                      UNBLOCK_INPUT;
                      limit *= 2;
                    }
                  else
                    break;
                }
            }
          else
            names = XListFonts (dpy, SDATA (pattern), max (maxnames, 10),
                                &num_fonts);

	  if (x_had_errors_p (dpy))
	    {
	      /* This error is perhaps due to insufficient memory on X
                 server.  Let's just ignore it.  */
	      names = NULL;
	      x_clear_errors (dpy);
	    }
#endif
	}

      x_uncatch_errors (dpy, count);
      UNBLOCK_INPUT;

      if (names)
	{
	  int i;

	  /* Make a list of all the fonts we got back.
	     Store that in the font cache for the display.  */
	  for (i = 0; i < num_fonts; i++)
	    {
	      int width = 0;
	      char *p = names[i];
	      int average_width = -1, resx = 0, dashes = 0;

	      /* Count the number of dashes in NAMES[I].  If there are
		 14 dashes, the field value following 9th dash
		 (RESOLUTION_X) is nonzero, and the field value
		 following 12th dash (AVERAGE_WIDTH) is 0, this is a
		 auto-scaled font which is usually too ugly to be used
		 for editing.  Let's ignore it.  */
	      while (*p)
		if (*p++ == '-')
		  {
		    dashes++;
		    if (dashes == 7) /* PIXEL_SIZE field */
		      width = atoi (p);
		    else if (dashes == 9)
		      resx = atoi (p);
		    else if (dashes == 12) /* AVERAGE_WIDTH field */
		      average_width = atoi (p);
		  }
              font_scalable_p = dashes == 14 && average_width == 0 && resx != 0;

#ifdef HAVE_XFT
              if (width == 0)
                width = font_width;
              if (dashes != 14)
                allow_auto_scaled_font = 1;
#endif
	      if (allow_auto_scaled_font || ! font_scalable_p)                
                {
		  tem = build_string (names[i]);
		  if (NILP (Fassoc (tem, list)))
		    {
		      if (STRINGP (Vx_pixel_size_width_font_regexp)
			  && ((fast_c_string_match_ignore_case
			       (Vx_pixel_size_width_font_regexp, names[i]))
			      >= 0))
			/* We can set the value of PIXEL_SIZE to the
			  width of this font.  */
			list = Fcons (Fcons (tem, make_number (width)), list);
		      else
			/* For the moment, width is not known.  */
			list = Fcons (Fcons (tem, Qnil), list);
		    }
		}
	    }

#ifndef HAVE_XFT
	  if (!try_XLoadQueryFont)
	    {
	      BLOCK_INPUT;
	      XFreeFontNames (names);
	      UNBLOCK_INPUT;
	    }
#endif
	}

      /* Now store the result in the cache.  */
      XSETCDR (dpyinfo->name_list_element,
	       Fcons (Fcons (key, list), XCDR (dpyinfo->name_list_element)));

    label_cached:
      if (NILP (list)) continue; /* Try the remaining alternatives.  */

      newlist = second_best = Qnil;
      /* Make a list of the fonts that have the right width.  */
      for (; CONSP (list); list = XCDR (list))
	{
	  int found_size;

	  tem = XCAR (list);

	  if (!CONSP (tem) || NILP (XCAR (tem)))
	    continue;
	  if (!size)
	    {
	      newlist = Fcons (XCAR (tem), newlist);
	      continue;
	    }

	  if (!INTEGERP (XCDR (tem)))
	    {
	      /* Since we have not yet known the size of this font, we
		 must try slow function call XLoadQueryFont.  */
	      x_font_type *thisinfo;

	      BLOCK_INPUT;
	      count = x_catch_errors (dpy);
#ifdef HAVE_XFT
              thisinfo = xft_font_open_name (dpy, DefaultScreen (dpy),
					     SDATA (XCAR (tem)));
#else
	      thisinfo = XLoadQueryFont (dpy,
					 SDATA (XCAR (tem)));
#endif
	      if (x_had_errors_p (dpy))
		{
		  /* This error is perhaps due to insufficient memory on X
		     server.  Let's just ignore it.  */
		  thisinfo = NULL;
		  x_clear_errors (dpy);
		}
	      x_uncatch_errors (dpy, count);
	      UNBLOCK_INPUT;

	      if (thisinfo)
		{
#ifdef HAVE_XFT
		  XSETCDR (tem,
                           make_number (thisinfo->max_advance_width));
#else
		  XSETCDR (tem,
			   (thisinfo->min_bounds.width == 0
			    ? make_number (0)
			    : make_number (thisinfo->max_bounds.width)));
#endif
		  BLOCK_INPUT;
#ifdef HAVE_XFT
                  XftFontClose (dpy, thisinfo);
#else
                  XFreeFont (dpy, thisinfo);
#endif
		  UNBLOCK_INPUT;
		}
	      else
		/* For unknown reason, the previous call of XListFont had
		  returned a font which can't be opened.  Record the size
		  as 0 not to try to open it again.  */
		XSETCDR (tem, make_number (0));
	    }

	  found_size = XINT (XCDR (tem));
	  if (found_size == size)
	    newlist = Fcons (XCAR (tem), newlist);
	  else if (found_size > 0)
	    {
	      if (NILP (second_best))
		second_best = tem;
	      else if (found_size < size)
		{
		  if (XINT (XCDR (second_best)) > size
		      || XINT (XCDR (second_best)) < found_size)
		    second_best = tem;
		}
	      else
		{
		  if (XINT (XCDR (second_best)) > size
		      && XINT (XCDR (second_best)) > found_size)
		    second_best = tem;
		}
	    }
	}
      if (!NILP (newlist))
	break;
      else if (!NILP (second_best))
	{
	  newlist = Fcons (XCAR (second_best), Qnil);
	  break;
	}
    }

  return newlist;
}


#if GLYPH_DEBUG

/* Check that FONT is valid on frame F.  It is if it can be found in F's
   font table.  */

static void
x_check_font (f, font)
     struct frame *f;
     x_font_type *font;
{
  int i;
  struct x_display_info *dpyinfo = FRAME_X_DISPLAY_INFO (f);

  xassert (font != NULL);

  for (i = 0; i < dpyinfo->n_fonts; i++)
    if (dpyinfo->font_table[i].name
	&& font == dpyinfo->font_table[i].font)
      break;

  xassert (i < dpyinfo->n_fonts);
}

#endif /* GLYPH_DEBUG != 0 */

/* Set *W to the minimum width, *H to the minimum font height of FONT.
   Note: There are (broken) X fonts out there with invalid XFontStruct
   min_bounds contents.  For example, handa@etl.go.jp reports that
   "-adobe-courier-medium-r-normal--*-180-*-*-m-*-iso8859-1" fonts
   have font->min_bounds.width == 0.  */

static INLINE void
x_font_min_bounds (font, w, h)
     x_font_type *font;
     int *w, *h;
{
  *h = FONT_HEIGHT (font);
#ifdef HAVE_XFT
  *w = 0;
#else
  *w = font->min_bounds.width;
#endif
  /* Try to handle the case where FONT->min_bounds has invalid
     contents.  Since the only font known to have invalid min_bounds
     is fixed-width, use max_bounds if min_bounds seems to be invalid.  */
  if (*w <= 0)
    *w = FONT_WIDTH(font);
}


/* Compute the smallest character width and smallest font height over
   all fonts available on frame F.  Set the members smallest_char_width
   and smallest_font_height in F's x_display_info structure to
   the values computed.  Value is non-zero if smallest_font_height or
   smallest_char_width become smaller than they were before.  */

static int
x_compute_min_glyph_bounds (f)
     struct frame *f;
{
  int i;
  struct x_display_info *dpyinfo = FRAME_X_DISPLAY_INFO (f);
  x_font_type *font;
  int old_width = dpyinfo->smallest_char_width;
  int old_height = dpyinfo->smallest_font_height;

  dpyinfo->smallest_font_height = 100000;
  dpyinfo->smallest_char_width = 100000;

  for (i = 0; i < dpyinfo->n_fonts; ++i)
    if (dpyinfo->font_table[i].name)
      {
	struct font_info *fontp = dpyinfo->font_table + i;
	int w, h;

	font = (x_font_type *) fontp->font;
	xassert (font != (x_font_type *) ~0);
	x_font_min_bounds (font, &w, &h);

	dpyinfo->smallest_font_height = min (dpyinfo->smallest_font_height, h);
	dpyinfo->smallest_char_width = min (dpyinfo->smallest_char_width, w);
      }

  xassert (dpyinfo->smallest_char_width > 0
	   && dpyinfo->smallest_font_height > 0);

  return (dpyinfo->n_fonts == 1
	  || dpyinfo->smallest_char_width < old_width
	  || dpyinfo->smallest_font_height < old_height);
}


/* Load font named FONTNAME of the size SIZE for frame F, and return a
   pointer to the structure font_info while allocating it dynamically.
   If SIZE is 0, load any size of font.
   If loading is failed, return NULL.  */

struct font_info *
x_load_font (f, fontname, size)
     struct frame *f;
     register char *fontname;
     int size;
{
  struct x_display_info *dpyinfo = FRAME_X_DISPLAY_INFO (f);
  Lisp_Object font_names;
  int count;

  /* Get a list of all the fonts that match this name.  Once we
     have a list of matching fonts, we compare them against the fonts
     we already have by comparing names.  */
  font_names = x_list_fonts (f, build_string (fontname), size, 1);

  if (!NILP (font_names))
    {
      Lisp_Object tail;
      int i;

      for (i = 0; i < dpyinfo->n_fonts; i++)
	for (tail = font_names; CONSP (tail); tail = XCDR (tail))
	  if (dpyinfo->font_table[i].name
	      && (!strcmp (dpyinfo->font_table[i].name,
			   SDATA (XCAR (tail)))
		  || !strcmp (dpyinfo->font_table[i].full_name,
			      SDATA (XCAR (tail)))))
	    return (dpyinfo->font_table + i);
    }

  /* Load the font and add it to the table.  */
  {
    char *full_name;
    x_font_type *font;
    struct font_info *fontp;
    unsigned long value;
    int i;
    Display *dpy = FRAME_X_DISPLAY (f);

    /* If we have found fonts by x_list_font, load one of them.  If
       not, we still try to load a font by the name given as FONTNAME
       because XListFonts (called in x_list_font) of some X server has
       a bug of not finding a font even if the font surely exists and
       is loadable by XLoadQueryFont.  */
    if (size > 0 && !NILP (font_names))
      fontname = (char *) SDATA (XCAR (font_names));

    BLOCK_INPUT;
    count = x_catch_errors (FRAME_X_DISPLAY (f));
#ifdef HAVE_XFT
    font = xft_font_open_name (dpy, DefaultScreen (dpy), fontname);
#else
    font = (XFontStruct *) XLoadQueryFont (FRAME_X_DISPLAY (f), fontname);
#endif
    if (x_had_errors_p (FRAME_X_DISPLAY (f)))
      {
	/* This error is perhaps due to insufficient memory on X
	   server.  Let's just ignore it.  */
	font = NULL;
	x_clear_errors (FRAME_X_DISPLAY (f));
      }
    x_uncatch_errors (FRAME_X_DISPLAY (f), count);
    UNBLOCK_INPUT;
    if (!font)
      return NULL;

    /* Find a free slot in the font table.  */
    for (i = 0; i < dpyinfo->n_fonts; ++i)
      if (dpyinfo->font_table[i].name == NULL)
	break;

    /* If no free slot found, maybe enlarge the font table.  */
    if (i == dpyinfo->n_fonts
	&& dpyinfo->n_fonts == dpyinfo->font_table_size)
      {
	int sz;
	dpyinfo->font_table_size = max (16, 2 * dpyinfo->font_table_size);
	sz = dpyinfo->font_table_size * sizeof *dpyinfo->font_table;
	dpyinfo->font_table
	  = (struct font_info *) xrealloc (dpyinfo->font_table, sz);
      }

    fontp = dpyinfo->font_table + i;
    if (i == dpyinfo->n_fonts)
      ++dpyinfo->n_fonts;

    /* Now fill in the slots of *FONTP.  */
    BLOCK_INPUT;
    bzero (fontp, sizeof (*fontp));
    fontp->font = font;
    fontp->font_idx = i;
    fontp->name = (char *) xmalloc (strlen (fontname) + 1);
    bcopy (fontname, fontp->name, strlen (fontname) + 1);

#ifndef HAVE_XFT
    if (font->min_bounds.width == font->max_bounds.width)
      {
	/* Fixed width font.  */
	fontp->average_width = fontp->space_width = font->min_bounds.width;
      }
    else
#endif
      {
	XChar2b char2b;
	XCharStruct *pcm;

	char2b.byte1 = 0x00, char2b.byte2 = 0x20;
	pcm = x_per_char_metric (f, font, &char2b, 0);
	if (pcm)
	  fontp->space_width = pcm->width;
	else
	  fontp->space_width = FONT_WIDTH (font);

#ifdef HAVE_XFT
        fontp->average_width = 0;
#else
	fontp->average_width
	  = (XGetFontProperty (font, dpyinfo->Xatom_AVERAGE_WIDTH, &value)
	     ? (long) value / 10 : 0);
#endif
	if (fontp->average_width < 0)
	  fontp->average_width = - fontp->average_width;
	if (fontp->average_width == 0)
	  {
	    if (pcm)
	      {
		int width = pcm->width;
		for (char2b.byte2 = 33; char2b.byte2 <= 126; char2b.byte2++)
		  if ((pcm = x_per_char_metric (f, font, &char2b, 0)) != NULL)
		    width += pcm->width;
		fontp->average_width = width / 95;
	      }
	    else
	      fontp->average_width = FONT_WIDTH (font);
	  }
      }

    /* Try to get the full name of FONT.  Put it in FULL_NAME.  */
    full_name = 0;
#ifndef HAVE_XFT
    if (XGetFontProperty (font, XA_FONT, &value))
      {
	char *name = (char *) XGetAtomName (FRAME_X_DISPLAY (f), (Atom) value);
	char *p = name;
	int dashes = 0;

	/* Count the number of dashes in the "full name".
	   If it is too few, this isn't really the font's full name,
	   so don't use it.
	   In X11R4, the fonts did not come with their canonical names
	   stored in them.  */
	while (*p)
	  {
	    if (*p == '-')
	      dashes++;
	    p++;
	  }

	if (dashes >= 13)
	  {
	    full_name = (char *) xmalloc (p - name + 1);
	    bcopy (name, full_name, p - name + 1);
	  }

	XFree (name);
      }
#endif
    if (full_name != 0)
      fontp->full_name = full_name;
    else
      fontp->full_name = fontp->name;

    fontp->size = FONT_WIDTH (font);
    fontp->height = FONT_HEIGHT (font);

    if (NILP (font_names))
      {
	/* We come here because of a bug of XListFonts mentioned at
	   the head of this block.  Let's store this information in
	   the cache for x_list_fonts.  */
	Lisp_Object lispy_name = build_string (fontname);
	Lisp_Object lispy_full_name = build_string (fontp->full_name);
	Lisp_Object key = Fcons (Fcons (lispy_name, make_number (256)),
				 Qnil);

	XSETCDR (dpyinfo->name_list_element,
		 Fcons (Fcons (key,
			       Fcons (Fcons (lispy_full_name,
					     make_number (fontp->size)),
				      Qnil)),
			XCDR (dpyinfo->name_list_element)));
	if (full_name)
	  {
	    key = Fcons (Fcons (lispy_full_name, make_number (256)),
			 Qnil);
	    XSETCDR (dpyinfo->name_list_element,
		     Fcons (Fcons (key,
				   Fcons (Fcons (lispy_full_name,
						 make_number (fontp->size)),
					  Qnil)),
			    XCDR (dpyinfo->name_list_element)));
	  }
      }

    /* The slot `encoding' specifies how to map a character
       code-points (0x20..0x7F or 0x2020..0x7F7F) of each charset to
       the font code-points (0:0x20..0x7F, 1:0xA0..0xFF), or
       (0:0x2020..0x7F7F, 1:0xA0A0..0xFFFF, 3:0x20A0..0x7FFF,
       2:0xA020..0xFF7F).  For the moment, we don't know which charset
       uses this font.  So, we set information in fontp->encoding[1]
       which is never used by any charset.  If mapping can't be
       decided, set FONT_ENCODING_NOT_DECIDED.  */
#ifdef HAVE_XFT
    fontp->encoding[1] = FONT_ENCODING_NOT_DECIDED;
    fontp->baseline_offset = 0;
    fontp->relative_compose = 0;
    fontp->default_ascent = font->ascent;
#else
    fontp->encoding[1]
      = (font->max_byte1 == 0
	 /* 1-byte font */
	 ? (font->min_char_or_byte2 < 0x80
	    ? (font->max_char_or_byte2 < 0x80
	       ? 0		/* 0x20..0x7F */
	       : FONT_ENCODING_NOT_DECIDED) /* 0x20..0xFF */
	    : 1)		/* 0xA0..0xFF */
	 /* 2-byte font */
	 : (font->min_byte1 < 0x80
	    ? (font->max_byte1 < 0x80
	       ? (font->min_char_or_byte2 < 0x80
		  ? (font->max_char_or_byte2 < 0x80
		     ? 0		/* 0x2020..0x7F7F */
		     : FONT_ENCODING_NOT_DECIDED) /* 0x2020..0x7FFF */
		  : 3)		/* 0x20A0..0x7FFF */
	       : FONT_ENCODING_NOT_DECIDED) /* 0x20??..0xA0?? */
	    : (font->min_char_or_byte2 < 0x80
	       ? (font->max_char_or_byte2 < 0x80
		  ? 2		/* 0xA020..0xFF7F */
		  : FONT_ENCODING_NOT_DECIDED) /* 0xA020..0xFFFF */
	       : 1)));		/* 0xA0A0..0xFFFF */

    fontp->baseline_offset
      = (XGetFontProperty (font, dpyinfo->Xatom_MULE_BASELINE_OFFSET, &value)
	 ? (long) value : 0);
    fontp->relative_compose
      = (XGetFontProperty (font, dpyinfo->Xatom_MULE_RELATIVE_COMPOSE, &value)
	 ? (long) value : 0);
    fontp->default_ascent
      = (XGetFontProperty (font, dpyinfo->Xatom_MULE_DEFAULT_ASCENT, &value)
	 ? (long) value : 0);
#endif
    /* Set global flag fonts_changed_p to non-zero if the font loaded
       has a character with a smaller width than any other character
       before, or if the font loaded has a smaller height than any
       other font loaded before.  If this happens, it will make a
       glyph matrix reallocation necessary.  */
    fonts_changed_p |= x_compute_min_glyph_bounds (f);
    UNBLOCK_INPUT;
    return fontp;
  }
}


/* Return a pointer to struct font_info of a font named FONTNAME for
   frame F.  If no such font is loaded, return NULL.  */

struct font_info *
x_query_font (f, fontname)
     struct frame *f;
     register char *fontname;
{
  struct x_display_info *dpyinfo = FRAME_X_DISPLAY_INFO (f);
  int i;

  for (i = 0; i < dpyinfo->n_fonts; i++)
    if (dpyinfo->font_table[i].name
	&& (!strcmp (dpyinfo->font_table[i].name, fontname)
	    || !strcmp (dpyinfo->font_table[i].full_name, fontname)))
      return (dpyinfo->font_table + i);
  return NULL;
}


/* Find a CCL program for a font specified by FONTP, and set the member
 `encoder' of the structure.  */

void
x_find_ccl_program (fontp)
     struct font_info *fontp;
{
  Lisp_Object list, elt;

  elt = Qnil;
  for (list = Vfont_ccl_encoder_alist; CONSP (list); list = XCDR (list))
    {
      elt = XCAR (list);
      if (CONSP (elt)
	  && STRINGP (XCAR (elt))
	  && ((fast_c_string_match_ignore_case (XCAR (elt), fontp->name)
	       >= 0)
	      || (fast_c_string_match_ignore_case (XCAR (elt), fontp->full_name)
		  >= 0)))
	break;
    }

  if (! NILP (list))
    {
      struct ccl_program *ccl
	= (struct ccl_program *) xmalloc (sizeof (struct ccl_program));

      if (setup_ccl_program (ccl, XCDR (elt)) < 0)
	xfree (ccl);
      else
	fontp->font_encoder = ccl;
    }
}



/***********************************************************************
			    Initialization
 ***********************************************************************/

#ifdef USE_X_TOOLKIT
static XrmOptionDescRec emacs_options[] = {
  {"-geometry",	".geometry", XrmoptionSepArg, NULL},
  {"-iconic",	".iconic", XrmoptionNoArg, (XtPointer) "yes"},

  {"-internal-border-width", "*EmacsScreen.internalBorderWidth",
     XrmoptionSepArg, NULL},
  {"-ib",	"*EmacsScreen.internalBorderWidth", XrmoptionSepArg, NULL},

  {"-T",	"*EmacsShell.title", XrmoptionSepArg, (XtPointer) NULL},
  {"-wn",	"*EmacsShell.title", XrmoptionSepArg, (XtPointer) NULL},
  {"-title",	"*EmacsShell.title", XrmoptionSepArg, (XtPointer) NULL},
  {"-iconname",	"*EmacsShell.iconName", XrmoptionSepArg, (XtPointer) NULL},
  {"-in",	"*EmacsShell.iconName", XrmoptionSepArg, (XtPointer) NULL},
  {"-mc",	"*pointerColor", XrmoptionSepArg, (XtPointer) NULL},
  {"-cr",	"*cursorColor", XrmoptionSepArg, (XtPointer) NULL}
};
#endif /* USE_X_TOOLKIT */

static int x_initialized;

#ifdef MULTI_KBOARD
/* Test whether two display-name strings agree up to the dot that separates
   the screen number from the server number.  */
static int
same_x_server (name1, name2)
     const char *name1, *name2;
{
  int seen_colon = 0;
  const unsigned char *system_name = SDATA (Vsystem_name);
  int system_name_length = strlen (system_name);
  int length_until_period = 0;

  while (system_name[length_until_period] != 0
	 && system_name[length_until_period] != '.')
    length_until_period++;

  /* Treat `unix' like an empty host name.  */
  if (! strncmp (name1, "unix:", 5))
    name1 += 4;
  if (! strncmp (name2, "unix:", 5))
    name2 += 4;
  /* Treat this host's name like an empty host name.  */
  if (! strncmp (name1, system_name, system_name_length)
      && name1[system_name_length] == ':')
    name1 += system_name_length;
  if (! strncmp (name2, system_name, system_name_length)
      && name2[system_name_length] == ':')
    name2 += system_name_length;
  /* Treat this host's domainless name like an empty host name.  */
  if (! strncmp (name1, system_name, length_until_period)
      && name1[length_until_period] == ':')
    name1 += length_until_period;
  if (! strncmp (name2, system_name, length_until_period)
      && name2[length_until_period] == ':')
    name2 += length_until_period;

  for (; *name1 != '\0' && *name1 == *name2; name1++, name2++)
    {
      if (*name1 == ':')
	seen_colon++;
      if (seen_colon && *name1 == '.')
	return 1;
    }
  return (seen_colon
	  && (*name1 == '.' || *name1 == '\0')
	  && (*name2 == '.' || *name2 == '\0'));
}
#endif

/* Count number of set bits in mask and number of bits to shift to
   get to the first bit.  With MASK 0x7e0, *BITS is set to 6, and *OFFSET
   to 5.  */
static void
get_bits_and_offset (mask, bits, offset)
     unsigned long mask;
     int *bits;
     int *offset;
{
  int nr = 0;
  int off = 0;

  while (!(mask & 1))
    {
      off++;
      mask >>= 1;
    }

  while (mask & 1)
    {
      nr++;
      mask >>= 1;
    }

  *offset = off;
  *bits = nr;
}

struct x_display_info *
x_term_init (display_name, xrm_option, resource_name)
     Lisp_Object display_name;
     char *xrm_option;
     char *resource_name;
{
  int connection;
  Display *dpy;
  struct x_display_info *dpyinfo;
  XrmDatabase xrdb;

  BLOCK_INPUT;

  if (!x_initialized)
    {
      x_initialize ();
      ++x_initialized;
    }

#ifdef USE_GTK
  {
#define NUM_ARGV 10
    int argc;
    char *argv[NUM_ARGV];
    char **argv2 = argv;
    GdkAtom atom;

    if (x_initialized++ > 1)
      {
        /* Opening another display.  If xg_display_open returns less
           than zero, we are probably on GTK 2.0, which can only handle
           one display.  GTK 2.2 or later can handle more than one.  */
        if (xg_display_open (SDATA (display_name), &dpy) < 0)
          error ("Sorry, this version of GTK can only handle one display");
     }
    else
      {
        for (argc = 0; argc < NUM_ARGV; ++argc)
          argv[argc] = 0;

        argc = 0;
        argv[argc++] = initial_argv[0];

        if (! NILP (display_name))
          {
            argv[argc++] = "--display";
            argv[argc++] = SDATA (display_name);
          }

        argv[argc++] = "--name";
        argv[argc++] = resource_name;

#ifdef HAVE_X11R5
        XSetLocaleModifiers ("");
#endif

        gtk_init (&argc, &argv2);

        /* gtk_init does set_locale.  We must fix locale after calling it.  */
        fixup_locale ();
        xg_initialize ();

        dpy = GDK_DISPLAY ();

        /* NULL window -> events for all windows go to our function */
        gdk_window_add_filter (NULL, event_handler_gdk, NULL);

        /* Load our own gtkrc if it exists.  */
        {
          struct gcpro gcpro1, gcpro2;
          char *file = "~/.emacs.d/gtkrc";
          Lisp_Object s, abs_file;

          GCPRO2 (s, abs_file);
          s = make_string (file, strlen (file));
          abs_file = Fexpand_file_name (s, Qnil);

          if (! NILP (abs_file) && !NILP (Ffile_readable_p (abs_file)))
            gtk_rc_parse (SDATA (abs_file));

          UNGCPRO;
        }

        XSetErrorHandler (x_error_handler);
        XSetIOErrorHandler (x_io_error_quitter);
      }
  }
#else /* not USE_GTK */
#ifdef USE_X_TOOLKIT
  /* weiner@footloose.sps.mot.com reports that this causes
     errors with X11R5:
	   X protocol error: BadAtom (invalid Atom parameter)
	   on protocol request 18skiloaf.
     So let's not use it until R6.  */
#ifdef HAVE_X11XTR6
  XtSetLanguageProc (NULL, NULL, NULL);
#endif

  {
    int argc = 0;
    char *argv[3];

    argv[0] = "";
    argc = 1;
    if (xrm_option)
      {
	argv[argc++] = "-xrm";
	argv[argc++] = xrm_option;
      }
    turn_on_atimers (0);
    dpy = XtOpenDisplay (Xt_app_con, SDATA (display_name),
			 resource_name, EMACS_CLASS,
			 emacs_options, XtNumber (emacs_options),
			 &argc, argv);
    turn_on_atimers (1);

#ifdef HAVE_X11XTR6
    /* I think this is to compensate for XtSetLanguageProc.  */
    fixup_locale ();
#endif
  }

#else /* not USE_X_TOOLKIT */
#ifdef HAVE_X11R5
  XSetLocaleModifiers ("");
#endif
  dpy = XOpenDisplay (SDATA (display_name));
#endif /* not USE_X_TOOLKIT */
#endif /* not USE_GTK*/

  /* Detect failure.  */
  if (dpy == 0)
    {
      UNBLOCK_INPUT;
      return 0;
    }

  /* We have definitely succeeded.  Record the new connection.  */

  dpyinfo = (struct x_display_info *) xmalloc (sizeof (struct x_display_info));
  bzero (dpyinfo, sizeof *dpyinfo);

#ifdef MULTI_KBOARD
  {
    struct x_display_info *share;
    Lisp_Object tail;

    for (share = x_display_list, tail = x_display_name_list; share;
	 share = share->next, tail = XCDR (tail))
      if (same_x_server (SDATA (XCAR (XCAR (tail))),
			 SDATA (display_name)))
	break;
    if (share)
      dpyinfo->kboard = share->kboard;
    else
      {
	dpyinfo->kboard = (KBOARD *) xmalloc (sizeof (KBOARD));
	init_kboard (dpyinfo->kboard);
	if (!EQ (XSYMBOL (Qvendor_specific_keysyms)->function, Qunbound))
	  {
	    char *vendor = ServerVendor (dpy);
	    UNBLOCK_INPUT;
	    dpyinfo->kboard->Vsystem_key_alist
	      = call1 (Qvendor_specific_keysyms,
		       build_string (vendor ? vendor : ""));
	    BLOCK_INPUT;
	  }

	dpyinfo->kboard->next_kboard = all_kboards;
	all_kboards = dpyinfo->kboard;
	/* Don't let the initial kboard remain current longer than necessary.
	   That would cause problems if a file loaded on startup tries to
	   prompt in the mini-buffer.  */
	if (current_kboard == initial_kboard)
	  current_kboard = dpyinfo->kboard;
      }
    dpyinfo->kboard->reference_count++;
  }
#endif

  /* Put this display on the chain.  */
  dpyinfo->next = x_display_list;
  x_display_list = dpyinfo;

  /* Put it on x_display_name_list as well, to keep them parallel.  */
  x_display_name_list = Fcons (Fcons (display_name, Qnil),
			       x_display_name_list);
  dpyinfo->name_list_element = XCAR (x_display_name_list);

  dpyinfo->display = dpy;

#if 0
  XSetAfterFunction (x_current_display, x_trace_wire);
#endif /* ! 0 */

  dpyinfo->x_id_name
    = (char *) xmalloc (SBYTES (Vinvocation_name)
			+ SBYTES (Vsystem_name)
			+ 2);
  sprintf (dpyinfo->x_id_name, "%s@%s",
	   SDATA (Vinvocation_name), SDATA (Vsystem_name));

  /* Figure out which modifier bits mean what.  */
  x_find_modifier_meanings (dpyinfo);

  /* Get the scroll bar cursor.  */
#ifdef USE_GTK
  /* We must create a GTK cursor, it is required for GTK widgets.  */
  dpyinfo->xg_cursor = xg_create_default_cursor (dpyinfo->display);
#endif /* USE_GTK */

  dpyinfo->vertical_scroll_bar_cursor
    = XCreateFontCursor (dpyinfo->display, XC_sb_v_double_arrow);

  xrdb = x_load_resources (dpyinfo->display, xrm_option,
			   resource_name, EMACS_CLASS);
#ifdef HAVE_XRMSETDATABASE
  XrmSetDatabase (dpyinfo->display, xrdb);
#else
  dpyinfo->display->db = xrdb;
#endif
  /* Put the rdb where we can find it in a way that works on
     all versions.  */
  dpyinfo->xrdb = xrdb;

  dpyinfo->screen = ScreenOfDisplay (dpyinfo->display,
				     DefaultScreen (dpyinfo->display));
  select_visual (dpyinfo);
  dpyinfo->cmap = DefaultColormapOfScreen (dpyinfo->screen);
  dpyinfo->height = HeightOfScreen (dpyinfo->screen);
  dpyinfo->width = WidthOfScreen (dpyinfo->screen);
  dpyinfo->root_window = RootWindowOfScreen (dpyinfo->screen);
  dpyinfo->client_leader_window = 0;
  dpyinfo->grabbed = 0;
  dpyinfo->reference_count = 0;
  dpyinfo->icon_bitmap_id = -1;
  dpyinfo->font_table = NULL;
  dpyinfo->n_fonts = 0;
  dpyinfo->font_table_size = 0;
  dpyinfo->bitmaps = 0;
  dpyinfo->bitmaps_size = 0;
  dpyinfo->bitmaps_last = 0;
  dpyinfo->scratch_cursor_gc = 0;
  dpyinfo->mouse_face_mouse_frame = 0;
  dpyinfo->mouse_face_deferred_gc = 0;
  dpyinfo->mouse_face_beg_row = dpyinfo->mouse_face_beg_col = -1;
  dpyinfo->mouse_face_end_row = dpyinfo->mouse_face_end_col = -1;
  dpyinfo->mouse_face_face_id = DEFAULT_FACE_ID;
  dpyinfo->mouse_face_window = Qnil;
  dpyinfo->mouse_face_overlay = Qnil;
  dpyinfo->mouse_face_mouse_x = dpyinfo->mouse_face_mouse_y = 0;
  dpyinfo->mouse_face_defer = 0;
  dpyinfo->mouse_face_hidden = 0;
  dpyinfo->x_focus_frame = 0;
  dpyinfo->x_focus_event_frame = 0;
  dpyinfo->x_highlight_frame = 0;
  dpyinfo->image_cache = make_image_cache ();
  dpyinfo->wm_type = X_WMTYPE_UNKNOWN;

  /* See if we can construct pixel values from RGB values.  */
  dpyinfo->red_bits = dpyinfo->blue_bits = dpyinfo->green_bits = 0;
  dpyinfo->red_offset = dpyinfo->blue_offset = dpyinfo->green_offset = 0;

  if (dpyinfo->visual->class == TrueColor)
    {
      get_bits_and_offset (dpyinfo->visual->red_mask,
                           &dpyinfo->red_bits, &dpyinfo->red_offset);
      get_bits_and_offset (dpyinfo->visual->blue_mask,
                           &dpyinfo->blue_bits, &dpyinfo->blue_offset);
      get_bits_and_offset (dpyinfo->visual->green_mask,
                           &dpyinfo->green_bits, &dpyinfo->green_offset);
    }

  /* See if a private colormap is requested.  */
  if (dpyinfo->visual == DefaultVisualOfScreen (dpyinfo->screen))
    {
      if (dpyinfo->visual->class == PseudoColor)
	{
	  Lisp_Object value;
	  value = display_x_get_resource (dpyinfo,
					  build_string ("privateColormap"),
					  build_string ("PrivateColormap"),
					  Qnil, Qnil);
	  if (STRINGP (value)
	      && (!strcmp (SDATA (value), "true")
		  || !strcmp (SDATA (value), "on")))
	    dpyinfo->cmap = XCopyColormapAndFree (dpyinfo->display, dpyinfo->cmap);
	}
    }
  else
    dpyinfo->cmap = XCreateColormap (dpyinfo->display, dpyinfo->root_window,
				     dpyinfo->visual, AllocNone);

  {
    int screen_number = XScreenNumberOfScreen (dpyinfo->screen);
    double pixels = DisplayHeight (dpyinfo->display, screen_number);
    double mm = DisplayHeightMM (dpyinfo->display, screen_number);
    /* Mac OS X 10.3's Xserver sometimes reports 0.0mm.  */
    dpyinfo->resy = (mm < 1) ? 100 : pixels * 25.4 / mm;
    pixels = DisplayWidth (dpyinfo->display, screen_number);
    /* Mac OS X 10.3's Xserver sometimes reports 0.0mm.  */
    mm = DisplayWidthMM (dpyinfo->display, screen_number);
    dpyinfo->resx = (mm < 1) ? 100 : pixels * 25.4 / mm;
  }

  dpyinfo->Xatom_wm_protocols
    = XInternAtom (dpyinfo->display, "WM_PROTOCOLS", False);
  dpyinfo->Xatom_wm_take_focus
    = XInternAtom (dpyinfo->display, "WM_TAKE_FOCUS", False);
  dpyinfo->Xatom_wm_save_yourself
    = XInternAtom (dpyinfo->display, "WM_SAVE_YOURSELF", False);
  dpyinfo->Xatom_wm_delete_window
    = XInternAtom (dpyinfo->display, "WM_DELETE_WINDOW", False);
  dpyinfo->Xatom_wm_change_state
    = XInternAtom (dpyinfo->display, "WM_CHANGE_STATE", False);
  dpyinfo->Xatom_wm_configure_denied
    = XInternAtom (dpyinfo->display, "WM_CONFIGURE_DENIED", False);
  dpyinfo->Xatom_wm_window_moved
    = XInternAtom (dpyinfo->display, "WM_MOVED", False);
  dpyinfo->Xatom_wm_client_leader
    = XInternAtom (dpyinfo->display, "WM_CLIENT_LEADER", False);
  dpyinfo->Xatom_editres
    = XInternAtom (dpyinfo->display, "Editres", False);
  dpyinfo->Xatom_CLIPBOARD
    = XInternAtom (dpyinfo->display, "CLIPBOARD", False);
  dpyinfo->Xatom_TIMESTAMP
    = XInternAtom (dpyinfo->display, "TIMESTAMP", False);
  dpyinfo->Xatom_TEXT
    = XInternAtom (dpyinfo->display, "TEXT", False);
  dpyinfo->Xatom_COMPOUND_TEXT
    = XInternAtom (dpyinfo->display, "COMPOUND_TEXT", False);
  dpyinfo->Xatom_UTF8_STRING
    = XInternAtom (dpyinfo->display, "UTF8_STRING", False);
  dpyinfo->Xatom_DELETE
    = XInternAtom (dpyinfo->display, "DELETE", False);
  dpyinfo->Xatom_MULTIPLE
    = XInternAtom (dpyinfo->display, "MULTIPLE", False);
  dpyinfo->Xatom_INCR
    = XInternAtom (dpyinfo->display, "INCR", False);
  dpyinfo->Xatom_EMACS_TMP
    = XInternAtom (dpyinfo->display, "_EMACS_TMP_", False);
  dpyinfo->Xatom_TARGETS
    = XInternAtom (dpyinfo->display, "TARGETS", False);
  dpyinfo->Xatom_NULL
    = XInternAtom (dpyinfo->display, "NULL", False);
  dpyinfo->Xatom_ATOM_PAIR
    = XInternAtom (dpyinfo->display, "ATOM_PAIR", False);
  /* For properties of font.  */
  dpyinfo->Xatom_PIXEL_SIZE
    = XInternAtom (dpyinfo->display, "PIXEL_SIZE", False);
  dpyinfo->Xatom_AVERAGE_WIDTH
    = XInternAtom (dpyinfo->display, "AVERAGE_WIDTH", False);
  dpyinfo->Xatom_MULE_BASELINE_OFFSET
    = XInternAtom (dpyinfo->display, "_MULE_BASELINE_OFFSET", False);
  dpyinfo->Xatom_MULE_RELATIVE_COMPOSE
    = XInternAtom (dpyinfo->display, "_MULE_RELATIVE_COMPOSE", False);
  dpyinfo->Xatom_MULE_DEFAULT_ASCENT
    = XInternAtom (dpyinfo->display, "_MULE_DEFAULT_ASCENT", False);

  /* Ghostscript support.  */
  dpyinfo->Xatom_PAGE = XInternAtom (dpyinfo->display, "PAGE", False);
  dpyinfo->Xatom_DONE = XInternAtom (dpyinfo->display, "DONE", False);

  dpyinfo->Xatom_Scrollbar = XInternAtom (dpyinfo->display, "SCROLLBAR",
					  False);

  dpyinfo->cut_buffers_initialized = 0;

  connection = ConnectionNumber (dpyinfo->display);
  dpyinfo->connection = connection;

  {
    char null_bits[1];

    null_bits[0] = 0x00;

    dpyinfo->null_pixel
      = XCreatePixmapFromBitmapData (dpyinfo->display, dpyinfo->root_window,
				     null_bits, 1, 1, (long) 0, (long) 0,
				     1);
  }

  {
    extern int gray_bitmap_width, gray_bitmap_height;
    extern char *gray_bitmap_bits;
    dpyinfo->gray
      = XCreatePixmapFromBitmapData (dpyinfo->display, dpyinfo->root_window,
				     gray_bitmap_bits,
				     gray_bitmap_width, gray_bitmap_height,
				     (unsigned long) 1, (unsigned long) 0, 1);
  }

#ifdef HAVE_X_I18N
  xim_initialize (dpyinfo, resource_name);
#endif

#ifdef subprocesses
  /* This is only needed for distinguishing keyboard and process input.  */
  if (connection != 0)
    add_keyboard_wait_descriptor (connection);
#endif

#ifndef F_SETOWN_BUG
#ifdef F_SETOWN
#ifdef F_SETOWN_SOCK_NEG
  /* stdin is a socket here */
  fcntl (connection, F_SETOWN, -getpid ());
#else /* ! defined (F_SETOWN_SOCK_NEG) */
  fcntl (connection, F_SETOWN, getpid ());
#endif /* ! defined (F_SETOWN_SOCK_NEG) */
#endif /* ! defined (F_SETOWN) */
#endif /* F_SETOWN_BUG */

#ifdef SIGIO
  if (interrupt_input)
    init_sigio (connection);
#endif /* ! defined (SIGIO) */

#ifdef USE_LUCID
#ifdef HAVE_X11R5 /* It seems X11R4 lacks XtCvtStringToFont, and XPointer.  */
  /* Make sure that we have a valid font for dialog boxes
     so that Xt does not crash.  */
  {
    Display *dpy = dpyinfo->display;
    XrmValue d, fr, to;
    Font font;
    int count;

    d.addr = (XPointer)&dpy;
    d.size = sizeof (Display *);
    fr.addr = XtDefaultFont;
    fr.size = sizeof (XtDefaultFont);
    to.size = sizeof (Font *);
    to.addr = (XPointer)&font;
    count = x_catch_errors (dpy);
    if (!XtCallConverter (dpy, XtCvtStringToFont, &d, 1, &fr, &to, NULL))
      abort ();
    if (x_had_errors_p (dpy) || !XQueryFont (dpy, font))
      XrmPutLineResource (&xrdb, "Emacs.dialog.*.font: 9x15");
    x_uncatch_errors (dpy, count);
  }
#endif
#endif

  /* See if we should run in synchronous mode.  This is useful
     for debugging X code.  */
  {
    Lisp_Object value;
    value = display_x_get_resource (dpyinfo,
				    build_string ("synchronous"),
				    build_string ("Synchronous"),
				    Qnil, Qnil);
    if (STRINGP (value)
	&& (!strcmp (SDATA (value), "true")
	    || !strcmp (SDATA (value), "on")))
      XSynchronize (dpyinfo->display, True);
  }

  {
    Lisp_Object value;
    value = display_x_get_resource (dpyinfo,
				    build_string ("useXIM"),
				    build_string ("UseXIM"),
				    Qnil, Qnil);
#ifdef USE_XIM
    if (STRINGP (value)
	&& (!strcmp (XSTRING (value)->data, "false")
	    || !strcmp (XSTRING (value)->data, "off")))
      use_xim = 0;
#else
    if (STRINGP (value)
	&& (!strcmp (XSTRING (value)->data, "true")
	    || !strcmp (XSTRING (value)->data, "on")))
      use_xim = 1;
#endif
  }

#ifdef HAVE_X_SM
  /* Only do this for the first display.  */
  if (x_initialized == 1)
    x_session_initialize (dpyinfo);
#endif

  UNBLOCK_INPUT;

  return dpyinfo;
}

/* Get rid of display DPYINFO, assuming all frames are already gone,
   and without sending any more commands to the X server.  */

void
x_delete_display (dpyinfo)
     struct x_display_info *dpyinfo;
{
  int i;

  delete_keyboard_wait_descriptor (dpyinfo->connection);

  /* Discard this display from x_display_name_list and x_display_list.
     We can't use Fdelq because that can quit.  */
  if (! NILP (x_display_name_list)
      && EQ (XCAR (x_display_name_list), dpyinfo->name_list_element))
    x_display_name_list = XCDR (x_display_name_list);
  else
    {
      Lisp_Object tail;

      tail = x_display_name_list;
      while (CONSP (tail) && CONSP (XCDR (tail)))
	{
	  if (EQ (XCAR (XCDR (tail)), dpyinfo->name_list_element))
	    {
	      XSETCDR (tail, XCDR (XCDR (tail)));
	      break;
	    }
	  tail = XCDR (tail);
	}
    }

  if (next_noop_dpyinfo == dpyinfo)
    next_noop_dpyinfo = dpyinfo->next;

  if (x_display_list == dpyinfo)
    x_display_list = dpyinfo->next;
  else
    {
      struct x_display_info *tail;

      for (tail = x_display_list; tail; tail = tail->next)
	if (tail->next == dpyinfo)
	  tail->next = tail->next->next;
    }

#ifndef USE_X_TOOLKIT   /* I'm told Xt does this itself.  */
#ifndef AIX		/* On AIX, XCloseDisplay calls this.  */
  XrmDestroyDatabase (dpyinfo->xrdb);
#endif
#endif
#ifdef MULTI_KBOARD
  if (--dpyinfo->kboard->reference_count == 0)
    delete_kboard (dpyinfo->kboard);
#endif
#ifdef HAVE_X_I18N
  if (dpyinfo->xim)
    xim_close_dpy (dpyinfo);
#endif

  /* Free the font names in the font table.  */
  for (i = 0; i < dpyinfo->n_fonts; i++)
    if (dpyinfo->font_table[i].name)
      {
	if (dpyinfo->font_table[i].name != dpyinfo->font_table[i].full_name)
	  xfree (dpyinfo->font_table[i].full_name);
	xfree (dpyinfo->font_table[i].name);
      }

  if (dpyinfo->font_table->font_encoder)
    xfree (dpyinfo->font_table->font_encoder);

  xfree (dpyinfo->font_table);
  xfree (dpyinfo->x_id_name);
  xfree (dpyinfo->color_cells);
  xfree (dpyinfo);
}

#ifdef USE_X_TOOLKIT

/* Atimer callback function for TIMER.  Called every 0.1s to process
   Xt timeouts, if needed.  We must avoid calling XtAppPending as
   much as possible because that function does an implicit XFlush
   that slows us down.  */

static void
x_process_timeouts (timer)
     struct atimer *timer;
{
  if (toolkit_scroll_bar_interaction || popup_activated ())
    {
      BLOCK_INPUT;
      while (XtAppPending (Xt_app_con) & XtIMTimer)
	XtAppProcessEvent (Xt_app_con, XtIMTimer);
      UNBLOCK_INPUT;
    }
}

#endif /* USE_X_TOOLKIT */


/* Set up use of X before we make the first connection.  */

extern frame_parm_handler x_frame_parm_handlers[];

static struct redisplay_interface x_redisplay_interface =
{
  x_frame_parm_handlers,
  x_produce_glyphs,
  x_write_glyphs,
  x_insert_glyphs,
  x_clear_end_of_line,
  x_scroll_run,
  x_after_update_window_line,
  x_update_window_begin,
  x_update_window_end,
  x_cursor_to,
  x_flush,
#ifdef XFlush
  x_flush,
#else
  0,  /* flush_display_optional */
#endif
  x_clear_window_mouse_face,
  x_get_glyph_overhangs,
  x_fix_overlapping_area,
  x_draw_fringe_bitmap,
  0, /* define_fringe_bitmap */
  0, /* destroy_fringe_bitmap */
  x_per_char_metric,
  x_encode_char,
  x_compute_glyph_string_overhangs,
  x_draw_glyph_string,
  x_define_frame_cursor,
  x_clear_frame_area,
  x_draw_window_cursor,
  x_draw_vertical_window_border,
  x_shift_glyphs_for_insert
};

void
x_initialize ()
{
  rif = &x_redisplay_interface;

  clear_frame_hook = x_clear_frame;
  ins_del_lines_hook = x_ins_del_lines;
  delete_glyphs_hook = x_delete_glyphs;
  ring_bell_hook = XTring_bell;
  reset_terminal_modes_hook = XTreset_terminal_modes;
  set_terminal_modes_hook = XTset_terminal_modes;
  update_begin_hook = x_update_begin;
  update_end_hook = x_update_end;
  set_terminal_window_hook = XTset_terminal_window;
  read_socket_hook = XTread_socket;
  frame_up_to_date_hook = XTframe_up_to_date;
  mouse_position_hook = XTmouse_position;
  frame_rehighlight_hook = XTframe_rehighlight;
  frame_raise_lower_hook = XTframe_raise_lower;
  set_vertical_scroll_bar_hook = XTset_vertical_scroll_bar;
  condemn_scroll_bars_hook = XTcondemn_scroll_bars;
  redeem_scroll_bar_hook = XTredeem_scroll_bar;
  judge_scroll_bars_hook = XTjudge_scroll_bars;

  scroll_region_ok = 1;		/* we'll scroll partial frames */
  char_ins_del_ok = 1;
  line_ins_del_ok = 1;		/* we'll just blt 'em */
  fast_clear_end_of_line = 1;	/* X does this well */
  memory_below_frame = 0;	/* we don't remember what scrolls
				   off the bottom */
  baud_rate = 19200;

  x_noop_count = 0;
  last_tool_bar_item = -1;
  any_help_event_p = 0;
  ignore_next_mouse_click_timeout = 0;

#ifdef USE_GTK
  current_count = -1;
#endif

  /* Try to use interrupt input; if we can't, then start polling.  */
  Fset_input_mode (Qt, Qnil, Qt, Qnil);

#ifdef USE_X_TOOLKIT
  XtToolkitInitialize ();

  Xt_app_con = XtCreateApplicationContext ();

  /* Register a converter from strings to pixels, which uses
     Emacs' color allocation infrastructure.  */
  XtAppSetTypeConverter (Xt_app_con,
			 XtRString, XtRPixel, cvt_string_to_pixel,
			 cvt_string_to_pixel_args,
			 XtNumber (cvt_string_to_pixel_args),
			 XtCacheByDisplay, cvt_pixel_dtor);

  XtAppSetFallbackResources (Xt_app_con, Xt_default_resources);

  /* Install an asynchronous timer that processes Xt timeout events
     every 0.1s.  This is necessary because some widget sets use
     timeouts internally, for example the LessTif menu bar, or the
     Xaw3d scroll bar.  When Xt timouts aren't processed, these
     widgets don't behave normally.  */
  {
    EMACS_TIME interval;
    EMACS_SET_SECS_USECS (interval, 0, 100000);
    start_atimer (ATIMER_CONTINUOUS, interval, x_process_timeouts, 0);
  }
#endif

#ifdef USE_TOOLKIT_SCROLL_BARS
#ifndef USE_GTK
  xaw3d_arrow_scroll = False;
  xaw3d_pick_top = True;
#endif
#endif

  /* Note that there is no real way portable across R3/R4 to get the
     original error handler.  */
  XSetErrorHandler (x_error_handler);
  XSetIOErrorHandler (x_io_error_quitter);

  /* Disable Window Change signals;  they are handled by X events.  */
#ifdef SIGWINCH
  signal (SIGWINCH, SIG_DFL);
#endif /* SIGWINCH */

  signal (SIGPIPE, x_connection_signal);
}


void
syms_of_xterm ()
{
  staticpro (&x_error_message_string);
  x_error_message_string = Qnil;

  staticpro (&x_display_name_list);
  x_display_name_list = Qnil;

  staticpro (&last_mouse_scroll_bar);
  last_mouse_scroll_bar = Qnil;

  staticpro (&Qvendor_specific_keysyms);
  Qvendor_specific_keysyms = intern ("vendor-specific-keysyms");

  staticpro (&Qutf_8);
  Qutf_8 = intern ("utf-8");
  staticpro (&Qlatin_1);
  Qlatin_1 = intern ("latin-1");

  staticpro (&last_mouse_press_frame);
  last_mouse_press_frame = Qnil;

  DEFVAR_BOOL ("x-use-underline-position-properties",
	       &x_use_underline_position_properties,
     doc: /* *Non-nil means make use of UNDERLINE_POSITION font properties.
nil means ignore them.  If you encounter fonts with bogus
UNDERLINE_POSITION font properties, for example 7x13 on XFree prior
to 4.1, set this to nil.  */);
  x_use_underline_position_properties = 1;

  DEFVAR_BOOL ("x-mouse-click-focus-ignore-position",
	       &x_mouse_click_focus_ignore_position,
    doc: /* Non-nil means that a mouse click to focus a frame does not move point.
This variable is only used when the window manager requires that you
click on a frame to select it (give it focus).  In that case, a value
of nil, means that the selected window and cursor position changes to
reflect the mouse click position, while a non-nil value means that the
selected window or cursor position is preserved.  */);
  x_mouse_click_focus_ignore_position = 0;

  DEFVAR_LISP ("x-toolkit-scroll-bars", &Vx_toolkit_scroll_bars,
    doc: /* What X toolkit scroll bars Emacs uses.
A value of nil means Emacs doesn't use X toolkit scroll bars.
Otherwise, value is a symbol describing the X toolkit.  */);
#ifdef USE_TOOLKIT_SCROLL_BARS
#ifdef USE_MOTIF
  Vx_toolkit_scroll_bars = intern ("motif");
#elif defined HAVE_XAW3D
  Vx_toolkit_scroll_bars = intern ("xaw3d");
#elif USE_GTK
  Vx_toolkit_scroll_bars = intern ("gtk");
#else
  Vx_toolkit_scroll_bars = intern ("xaw");
#endif
#else
  Vx_toolkit_scroll_bars = Qnil;
#endif

  staticpro (&last_mouse_motion_frame);
  last_mouse_motion_frame = Qnil;

  Qmodifier_value = intern ("modifier-value");
  Qalt = intern ("alt");
  Fput (Qalt, Qmodifier_value, make_number (alt_modifier));
  Qhyper = intern ("hyper");
  Fput (Qhyper, Qmodifier_value, make_number (hyper_modifier));
  Qmeta = intern ("meta");
  Fput (Qmeta, Qmodifier_value, make_number (meta_modifier));
  Qsuper = intern ("super");
  Fput (Qsuper, Qmodifier_value, make_number (super_modifier));

  DEFVAR_LISP ("x-alt-keysym", &Vx_alt_keysym,
    doc: /* Which keys Emacs uses for the alt modifier.
This should be one of the symbols `alt', `hyper', `meta', `super'.
For example, `alt' means use the Alt_L and Alt_R keysyms.  The default
is nil, which is the same as `alt'.  */);
  Vx_alt_keysym = Qnil;

  DEFVAR_LISP ("x-hyper-keysym", &Vx_hyper_keysym,
    doc: /* Which keys Emacs uses for the hyper modifier.
This should be one of the symbols `alt', `hyper', `meta', `super'.
For example, `hyper' means use the Hyper_L and Hyper_R keysyms.  The
default is nil, which is the same as `hyper'.  */);
  Vx_hyper_keysym = Qnil;

  DEFVAR_LISP ("x-meta-keysym", &Vx_meta_keysym,
    doc: /* Which keys Emacs uses for the meta modifier.
This should be one of the symbols `alt', `hyper', `meta', `super'.
For example, `meta' means use the Meta_L and Meta_R keysyms.  The
default is nil, which is the same as `meta'.  */);
  Vx_meta_keysym = Qnil;

  DEFVAR_LISP ("x-super-keysym", &Vx_super_keysym,
    doc: /* Which keys Emacs uses for the super modifier.
This should be one of the symbols `alt', `hyper', `meta', `super'.
For example, `super' means use the Super_L and Super_R keysyms.  The
default is nil, which is the same as `super'.  */);
  Vx_super_keysym = Qnil;

  DEFVAR_LISP ("x-keysym-table", &Vx_keysym_table,
    doc: /* Hash table of character codes indexed by X keysym codes.  */);
  Vx_keysym_table = make_hash_table (Qeql, make_number (900),
				     make_float (DEFAULT_REHASH_SIZE),
				     make_float (DEFAULT_REHASH_THRESHOLD),
				     Qnil, Qnil, Qnil);
}

#endif /* HAVE_X_WINDOWS */

/* arch-tag: 6d4e4cb7-abc1-4302-9585-d84dcfb09d0f
   (do not change this comment) */<|MERGE_RESOLUTION|>--- conflicted
+++ resolved
@@ -1557,11 +1557,10 @@
 	 XDrawImageString is usually faster than XDrawString.)  Always
 	 use XDrawImageString when drawing the cursor so that there is
 	 no chance that characters under a box cursor are invisible.  */
-<<<<<<< HEAD
 #ifdef HAVE_XFT
       /* KOKO: Always clear background for now, there are some redraw problems
          otherwise.  */
-      if (1 || ! (s->for_overlaps_p
+      if (1 || ! (s->for_overlaps
                   || (s->background_filled_p && s->hl != DRAW_CURSOR)))
         XftDrawRect (s->face->xft_draw,
                      s->hl == DRAW_CURSOR ? &s->face->xft_fg : &s->face->xft_bg,
@@ -1593,10 +1592,7 @@
                         char1b,
                         s->nchars);
 #else
-      if (s->for_overlaps_p
-=======
       if (s->for_overlaps
->>>>>>> aa51439e
 	  || (s->background_filled_p && s->hl != DRAW_CURSOR))
 	{
 	  /* Draw characters with 16-bit or 8-bit functions.  */
