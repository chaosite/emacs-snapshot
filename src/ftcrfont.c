/* ftcrfont.c -- FreeType font driver on cairo.
   Copyright (C) 2015-2019 Free Software Foundation, Inc.

This file is part of GNU Emacs.

GNU Emacs is free software: you can redistribute it and/or modify
it under the terms of the GNU General Public License as published by
the Free Software Foundation, either version 3 of the License, or (at
your option) any later version.

GNU Emacs is distributed in the hope that it will be useful,
but WITHOUT ANY WARRANTY; without even the implied warranty of
MERCHANTABILITY or FITNESS FOR A PARTICULAR PURPOSE.  See the
GNU General Public License for more details.

You should have received a copy of the GNU General Public License
along with GNU Emacs.  If not, see <https://www.gnu.org/licenses/>.  */


#include <config.h>
#include <stdio.h>
#include <math.h>
#include <cairo-ft.h>

#include "lisp.h"
#include "xterm.h"
#include "blockinput.h"
#include "composite.h"
#include "font.h"
#include "ftfont.h"
<<<<<<< HEAD
=======
#include "pdumper.h"
>>>>>>> 8dc00b2f

#define METRICS_NCOLS_PER_ROW	(128)

enum metrics_status
  {
    METRICS_INVALID = -1,    /* metrics entry is invalid */
  };

#define METRICS_STATUS(metrics)	((metrics)->ascent + (metrics)->descent)
#define METRICS_SET_STATUS(metrics, status) \
  ((metrics)->ascent = 0, (metrics)->descent = (status))

static int
ftcrfont_glyph_extents (struct font *font,
                        unsigned glyph,
                        struct font_metrics *metrics)
{
  struct font_info *ftcrfont_info = (struct font_info *) font;
  int row, col;
  struct font_metrics *cache;

  row = glyph / METRICS_NCOLS_PER_ROW;
  col = glyph % METRICS_NCOLS_PER_ROW;
  if (row >= ftcrfont_info->metrics_nrows)
    {
      ftcrfont_info->metrics =
	xrealloc (ftcrfont_info->metrics,
		  sizeof (struct font_metrics *) * (row + 1));
      memset (ftcrfont_info->metrics + ftcrfont_info->metrics_nrows, 0,
	      (sizeof (struct font_metrics *)
	       * (row + 1 - ftcrfont_info->metrics_nrows)));
      ftcrfont_info->metrics_nrows = row + 1;
    }
  if (ftcrfont_info->metrics[row] == NULL)
    {
      struct font_metrics *new;
      int i;

      new = xmalloc (sizeof (struct font_metrics) * METRICS_NCOLS_PER_ROW);
      for (i = 0; i < METRICS_NCOLS_PER_ROW; i++)
	METRICS_SET_STATUS (new + i, METRICS_INVALID);
      ftcrfont_info->metrics[row] = new;
    }
  cache = ftcrfont_info->metrics[row] + col;

  if (METRICS_STATUS (cache) == METRICS_INVALID)
    {
      cairo_glyph_t cr_glyph = {.index = glyph};
      cairo_text_extents_t extents;

      FT_Activate_Size (ftcrfont_info->ft_size_draw);
      cairo_scaled_font_glyph_extents (ftcrfont_info->cr_scaled_font,
				       &cr_glyph, 1, &extents);
      cache->lbearing = floor (extents.x_bearing);
      cache->rbearing = ceil (extents.width + extents.x_bearing);
      cache->width = lround (extents.x_advance);
      cache->ascent = ceil (- extents.y_bearing);
      cache->descent = ceil (extents.height + extents.y_bearing);
    }

  if (metrics)
    *metrics = *cache;

  return cache->width;
}

static Lisp_Object
ftcrfont_list (struct frame *f, Lisp_Object spec)
{
  Lisp_Object list = ftfont_list (f, spec), tail;

  for (tail = list; CONSP (tail); tail = XCDR (tail))
    ASET (XCAR (tail), FONT_TYPE_INDEX, Qftcr);
  return list;
}

static Lisp_Object
ftcrfont_match (struct frame *f, Lisp_Object spec)
{
  Lisp_Object entity = ftfont_match (f, spec);

  if (VECTORP (entity))
    ASET (entity, FONT_TYPE_INDEX, Qftcr);
  return entity;
}

static Lisp_Object
ftcrfont_open (struct frame *f, Lisp_Object entity, int pixel_size)
{
  Lisp_Object font_object;
<<<<<<< HEAD
  struct font *font;
  struct font_info *ftcrfont_info;
  FT_Face ft_face;
  FT_UInt size;
=======
>>>>>>> 8dc00b2f

  FT_UInt size = XFIXNUM (AREF (entity, FONT_SIZE_INDEX));
  if (size == 0)
    size = pixel_size;
  font_object = font_build_object (VECSIZE (struct font_info),
				   Qftcr, entity, size);
  block_input ();
  font_object = ftfont_open2 (f, entity, pixel_size, font_object);
<<<<<<< HEAD
  if (NILP (font_object)) return Qnil;

  font = XFONT_OBJECT (font_object);
  font->driver = &ftcrfont_driver;
  ftcrfont_info = (struct font_info *) font;
  ft_face = ftcrfont_info->ft_size->face;
  FT_New_Size (ft_face, &ftcrfont_info->ft_size_draw);
  FT_Activate_Size (ftcrfont_info->ft_size_draw);
  FT_Set_Pixel_Sizes (ft_face, 0, font->pixel_size);
  ftcrfont_info->cr_font_face =
    cairo_ft_font_face_create_for_ft_face (ft_face, 0);
  ftcrfont_info->metrics = NULL;
  ftcrfont_info->metrics_nrows = 0;
=======
  if (FONT_OBJECT_P (font_object))
    {
      struct font *font = XFONT_OBJECT (font_object);
      struct font_info *ftcrfont_info = (struct font_info *) font;
      FT_Face ft_face = ftcrfont_info->ft_size->face;

      font->driver = &ftcrfont_driver;
      FT_New_Size (ft_face, &ftcrfont_info->ft_size_draw);
      FT_Activate_Size (ftcrfont_info->ft_size_draw);
      if (ftcrfont_info->bitmap_strike_index < 0)
	FT_Set_Pixel_Sizes (ft_face, 0, font->pixel_size);
      else
	FT_Select_Size (ft_face, ftcrfont_info->bitmap_strike_index);
      cairo_font_face_t *font_face =
	cairo_ft_font_face_create_for_ft_face (ft_face, 0);
      cairo_matrix_t font_matrix, ctm;
      cairo_matrix_init_scale (&font_matrix, pixel_size, pixel_size);
      cairo_matrix_init_identity (&ctm);
      cairo_font_options_t *options = cairo_font_options_create ();
      ftcrfont_info->cr_scaled_font =
	cairo_scaled_font_create (font_face, &font_matrix, &ctm, options);
      cairo_font_face_destroy (font_face);
      cairo_font_options_destroy (options);
      ftcrfont_info->metrics = NULL;
      ftcrfont_info->metrics_nrows = 0;
      if (ftcrfont_info->bitmap_strike_index >= 0)
	{
	  /* Several members of struct font/font_info set by
	     ftfont_open2 are bogus.  Recalculate them with cairo
	     scaled font functions.  */
	  cairo_font_extents_t extents;
	  cairo_scaled_font_extents (ftcrfont_info->cr_scaled_font, &extents);
	  font->ascent = lround (extents.ascent);
	  font->descent = lround (extents.descent);
	  font->height = lround (extents.height);

	  cairo_glyph_t stack_glyph;
	  int n = 0;
	  font->min_width = font->average_width = font->space_width = 0;
	  for (char c = 32; c < 127; c++)
	    {
	      cairo_glyph_t *glyphs = &stack_glyph;
	      int num_glyphs = 1;
	      cairo_status_t status =
		cairo_scaled_font_text_to_glyphs (ftcrfont_info->cr_scaled_font,
						  0, 0, &c, 1,
						  &glyphs, &num_glyphs,
						  NULL, NULL, NULL);

	      if (status == CAIRO_STATUS_SUCCESS)
		{
		  if (glyphs != &stack_glyph)
		    cairo_glyph_free (glyphs);
		  else
		    {
		      int this_width =
			ftcrfont_glyph_extents (font, stack_glyph.index, NULL);

		      if (this_width > 0
			  && (! font->min_width
			      || font->min_width > this_width))
			font->min_width = this_width;
		      if (c == 32)
			font->space_width = this_width;
		      font->average_width += this_width;
		      n++;
		    }
		}
	    }
	  if (n > 0)
	    font->average_width /= n;

	  font->underline_position = -1;
	  font->underline_thickness = 0;
	}
    }
>>>>>>> 8dc00b2f
  unblock_input ();

  return font_object;
}

static void
ftcrfont_close (struct font *font)
{
  if (font_data_structures_may_be_ill_formed ())
    return;

  struct font_info *ftcrfont_info = (struct font_info *) font;
  int i;

  block_input ();
  for (i = 0; i < ftcrfont_info->metrics_nrows; i++)
    if (ftcrfont_info->metrics[i])
      xfree (ftcrfont_info->metrics[i]);
  if (ftcrfont_info->metrics)
    xfree (ftcrfont_info->metrics);
  FT_Done_Size (ftcrfont_info->ft_size_draw);
  cairo_scaled_font_destroy (ftcrfont_info->cr_scaled_font);
  unblock_input ();

  ftfont_close (font);
}

static void
ftcrfont_text_extents (struct font *font,
                       unsigned *code,
                       int nglyphs,
                       struct font_metrics *metrics)
{
  int width, i;

  block_input ();
  width = ftcrfont_glyph_extents (font, code[0], metrics);
  for (i = 1; i < nglyphs; i++)
    {
      struct font_metrics m;
      int w = ftcrfont_glyph_extents (font, code[i], metrics ? &m : NULL);

      if (metrics)
	{
	  if (width + m.lbearing < metrics->lbearing)
	    metrics->lbearing = width + m.lbearing;
	  if (width + m.rbearing > metrics->rbearing)
	    metrics->rbearing = width + m.rbearing;
	  if (m.ascent > metrics->ascent)
	    metrics->ascent = m.ascent;
	  if (m.descent > metrics->descent)
	    metrics->descent = m.descent;
	}
      width += w;
    }
  unblock_input ();

  if (metrics)
    metrics->width = width;
}

static int
ftcrfont_get_bitmap (struct font *font, unsigned int code,
		     struct font_bitmap *bitmap, int bits_per_pixel)
{
  struct font_info *ftcrfont_info = (struct font_info *) font;

  if (ftcrfont_info->bitmap_strike_index < 0)
    return ftfont_get_bitmap (font, code, bitmap, bits_per_pixel);

  return -1;
}

static int
ftcrfont_anchor_point (struct font *font, unsigned int code, int idx,
		       int *x, int *y)
{
  struct font_info *ftcrfont_info = (struct font_info *) font;

  if (ftcrfont_info->bitmap_strike_index < 0)
    return ftfont_anchor_point (font, code, idx, x, y);

  return -1;
}

static Lisp_Object
ftcrfont_shape (Lisp_Object lgstring)
{
#if defined HAVE_M17N_FLT && defined HAVE_LIBOTF
  struct font *font = CHECK_FONT_GET_OBJECT (LGSTRING_FONT (lgstring));
  struct font_info *ftcrfont_info = (struct font_info *) font;

  if (ftcrfont_info->bitmap_strike_index < 0)
    return ftfont_shape (lgstring);
#endif

  return make_fixnum (0);
}

static int
ftcrfont_draw (struct glyph_string *s,
               int from, int to, int x, int y, bool with_background)
{
  struct frame *f = s->f;
  struct face *face = s->face;
  struct font_info *ftcrfont_info = (struct font_info *) s->font;
  cairo_t *cr;
  cairo_glyph_t *glyphs;
  cairo_surface_t *surface;
  cairo_surface_type_t surface_type;
  int len = to - from;
  int i;

  block_input ();

  cr = x_begin_cr_clip (f, s->gc);

  if (with_background)
    {
      x_set_cr_source_with_gc_background (f, s->gc);
      cairo_rectangle (cr, x, y - FONT_BASE (face->font),
		       s->width, FONT_HEIGHT (face->font));
      cairo_fill (cr);
    }

  glyphs = alloca (sizeof (cairo_glyph_t) * len);
  for (i = 0; i < len; i++)
    {
      unsigned code = ((XCHAR2B_BYTE1 (s->char2b + from + i) << 8)
		       | XCHAR2B_BYTE2 (s->char2b + from + i));

      glyphs[i].index = code;
      glyphs[i].x = x;
      glyphs[i].y = y;
      x += (s->padding_p ? 1 : ftcrfont_glyph_extents (s->font, code, NULL));
    }

  x_set_cr_source_with_gc_foreground (f, s->gc);
  cairo_set_scaled_font (cr, ftcrfont_info->cr_scaled_font);

  FT_Activate_Size (ftcrfont_info->ft_size_draw);
  cairo_show_glyphs (cr, glyphs, len);
  surface = cairo_get_target (cr);
  /* XXX: It used to be necessary to flush when exporting.  It might
     be the case that this is no longer necessary.  */
  surface_type = cairo_surface_get_type (surface);
  if (surface_type != CAIRO_SURFACE_TYPE_XLIB
      && (surface_type != CAIRO_SURFACE_TYPE_IMAGE
	  || cairo_image_surface_get_format (surface) != CAIRO_FORMAT_ARGB32))
    cairo_surface_flush (surface);

  x_end_cr_clip (f);

  unblock_input ();

  return len;
}



static void syms_of_ftcrfont_for_pdumper (void);

struct font_driver const ftcrfont_driver =
  {
  .type = LISPSYM_INITIALLY (Qftcr),
  .get_cache = ftfont_get_cache,
  .list = ftcrfont_list,
  .match = ftcrfont_match,
  .list_family = ftfont_list_family,
  .open = ftcrfont_open,
  .close = ftcrfont_close,
  .has_char = ftfont_has_char,
  .encode_char = ftfont_encode_char,
  .text_extents = ftcrfont_text_extents,
  .draw = ftcrfont_draw,
  .get_bitmap = ftcrfont_get_bitmap,
  .anchor_point = ftcrfont_anchor_point,
#ifdef HAVE_LIBOTF
  .otf_capability = ftfont_otf_capability,
#endif
<<<<<<< HEAD
#if (defined HAVE_M17N_FLT && defined HAVE_LIBOTF) || defined HAVE_HARFBUZZ
  .shape = ftfont_shape,
#endif
=======
  .shape = ftcrfont_shape,
>>>>>>> 8dc00b2f
#ifdef HAVE_OTF_GET_VARIATION_GLYPHS
  .get_variation_glyphs = ftfont_variation_glyphs,
#endif
  .filter_properties = ftfont_filter_properties,
  .combining_capability = ftfont_combining_capability,
  };

void
syms_of_ftcrfont (void)
{
  DEFSYM (Qftcr, "ftcr");
  pdumper_do_now_and_after_load (syms_of_ftcrfont_for_pdumper);
}

static void
syms_of_ftcrfont_for_pdumper (void)
{
  register_font_driver (&ftcrfont_driver, NULL);
}<|MERGE_RESOLUTION|>--- conflicted
+++ resolved
@@ -28,10 +28,7 @@
 #include "composite.h"
 #include "font.h"
 #include "ftfont.h"
-<<<<<<< HEAD
-=======
 #include "pdumper.h"
->>>>>>> 8dc00b2f
 
 #define METRICS_NCOLS_PER_ROW	(128)
 
@@ -122,13 +119,6 @@
 ftcrfont_open (struct frame *f, Lisp_Object entity, int pixel_size)
 {
   Lisp_Object font_object;
-<<<<<<< HEAD
-  struct font *font;
-  struct font_info *ftcrfont_info;
-  FT_Face ft_face;
-  FT_UInt size;
-=======
->>>>>>> 8dc00b2f
 
   FT_UInt size = XFIXNUM (AREF (entity, FONT_SIZE_INDEX));
   if (size == 0)
@@ -137,21 +127,6 @@
 				   Qftcr, entity, size);
   block_input ();
   font_object = ftfont_open2 (f, entity, pixel_size, font_object);
-<<<<<<< HEAD
-  if (NILP (font_object)) return Qnil;
-
-  font = XFONT_OBJECT (font_object);
-  font->driver = &ftcrfont_driver;
-  ftcrfont_info = (struct font_info *) font;
-  ft_face = ftcrfont_info->ft_size->face;
-  FT_New_Size (ft_face, &ftcrfont_info->ft_size_draw);
-  FT_Activate_Size (ftcrfont_info->ft_size_draw);
-  FT_Set_Pixel_Sizes (ft_face, 0, font->pixel_size);
-  ftcrfont_info->cr_font_face =
-    cairo_ft_font_face_create_for_ft_face (ft_face, 0);
-  ftcrfont_info->metrics = NULL;
-  ftcrfont_info->metrics_nrows = 0;
-=======
   if (FONT_OBJECT_P (font_object))
     {
       struct font *font = XFONT_OBJECT (font_object);
@@ -228,7 +203,6 @@
 	  font->underline_thickness = 0;
 	}
     }
->>>>>>> 8dc00b2f
   unblock_input ();
 
   return font_object;
@@ -315,14 +289,14 @@
 }
 
 static Lisp_Object
-ftcrfont_shape (Lisp_Object lgstring)
-{
-#if defined HAVE_M17N_FLT && defined HAVE_LIBOTF
+ftcrfont_shape (Lisp_Object lgstring, Lisp_Object direction)
+{
+#if (defined HAVE_M17N_FLT && defined HAVE_LIBOTF) || defined HAVE_HARFBUZZ
   struct font *font = CHECK_FONT_GET_OBJECT (LGSTRING_FONT (lgstring));
   struct font_info *ftcrfont_info = (struct font_info *) font;
 
   if (ftcrfont_info->bitmap_strike_index < 0)
-    return ftfont_shape (lgstring);
+    return ftfont_shape (lgstring, direction);
 #endif
 
   return make_fixnum (0);
@@ -410,13 +384,7 @@
 #ifdef HAVE_LIBOTF
   .otf_capability = ftfont_otf_capability,
 #endif
-<<<<<<< HEAD
-#if (defined HAVE_M17N_FLT && defined HAVE_LIBOTF) || defined HAVE_HARFBUZZ
-  .shape = ftfont_shape,
-#endif
-=======
   .shape = ftcrfont_shape,
->>>>>>> 8dc00b2f
 #ifdef HAVE_OTF_GET_VARIATION_GLYPHS
   .get_variation_glyphs = ftfont_variation_glyphs,
 #endif
