--- conflicted
+++ resolved
@@ -2019,23 +2019,15 @@
 DEFUN ("format-time-string", Fformat_time_string, Sformat_time_string, 1, 3, 0,
        doc: /* Use FORMAT-STRING to format the time TIME, or now if omitted or nil.
 TIME is specified as (HIGH LOW USEC PSEC), as returned by
-<<<<<<< HEAD
-`current-time' or `file-attributes'.  The obsolete form (HIGH . LOW)
-is also still accepted.
+`current-time' or `file-attributes'.  It can also be a single integer
+number of seconds since the epoch.  The obsolete form (HIGH . LOW) is
+also still accepted.
 
 The optional ZONE is omitted or nil for Emacs local time, t for
 Universal Time, `wall' for system wall clock time, or a string as in
 the TZ environment variable.  It can also be a list (as from
 `current-time-zone') or an integer (as from `decode-time') applied
 without consideration for daylight saving time.
-=======
-`current-time' or `file-attributes'.
-It can also be a single integer number of seconds since the epoch.
-The obsolete form (HIGH . LOW) is also still accepted.
-The optional ZONE is omitted or nil for Emacs local time,
-t for Universal Time, `wall' for system wall clock time,
-or a string as in the TZ environment variable.
->>>>>>> 07f45d77
 
 The value is a copy of FORMAT-STRING, but with certain constructs replaced
 by text that describes the specified date and time in TIME:
@@ -2152,14 +2144,9 @@
        doc: /* Decode a time value as (SEC MINUTE HOUR DAY MONTH YEAR DOW DST UTCOFF).
 The optional SPECIFIED-TIME should be a list of (HIGH LOW . IGNORED),
 as from `current-time' and `file-attributes', or nil to use the
-<<<<<<< HEAD
-current time.  The obsolete form (HIGH . LOW) is also still accepted.
-
-=======
-current time.
-It can also be a single integer number of seconds since the epoch.
-The obsolete form (HIGH . LOW) is also still accepted.
->>>>>>> 07f45d77
+current time.  It can also be a single integer number of seconds since
+the epoch.  The obsolete form (HIGH . LOW) is also still accepted.
+
 The optional ZONE is omitted or nil for Emacs local time, t for
 Universal Time, `wall' for system wall clock time, or a string as in
 the TZ environment variable.  It can also be a list (as from
@@ -2284,10 +2271,9 @@
 If SPECIFIED-TIME is given, it is a time to format instead of the
 current time.  The argument should have the form (HIGH LOW . IGNORED).
 Thus, you can use times obtained from `current-time' and from
-`file-attributes'.  SPECIFIED-TIME can also be a single integer
-number of seconds since the epoch.
-SPECIFIED-TIME can also have the form (HIGH . LOW), but this is
-considered obsolete.
+`file-attributes'.  SPECIFIED-TIME can also be a single integer number
+of seconds since the epoch.  The obsolete form (HIGH . LOW) is also
+still accepted.
 
 The optional ZONE is omitted or nil for Emacs local time, t for
 Universal Time, `wall' for system wall clock time, or a string as in
@@ -2367,22 +2353,15 @@
 If SPECIFIED-TIME is given, the time zone offset is determined from it
 instead of using the current time.  The argument should have the form
 \(HIGH LOW . IGNORED).  Thus, you can use times obtained from
-<<<<<<< HEAD
-`current-time' and from `file-attributes'.  SPECIFIED-TIME can also
-have the form (HIGH . LOW), but this is considered obsolete.
+`current-time' and from `file-attributes'.  SPECIFIED-TIME can also be
+a single integer number of seconds since the epoch.  The obsolete form
+(HIGH . LOW) is also still accepted.
 
 The optional ZONE is omitted or nil for Emacs local time, t for
 Universal Time, `wall' for system wall clock time, or a string as in
 the TZ environment variable.  It can also be a list (as from
 `current-time-zone') or an integer (as from `decode-time') applied
 without consideration for daylight saving time.
-=======
-`current-time' and from `file-attributes'.  SPECIFIED-TIME can also be
-a single integer number of seconds since the epoch.  SPECIFIED-TIME can
-also have the form (HIGH . LOW), but this is considered obsolete.
-Optional second arg ZONE is omitted or nil for the local time zone, or
-a string as in the TZ environment variable.
->>>>>>> 07f45d77
 
 Some operating systems cannot provide all this information to Emacs;
 in this case, `current-time-zone' returns a list containing nil for
