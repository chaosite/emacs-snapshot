/* xftfont.c -- XFT font driver.
   Copyright (C) 2006-2019 Free Software Foundation, Inc.
   Copyright (C) 2006, 2007, 2008, 2009, 2010, 2011
     National Institute of Advanced Industrial Science and Technology (AIST)
     Registration Number H13PRO009

This file is part of GNU Emacs.

GNU Emacs is free software: you can redistribute it and/or modify
it under the terms of the GNU General Public License as published by
the Free Software Foundation, either version 3 of the License, or (at
your option) any later version.

GNU Emacs is distributed in the hope that it will be useful,
but WITHOUT ANY WARRANTY; without even the implied warranty of
MERCHANTABILITY or FITNESS FOR A PARTICULAR PURPOSE.  See the
GNU General Public License for more details.

You should have received a copy of the GNU General Public License
along with GNU Emacs.  If not, see <https://www.gnu.org/licenses/>.  */

#include <config.h>
#include <stdio.h>
#include <X11/Xlib.h>
#include <X11/Xft/Xft.h>

#include "lisp.h"
#include "xterm.h"
#include "frame.h"
#include "blockinput.h"
#include "charset.h"
#include "composite.h"
#include "font.h"
#include "ftfont.h"
#include "pdumper.h"

/* Xft font driver.  */

/* Structure pointed by (struct face *)->extra  */

struct xftface_info
{
  XftColor xft_fg;		/* color for face->foreground */
  XftColor xft_bg;		/* color for face->background */
};

/* Setup foreground and background colors of GC into FG and BG.  If
   XFTFACE_INFO is not NULL, reuse the colors in it if possible.  BG
   may be NULL.  */

static void
xftfont_get_colors (struct frame *f, struct face *face, GC gc,
		    struct xftface_info *xftface_info,
		    XftColor *fg, XftColor *bg)
{
  if (xftface_info && face->gc == gc)
    {
      *fg = xftface_info->xft_fg;
      if (bg)
	*bg = xftface_info->xft_bg;
    }
  else
    {
      XGCValues xgcv;
      bool fg_done = false, bg_done = false;

      block_input ();
      XGetGCValues (FRAME_X_DISPLAY (f), gc,
		    GCForeground | GCBackground, &xgcv);
      if (xftface_info)
	{
	  if (xgcv.foreground == face->foreground)
	    *fg = xftface_info->xft_fg, fg_done = true;
	  else if (xgcv.foreground == face->background)
	    *fg = xftface_info->xft_bg, fg_done = true;
	  if (! bg)
	    bg_done = true;
	  else if (xgcv.background == face->background)
	    *bg = xftface_info->xft_bg, bg_done = true;
	  else if (xgcv.background == face->foreground)
	    *bg = xftface_info->xft_fg, bg_done = true;
	}

      if (! (fg_done & bg_done))
	{
	  XColor colors[2];

	  colors[0].pixel = fg->pixel = xgcv.foreground;
	  if (bg)
	    colors[1].pixel = bg->pixel = xgcv.background;
	  x_query_colors (f, colors, bg ? 2 : 1);
	  fg->color.alpha = 0xFFFF;
	  fg->color.red = colors[0].red;
	  fg->color.green = colors[0].green;
	  fg->color.blue = colors[0].blue;
	  if (bg)
	    {
	      bg->color.alpha = 0xFFFF;
	      bg->color.red = colors[1].red;
	      bg->color.green = colors[1].green;
	      bg->color.blue = colors[1].blue;
	    }
	}
      unblock_input ();
    }
}

static Lisp_Object
xftfont_list (struct frame *f, Lisp_Object spec)
{
  return ftfont_list2 (f, spec, Qxft);
}

static Lisp_Object
xftfont_match (struct frame *f, Lisp_Object spec)
{
  return ftfont_match2 (f, spec, Qxft);
}

static FcChar8 ascii_printable[95];

static Lisp_Object
xftfont_open (struct frame *f, Lisp_Object entity, int pixel_size)
{
  FcResult result;
  Display *display = FRAME_X_DISPLAY (f);
  Lisp_Object val, filename, font_object;
  FcPattern *pat = NULL, *match;
  struct font_info *xftfont_info = NULL;
  struct font *font;
  double size = 0;
  XftFont *xftfont = NULL;
  int spacing;
  XGlyphInfo extents;
  FT_Face ft_face;
  FcMatrix *matrix;

  val = assq_no_quit (QCfont_entity, AREF (entity, FONT_EXTRA_INDEX));
  if (! CONSP (val))
    return Qnil;
  val = XCDR (val);
  filename = XCAR (val);
  size = XFIXNUM (AREF (entity, FONT_SIZE_INDEX));
  if (size == 0)
    size = pixel_size;

  block_input ();

  pat = ftfont_entity_pattern (entity, pixel_size);
  /* Substitute in values from X resources and XftDefaultSet.  */
  XftDefaultSubstitute (display, FRAME_X_SCREEN_NUMBER (f), pat);
  match = XftFontMatch (display, FRAME_X_SCREEN_NUMBER (f), pat, &result);
  ftfont_fix_match (pat, match);

  FcPatternDestroy (pat);
  xftfont = XftFontOpenPattern (display, match);
  if (!xftfont)
    {
      unblock_input ();
      XftPatternDestroy (match);
      return Qnil;
    }
  ft_face = XftLockFace (xftfont);
  unblock_input ();

  /* We should not destroy PAT here because it is kept in XFTFONT and
     destroyed automatically when XFTFONT is closed.  */
  font_object = font_build_object (VECSIZE (struct font_info),
				   AREF (entity, FONT_TYPE_INDEX),
				   entity, size);
  ASET (font_object, FONT_FILE_INDEX, filename);
  font = XFONT_OBJECT (font_object);
  font->pixel_size = size;
#ifdef HAVE_HARFBUZZ
  if (EQ (AREF (font_object, FONT_TYPE_INDEX), Qxfthb))
    font->driver = &xfthbfont_driver;
  else
#endif	/* HAVE_HARFBUZZ */
  font->driver = &xftfont_driver;
  font->encoding_charset = font->repertory_charset = -1;

  xftfont_info = (struct font_info *) font;
  xftfont_info->display = display;
  xftfont_info->xftfont = xftfont;
  xftfont_info->x_display_id = FRAME_DISPLAY_INFO (f)->x_id;
  /* This means that there's no need of transformation.  */
  xftfont_info->matrix.xx = 0;
  if (FcPatternGetMatrix (xftfont->pattern, FC_MATRIX, 0, &matrix)
      == FcResultMatch)
    {
      xftfont_info->matrix.xx = 0x10000L * matrix->xx;
      xftfont_info->matrix.yy = 0x10000L * matrix->yy;
      xftfont_info->matrix.xy = 0x10000L * matrix->xy;
      xftfont_info->matrix.yx = 0x10000L * matrix->yx;
    }
  if (FIXNUMP (AREF (entity, FONT_SPACING_INDEX)))
    spacing = XFIXNUM (AREF (entity, FONT_SPACING_INDEX));
  else
    spacing = FC_PROPORTIONAL;
  if (! ascii_printable[0])
    {
      int ch;
      for (ch = 0; ch < 95; ch++)
	ascii_printable[ch] = ' ' + ch;
    }
  block_input ();

  /* Unfortunately Xft doesn't provide a way to get minimum char
     width.  So, we set min_width to space_width.  */

  if (spacing != FC_PROPORTIONAL
#ifdef FC_DUAL
      && spacing != FC_DUAL
#endif	/* FC_DUAL */
      )
    {
      font->min_width = font->max_width = font->average_width
	= font->space_width = xftfont->max_advance_width;
      XftTextExtents8 (display, xftfont, ascii_printable + 1, 94, &extents);
    }
  else
    {
      XftTextExtents8 (display, xftfont, ascii_printable, 1, &extents);
      font->min_width = font->max_width = font->space_width
	= extents.xOff;
      if (font->space_width <= 0)
	/* dirty workaround */
	font->space_width = pixel_size;
      XftTextExtents8 (display, xftfont, ascii_printable + 1, 94, &extents);
      font->average_width = (font->space_width + extents.xOff) / 95;
    }
  unblock_input ();

  font->ascent = xftfont->ascent;
  font->descent = xftfont->descent;
  /* The following workaround is unnecessary on most systems, and
     causes annoying differences in glyph height between regular and
     bold fonts (see bug#22383).  However, with some fonts, such as
     monaco, removing the workaround results in overlapping vertical
     space of a line, see bug#23360.  As long as the way to reconcile
     these opposites is not known, we provide a user option to work
     around the problem.  */
  if (pixel_size >= 5
      && xft_font_ascent_descent_override)
    {
      /* The above condition is a dirty workaround because
	 XftTextExtents8 behaves strangely for some fonts
	 (e.g. "Dejavu Sans Mono") when pixel_size is less than 5. */
      if (font->ascent < extents.y)
	font->ascent = extents.y;
      if (font->descent < extents.height - extents.y)
	font->descent = extents.height - extents.y;
    }
  font->height = font->ascent + font->descent;

  if (XFIXNUM (AREF (entity, FONT_SIZE_INDEX)) == 0)
    {
      int upEM = ft_face->units_per_EM;

      font->underline_position = -ft_face->underline_position * size / upEM;
      font->underline_thickness = ft_face->underline_thickness * size / upEM;
      if (font->underline_thickness > 2)
	font->underline_position -= font->underline_thickness / 2;
    }
  else
    {
      font->underline_position = -1;
      font->underline_thickness = 0;
    }
#ifdef HAVE_LIBOTF
  xftfont_info->maybe_otf = (ft_face->face_flags & FT_FACE_FLAG_SFNT) != 0;
  xftfont_info->otf = NULL;
#endif	/* HAVE_LIBOTF */
#ifdef HAVE_HARFBUZZ
  xftfont_info->hb_font = NULL;
#endif	/* HAVE_HARFBUZZ */
  xftfont_info->ft_size = ft_face->size;

  font->baseline_offset = 0;
  font->relative_compose = 0;
  font->default_ascent = 0;
  font->vertical_centering = false;
#ifdef FT_BDF_H
  if (! (ft_face->face_flags & FT_FACE_FLAG_SFNT))
    {
      BDF_PropertyRec rec;

      if (FT_Get_BDF_Property (ft_face, "_MULE_BASELINE_OFFSET", &rec) == 0
	  && rec.type == BDF_PROPERTY_TYPE_INTEGER)
	font->baseline_offset = rec.u.integer;
      if (FT_Get_BDF_Property (ft_face, "_MULE_RELATIVE_COMPOSE", &rec) == 0
	  && rec.type == BDF_PROPERTY_TYPE_INTEGER)
	font->relative_compose = rec.u.integer;
      if (FT_Get_BDF_Property (ft_face, "_MULE_DEFAULT_ASCENT", &rec) == 0
	  && rec.type == BDF_PROPERTY_TYPE_INTEGER)
	font->default_ascent = rec.u.integer;
    }
#endif

  return font_object;
}

static void
xftfont_close (struct font *font)
{
  struct x_display_info *xdi;
  struct font_info *xftfont_info = (struct font_info *) font;

#ifdef HAVE_LIBOTF
  if (xftfont_info->otf)
    {
      OTF_close (xftfont_info->otf);
      xftfont_info->otf = NULL;
    }
#endif
#ifdef HAVE_HARFBUZZ
  if (xftfont_info->hb_font)
    {
      hb_font_destroy (xftfont_info->hb_font);
      xftfont_info->hb_font = NULL;
    }
#endif

  /* See comment in xfont_close.  */
  if (xftfont_info->xftfont
      && ((xdi = x_display_info_for_display (xftfont_info->display))
	  && xftfont_info->x_display_id == xdi->x_id))
    {
      block_input ();
      XftUnlockFace (xftfont_info->xftfont);
      XftFontClose (xftfont_info->display, xftfont_info->xftfont);
      unblock_input ();
      xftfont_info->xftfont = NULL;
    }
}

static void
xftfont_prepare_face (struct frame *f, struct face *face)
{
  struct xftface_info *xftface_info;

#if false
  /* This doesn't work if face->ascii_face doesn't use an Xft font. */
  if (face != face->ascii_face)
    {
      face->extra = face->ascii_face->extra;
      return;
    }
#endif

  xftface_info = xmalloc (sizeof *xftface_info);
  xftfont_get_colors (f, face, face->gc, NULL,
		      &xftface_info->xft_fg, &xftface_info->xft_bg);
  face->extra = xftface_info;
}

static void
xftfont_done_face (struct frame *f, struct face *face)
{
  struct xftface_info *xftface_info;

#if false
  /* This doesn't work if face->ascii_face doesn't use an Xft font. */
  if (face != face->ascii_face
      || ! face->extra)
    return;
#endif

  xftface_info = (struct xftface_info *) face->extra;
  if (xftface_info)
    {
      xfree (xftface_info);
      face->extra = NULL;
    }
}

static int
xftfont_has_char (Lisp_Object font, int c)
{
  struct font_info *xftfont_info;
  struct charset *cs = NULL;

  if (EQ (AREF (font, FONT_ADSTYLE_INDEX), Qja)
      && charset_jisx0208 >= 0)
    cs = CHARSET_FROM_ID (charset_jisx0208);
  else if (EQ (AREF (font, FONT_ADSTYLE_INDEX), Qko)
      && charset_ksc5601 >= 0)
    cs = CHARSET_FROM_ID (charset_ksc5601);
  if (cs)
    return (ENCODE_CHAR (cs, c) != CHARSET_INVALID_CODE (cs));

  if (FONT_ENTITY_P (font))
    return ftfont_has_char (font, c);
  xftfont_info = (struct font_info *) XFONT_OBJECT (font);
  return (XftCharExists (xftfont_info->display, xftfont_info->xftfont,
			 (FcChar32) c) == FcTrue);
}

static unsigned
xftfont_encode_char (struct font *font, int c)
{
  struct font_info *xftfont_info = (struct font_info *) font;
  unsigned code = XftCharIndex (xftfont_info->display, xftfont_info->xftfont,
				(FcChar32) c);

  return (code ? code : FONT_INVALID_CODE);
}

static void
xftfont_text_extents (struct font *font, const unsigned int *code,
		      int nglyphs, struct font_metrics *metrics)
{
  struct font_info *xftfont_info = (struct font_info *) font;
  XGlyphInfo extents;

  block_input ();
  XftGlyphExtents (xftfont_info->display, xftfont_info->xftfont, code, nglyphs,
		   &extents);
  unblock_input ();

  metrics->lbearing = - extents.x;
  metrics->rbearing = - extents.x + extents.width;
  metrics->width = extents.xOff;
  metrics->ascent = extents.y;
  metrics->descent = extents.height - extents.y;
}

static XftDraw *
xftfont_get_xft_draw (struct frame *f)
{
  XftDraw *xft_draw = font_get_frame_data (f, Qxft);

  if (! xft_draw)
    {
      block_input ();
      xft_draw= XftDrawCreate (FRAME_X_DISPLAY (f),
                               FRAME_X_DRAWABLE (f),
			       FRAME_X_VISUAL (f),
			       FRAME_X_COLORMAP (f));
      unblock_input ();
      eassert (xft_draw != NULL);
      font_put_frame_data (f, Qxft, xft_draw);
    }
  return xft_draw;
}

static int
xftfont_draw (struct glyph_string *s, int from, int to, int x, int y,
              bool with_background)
{
  block_input ();

  struct frame *f = s->f;
  struct face *face = s->face;
  struct font_info *xftfont_info = (struct font_info *) s->font;
  struct xftface_info *xftface_info = NULL;
  XftDraw *xft_draw = xftfont_get_xft_draw (f);
  FT_UInt *code;
  XftColor fg, bg;
  int len = to - from;
  int i;

  if (s->font == face->font)
    xftface_info = (struct xftface_info *) face->extra;
  xftfont_get_colors (f, face, s->gc, xftface_info,
		      &fg, with_background ? &bg : NULL);
  if (s->num_clips > 0)
    XftDrawSetClipRectangles (xft_draw, 0, 0, s->clip, s->num_clips);
  else
    XftDrawSetClip (xft_draw, NULL);

  if (with_background)
    {
      int height = FONT_HEIGHT (s->font), ascent = FONT_BASE (s->font);

      /* Font's global height and ascent values might be
	 preposterously large for some fonts.  We fix here the case
	 when those fonts are used for display of glyphless
	 characters, because drawing background with font dimensions
	 in those cases makes the display illegible.  There's only one
	 more call to the draw method with with_background set to
	 true, and that's in x_draw_glyph_string_foreground, when
	 drawing the cursor, where we have no such heuristics
	 available.  FIXME.  */
      if (s->first_glyph->type == GLYPHLESS_GLYPH
	  && (s->first_glyph->u.glyphless.method == GLYPHLESS_DISPLAY_HEX_CODE
	      || s->first_glyph->u.glyphless.method == GLYPHLESS_DISPLAY_ACRONYM))
	height = ascent =
	  s->first_glyph->slice.glyphless.lower_yoff
	  - s->first_glyph->slice.glyphless.upper_yoff;
      XftDrawRect (xft_draw, &bg, x, y - ascent, s->width, height);
    }
  code = alloca (sizeof (FT_UInt) * len);
  for (i = 0; i < len; i++)
    code[i] = s->char2b[from + i];

  if (s->padding_p)
    for (i = 0; i < len; i++)
      XftDrawGlyphs (xft_draw, &fg, xftfont_info->xftfont,
		     x + i, y, code + i, 1);
  else
    XftDrawGlyphs (xft_draw, &fg, xftfont_info->xftfont,
                   x, y, code, len);
  /* Need to explicitly mark the frame dirty because we didn't call
     FRAME_X_DRAWABLE in order to draw: we cached the drawable in the
     XftDraw structure.  */
  x_mark_frame_dirty (f);
  unblock_input ();
  return len;
}

#if defined HAVE_M17N_FLT && defined HAVE_LIBOTF
static Lisp_Object
xftfont_shape (Lisp_Object lgstring, Lisp_Object direction)
{
  struct font *font = CHECK_FONT_GET_OBJECT (LGSTRING_FONT (lgstring));
  struct font_info *xftfont_info = (struct font_info *) font;
  FT_Face ft_face = XftLockFace (xftfont_info->xftfont);
  xftfont_info->ft_size = ft_face->size;
  Lisp_Object val = ftfont_shape (lgstring, direction);
  XftUnlockFace (xftfont_info->xftfont);
  return val;
}
#endif

static int
xftfont_end_for_frame (struct frame *f)
{
  block_input ();
  XftDraw *xft_draw;

  xft_draw = font_get_frame_data (f, Qxft);
  if (xft_draw)
    {
      block_input ();
      XftDrawDestroy (xft_draw);
      unblock_input ();
      font_put_frame_data (f, Qxft, NULL);
    }
  unblock_input ();
  return 0;
}

/* When using X double buffering, the XftDraw structure we build
   seems to be useless once a frame is resized, so recreate it on
   ConfigureNotify and in some other cases.  */

static void
xftfont_drop_xrender_surfaces (struct frame *f)
{
  block_input ();
  if (FRAME_X_DOUBLE_BUFFERED_P (f))
    xftfont_end_for_frame (f);
  unblock_input ();
}

static bool
xftfont_cached_font_ok (struct frame *f, Lisp_Object font_object,
                        Lisp_Object entity)
{
  struct font_info *info = (struct font_info *) XFONT_OBJECT (font_object);
  FcPattern *oldpat = info->xftfont->pattern;
  Display *display = FRAME_X_DISPLAY (f);
  FcPattern *pat = FcPatternCreate ();
  FcBool b1, b2;
  bool ok = false;
  int i1, i2, r1, r2;

  ftfont_add_rendering_parameters (pat, entity);
  XftDefaultSubstitute (display, FRAME_X_SCREEN_NUMBER (f), pat);

  r1 = FcPatternGetBool (pat, FC_ANTIALIAS, 0, &b1);
  r2 = FcPatternGetBool (oldpat, FC_ANTIALIAS, 0, &b2);
  if (r1 != r2 || b1 != b2) goto out;
  r1 = FcPatternGetBool (pat, FC_HINTING, 0, &b1);
  r2 = FcPatternGetBool (oldpat, FC_HINTING, 0, &b2);
  if (r1 != r2 || b1 != b2) goto out;
  r1 = FcPatternGetBool (pat, FC_AUTOHINT, 0, &b1);
  r2 = FcPatternGetBool (oldpat, FC_AUTOHINT, 0, &b2);
  if (r1 != r2 || b1 != b2) goto out;
#ifdef FC_EMBOLDEN
  r1 = FcPatternGetBool (pat, FC_EMBOLDEN, 0, &b1);
  r2 = FcPatternGetBool (oldpat, FC_EMBOLDEN, 0, &b2);
  if (r1 != r2 || b1 != b2) goto out;
#endif
  r1 = FcPatternGetInteger (pat, FC_HINT_STYLE, 0, &i1);
  r2 = FcPatternGetInteger (oldpat, FC_HINT_STYLE, 0, &i2);
  if (r1 != r2 || i1 != i2) goto out;
  r1 = FcPatternGetInteger (pat, FC_LCD_FILTER, 0, &i1);
  r2 = FcPatternGetInteger (oldpat, FC_LCD_FILTER, 0, &i2);
  if (r1 != r2 || i1 != i2) goto out;
  r1 = FcPatternGetInteger (pat, FC_RGBA, 0, &i1);
  r2 = FcPatternGetInteger (oldpat, FC_RGBA, 0, &i2);
  if (r1 != r2 || i1 != i2) goto out;

  ok = true;
 out:
  FcPatternDestroy (pat);
  return ok;
}

#ifdef HAVE_HARFBUZZ

static Lisp_Object
xfthbfont_list (struct frame *f, Lisp_Object spec)
{
  return ftfont_list2 (f, spec, Qxfthb);
}

static Lisp_Object
xfthbfont_match (struct frame *f, Lisp_Object spec)
{
  return ftfont_match2 (f, spec, Qxfthb);
}

static hb_font_t *
xfthbfont_begin_hb_font (struct font *font, double *position_unit)
{
  struct font_info *xftfont_info = (struct font_info *) font;
  FT_Face ft_face = XftLockFace (xftfont_info->xftfont);

  xftfont_info->ft_size = ft_face->size;

  return fthbfont_begin_hb_font (font, position_unit);
}

static void
xfthbfont_end_hb_font (struct font *font, hb_font_t *hb_font)
{
  struct font_info *xftfont_info = (struct font_info *) font;

  XftUnlockFace (xftfont_info->xftfont);
}

#endif	/* HAVE_HARFBUZZ */

static void syms_of_xftfont_for_pdumper (void);

struct font_driver const xftfont_driver =
  {
    /* We can't draw a text without device dependent functions.  */
  .type = LISPSYM_INITIALLY (Qxft),
  .get_cache = xfont_get_cache,
  .list = xftfont_list,
  .match = xftfont_match,
  .list_family = ftfont_list_family,
  .open = xftfont_open,
  .close = xftfont_close,
  .prepare_face = xftfont_prepare_face,
  .done_face = xftfont_done_face,
  .has_char = xftfont_has_char,
  .encode_char = xftfont_encode_char,
  .text_extents = xftfont_text_extents,
  .draw = xftfont_draw,
  .get_bitmap = ftfont_get_bitmap,
  .anchor_point = ftfont_anchor_point,
#ifdef HAVE_LIBOTF
  .otf_capability = ftfont_otf_capability,
#endif
  .end_for_frame = xftfont_end_for_frame,
#if defined HAVE_M17N_FLT && defined HAVE_LIBOTF
  .shape = xftfont_shape,
#endif
#ifdef HAVE_OTF_GET_VARIATION_GLYPHS
  .get_variation_glyphs = ftfont_variation_glyphs,
#endif
  .filter_properties = ftfont_filter_properties,
  .cached_font_ok = xftfont_cached_font_ok,
  .combining_capability = ftfont_combining_capability,
  .drop_xrender_surfaces = xftfont_drop_xrender_surfaces,
  };
#ifdef HAVE_HARFBUZZ
struct font_driver xfthbfont_driver;
#endif	/* HAVE_HARFBUZZ */

void
syms_of_xftfont (void)
{
  DEFSYM (Qxft, "xft");
<<<<<<< HEAD
#ifdef HAVE_HARFBUZZ
  DEFSYM (Qxfthb, "xfthb");
#endif	/* HAVE_HARFBUZZ */
  DEFSYM (QChinting, ":hinting");
  DEFSYM (QCautohint, ":autohint");
  DEFSYM (QChintstyle, ":hintstyle");
  DEFSYM (QCrgba, ":rgba");
  DEFSYM (QCembolden, ":embolden");
  DEFSYM (QClcdfilter, ":lcdfilter");
=======
>>>>>>> 03feb937

  DEFVAR_BOOL ("xft-font-ascent-descent-override",
	       xft_font_ascent_descent_override,
	       doc:  /* Non-nil means override the ascent and descent values for Xft font driver.
This is needed with some fonts to correct vertical overlap of glyphs.  */);
  xft_font_ascent_descent_override = 0;

  pdumper_do_now_and_after_load (syms_of_xftfont_for_pdumper);
}

static void
syms_of_xftfont_for_pdumper (void)
{
  register_font_driver (&xftfont_driver, NULL);
#ifdef HAVE_HARFBUZZ
  xfthbfont_driver = xftfont_driver;
  xfthbfont_driver.type = Qxfthb;
  xfthbfont_driver.list = xfthbfont_list;
  xfthbfont_driver.match = xfthbfont_match;
  xfthbfont_driver.shape = fthbfont_shape;
  xfthbfont_driver.combining_capability = fthbfont_combining_capability;
  xfthbfont_driver.begin_hb_font = xfthbfont_begin_hb_font;
  xfthbfont_driver.end_hb_font = xfthbfont_end_hb_font;
  register_font_driver (&xfthbfont_driver, NULL);
#endif	/* HAVE_HARFBUZZ */
}<|MERGE_RESOLUTION|>--- conflicted
+++ resolved
@@ -677,18 +677,9 @@
 syms_of_xftfont (void)
 {
   DEFSYM (Qxft, "xft");
-<<<<<<< HEAD
 #ifdef HAVE_HARFBUZZ
   DEFSYM (Qxfthb, "xfthb");
 #endif	/* HAVE_HARFBUZZ */
-  DEFSYM (QChinting, ":hinting");
-  DEFSYM (QCautohint, ":autohint");
-  DEFSYM (QChintstyle, ":hintstyle");
-  DEFSYM (QCrgba, ":rgba");
-  DEFSYM (QCembolden, ":embolden");
-  DEFSYM (QClcdfilter, ":lcdfilter");
-=======
->>>>>>> 03feb937
 
   DEFVAR_BOOL ("xft-font-ascent-descent-override",
 	       xft_font_ascent_descent_override,
