\input texinfo  @comment -*-texinfo-*-

@c dired-x.texi --- Sebastian Kremer's Extra DIRED hacked up for GNU Emacs
@c
@c Author: Sebastian Kremer <sk@thp.uni-koeln.de>
@c      Lawrence R. Dodd <dodd@roebling.poly.edu>
@c [Dodd's address no longer valid.]

@comment %**start of header (This is for running Texinfo on a region.)
@setfilename ../../info/dired-x.info
@settitle Dired Extra User's Manual
@include docstyle.texi

@include emacsver.texi

@iftex
@finalout
@end iftex
@c @setchapternewpage odd               % For book style double sided manual.
@comment %**end of header (This is for running Texinfo on a region.)

@copying
Copyright @copyright{} 1994--1995, 1999, 2001--2019
Free Software Foundation, Inc.

@quotation
Permission is granted to copy, distribute and/or modify this document
under the terms of the GNU Free Documentation License, Version 1.3 or
any later version published by the Free Software Foundation; with no
Invariant Sections, with the Front-Cover Texts being ``A GNU Manual'',
and with the Back-Cover Texts as in (a) below.  A copy of the license
is included in the section entitled ``GNU Free Documentation License''.

(a) The FSF's Back-Cover Text is: ``You have the freedom to copy and
modify this GNU manual.''
@end quotation
@end copying

@dircategory Emacs misc features
@direntry
* Dired-X: (dired-x).           Dired Extra Features.
@end direntry

@c      @smallbook
@tex
\overfullrule=0pt
%\global\baselineskip 30pt      % For printing in double spaces
@end tex

@titlepage
@sp 6
@center @titlefont{Dired Extra}
@sp 2
@center @titlefont{For The GNU Emacs}
@sp 1
@center @titlefont{Directory Editor}
@sp 4
@center Lawrence R@. Dodd
@c @center @t{dodd@@roebling.poly.edu}
@sp 5
@center (Based on @file{dired.texi} by Sebastian Kremer <sk@@thp.uni-koeln.de>)
@page
@vskip 0pt plus 1filll
@insertcopying
@end titlepage

@contents


@ifnottex

@node Top
@top Dired Extra

@noindent
This documents the ``extra'' features for GNU Emacs's Dired Mode that are
provided by the file @file{dired-x.el}.

@itemize @bullet

@item
Based on @file{dired.texi} by Sebastian Kremer <sk@@thp.uni-koeln.de>

@item
For @file{dired-x.el} as distributed with GNU Emacs @value{EMACSVER}.

@end itemize

@insertcopying

@menu
* Introduction::
* Installation::
* Omitting Files in Dired::
* Shell Command Guessing::
* Virtual Dired::
* Advanced Mark Commands::
* Multiple Dired Directories::
* Find File At Point::
* Miscellaneous Commands::
* Bugs::

* GNU Free Documentation License::
* Concept Index::
* Command Index::
* Key Index::
* Variable Index::

@end menu

@end ifnottex

@node Introduction
@chapter Introduction

This documents some @emph{extra} features for GNU Emacs's Dired Mode
that are provided by @file{dired-x.el} (derived from Sebastian Kremer's
original @file{dired-x.el}).

@ifnottex
@menu
* Features::
* Technical Details::
@end menu
@end ifnottex

@node Features
@section Features
@cindex Dired-x features

Some features provided by Dired Extra:

@enumerate
@item
Omitting uninteresting files from Dired listing
(@pxref{Omitting Files in Dired}).
@item
Guessing shell commands in Dired buffers
(@pxref{Shell Command Guessing}).
@item
Running Dired command in non-Dired buffers
(@pxref{Virtual Dired}).
@item
Finding a file mentioned in a buffer
(@pxref{Find File At Point}).
@item
Commands using file marking
(@pxref{Advanced Mark Commands}).
@end enumerate

@noindent
@file{dired-x.el} binds some functions to keys in Dired Mode (@pxref{Key
Index}) and also binds @kbd{C-x C-j} and @kbd{C-x 4 C-j} @emph{globally} to
@code{dired-jump} (@pxref{Miscellaneous Commands}).  Optionally, it
also binds @kbd{C-x C-f} and @kbd{C-x 4 C-f} to
@code{dired-x-find-file} and @code{dired-x-find-file-other-window},
respectively (@pxref{Find File At Point}).

@node Technical Details
@section Technical Details
@cindex modified functions
@cindex @file{dired-aux.el}

When @file{dired-x.el} is loaded, some standard Dired functions from
@file{dired.el} and @file{dired-aux.el} offer additional features.
@code{dired-add-entry} obeys Dired Omit mode (@pxref{Omitting Files in
Dired}), if it is active.  @code{dired-find-buffer-nocreate} and
@code{dired-initial-position} respect the value of
@code{dired-find-subdir} (@pxref{Miscellaneous Commands}).
@code{dired-clean-up-after-deletion} respects the value of
@code{dired-clean-up-buffers-too}.  @code{dired-read-shell-command} uses
@code{dired-guess-shell-command} (@pxref{Shell Command Guessing}) to
offer a smarter default command.

@node Installation
@chapter Installation

@noindent
This manual describes the Dired features provided by the file
@file{dired-x.el}.  To take advantage of these features, you must load the
file and (optionally) set some variables.

@noindent
In your @file{~/.emacs} file, or in the system-wide initialization file
@file{default.el} in the @file{site-lisp} directory, put

@example
(add-hook 'dired-load-hook
          (lambda ()
            (load "dired-x")
            ;; Set dired-x global variables here.  For example:
            ;; (setq dired-guess-shell-gnutar "gtar")
            ;; (setq dired-x-hands-off-my-keys nil)
            ))
(add-hook 'dired-mode-hook
          (lambda ()
            ;; Set dired-x buffer-local variables here.  For example:
            ;; (dired-omit-mode 1)
            ))
@end example

@noindent
This will load @file{dired-x.el} when Dired is first invoked (for example,
when you first type @kbd{C-x d}).

@ifnottex
@menu
* Optional Installation Dired Jump::
* Optional Installation File At Point::
@end menu
@end ifnottex

@node Optional Installation Dired Jump
@section Optional Installation Dired Jump

@cindex autoloading @code{dired-jump} and @code{dired-jump-other-window}

In order to have @code{dired-jump} and @code{dired-jump-other-window}
(@pxref{Miscellaneous Commands}) work @emph{before} @code{dired} and
@code{dired-x} have been properly loaded you should set-up an autoload
for these functions.  In your @file{.emacs} file put

@example
(autoload 'dired-jump "dired-x"
  "Jump to Dired buffer corresponding to current buffer." t)

(autoload 'dired-jump-other-window "dired-x"
  "Like \\[dired-jump] (dired-jump) but in other window." t)

(define-key global-map "\C-x\C-j" 'dired-jump)
(define-key global-map "\C-x4\C-j" 'dired-jump-other-window)
@end example

@node Optional Installation File At Point
@section Optional Installation File At Point

@cindex binding @code{dired-x-find-file}
If you choose to have @file{dired-x.el} bind @code{dired-x-find-file} over
@code{find-file} (@pxref{Find File At Point}), then you will need to set
@code{dired-x-hands-off-my-keys}.  To do this, either set it
@emph{before} @file{dired-x.el} is loaded, or use @kbd{M-x customize-variable},
or call @code{dired-x-bind-find-file} after changing the value.

@example
(add-hook 'dired-load-hook
          (lambda ()
            ;; Bind dired-x-find-file.
            (setq dired-x-hands-off-my-keys nil)
            (load "dired-x")
            ))
@end example

@node Omitting Files in Dired
@chapter Omitting Files in Dired

@cindex omitting Files in Dired
@cindex uninteresting files
@dfn{Omitting} a file means removing it from the directory listing.  Omitting
is useful for keeping Dired buffers free of ``uninteresting'' files (for
instance, auto-save, auxiliary, backup, and revision control files) so that
the user can concentrate on the interesting files.  Like hidden files, omitted
files are never seen by Dired.  Omitting differs from hiding in several
respects:

@itemize @bullet

@item
Omitting works on individual files, not on directories; an entire directory
cannot be omitted (though each of its files could be).

@item
Omitting is wholesale; if omitting is turned on for a Dired buffer, then all
uninteresting files listed in that buffer are omitted.  The user does not omit
(or unomit) files one at a time.

@item
Omitting can be automatic; uninteresting file lines in the buffer can be
removed before the user ever sees them.

@item
Marked files are never omitted.
@end itemize

@table @kbd
@item C-x M-o
@kindex C-x M-o
@findex dired-omit-mode
(@code{dired-omit-mode}) Toggle between displaying and omitting
``uninteresting'' files.
@item * O
@kindex * O
@findex dired-mark-omitted
(@code{dired-mark-omitted}) Mark ``uninteresting'' files.
@end table

@noindent
In order to make Dired Omit work you first need to load @file{dired-x.el}
inside @code{dired-load-hook} (@pxref{Installation}) and then evaluate
@code{(dired-omit-mode 1)} in some way (@pxref{Omitting Variables}).

@ifnottex
@menu
* Omitting Variables::
* Omitting Examples::
* Omitting Technical::
@end menu
@end ifnottex

@node Omitting Variables
@section Omitting Variables

@cindex customizing file omitting
The following variables can be used to customize omitting.

@cindex how to make omitting the default in Dired
@defvar dired-omit-mode
If non-@code{nil}, ``uninteresting'' files are not listed.
The default is @code{nil}.
Uninteresting files are files whose names match regexp
@code{dired-omit-files}, plus files whose names end with extension in
@code{dired-omit-extensions}.  @kbd{C-x M-o} (@code{dired-omit-mode})
toggles its value, which is buffer-local.  Put

@example
(dired-omit-mode 1)
@end example

@noindent
inside your @code{dired-mode-hook} to have omitting initially turned on in
@emph{every} Dired buffer (@pxref{Installation}).  You can then use
@kbd{C-x M-o} to unomit in that buffer.

To enable omitting automatically only in certain directories you can add
a directory local setting
(@pxref{Directory Variables,,,emacs,The GNU Emacs manual}) for Dired mode

@example
((dired-mode . ((dired-omit-mode . t))))
@end example

@noindent
to a @file{.dir-locals.el} file in that directory.  You can use the
command @code{add-dir-local-variable} to do this.
@end defvar

@defvar dired-omit-files
This buffer-local variable's value is a regexp, a string.  Files whose
names match this regexp will not be displayed.  This only has effect
when @code{dired-omit-mode}'s value is @code{t}.

The default value omits the special directories @file{.} and @file{..}  and
autosave files (plus other files ending in @file{.}) (@pxref{Omitting Examples}).
@end defvar

@defvar dired-omit-extensions
If non-@code{nil}, this variable's value is a list of extensions
(strings) to omit from Dired listings.  Its format is the same as that
of @code{completion-ignored-extensions}.  The default value is the
elements of @code{completion-ignored-extensions},
@code{dired-latex-unclean-extensions},
@code{dired-bibtex-unclean-extensions} and
@code{dired-texinfo-unclean-extensions}.
@end defvar

@defvar dired-omit-case-fold
Default:  @code{filesystem}
This variable controls whether file-name matching is case-insensitive.
By default, when @code{dired-omit-case-fold} is set to @code{filesystem},
@code{dired-omit-mode} will match filenames and extensions
case-sensitively on Dired buffers visiting case-sensitive filesystems,
and case-insensitively on case-insensitive filesystems.  Set it to
@code{nil} to be always case-sensitive, and to @code{t} to be always
case-insensitive.
@end defvar

@defvar dired-omit-localp
This variable determines the @var{localp} argument
@code{dired-omit-expunge} passes to @code{dired-get-filename}.  If it
is @code{no-dir}, teh default, omitting is much faster, but you can
only match against the non-directory part of the file name.  Set it to
@code{nil} if you need to match the whole file name or @code{t} to
match the file name relative to the buffer's top-level directory.
@end defvar

@cindex omitting additional files
@defvar dired-omit-marker-char
Temporary marker used by Dired to implement omitting.  Should never be used
as marker by the user or other packages.  There is one exception to this rule:
by adding

@example
(setq dired-mark-keys "\C-o")
;; i.e., the value of dired-omit-marker-char
;; (which is not defined yet)
@end example

@noindent
to your @file{~/.emacs}, you can bind the @kbd{C-o} key to insert a
@kbd{C-o} marker, thus causing these files to be omitted in addition to the
usually omitted files.  Unfortunately the files you omitted manually this way
will show up again after reverting the buffer, unlike the others.
The default value is @kbd{C-o}.
@end defvar

@node Omitting Examples
@section Examples of Omitting Various File Types

@itemize @bullet

@item
@cindex RCS files, how to omit them in Dired
@cindex omitting RCS files in Dired
If you wish to avoid seeing RCS files and the @file{RCS} directory, then put

@example
(setq dired-omit-files
      (concat dired-omit-files "\\|^RCS$\\|,v$"))
@end example

@noindent
in the @code{dired-load-hook} (@pxref{Installation}).  This assumes
@code{dired-omit-localp} has its default value of @code{no-dir} to make the
@code{^}-anchored matches work.  As a slower alternative, with
@code{dired-omit-localp} set to @code{nil}, you can use @code{/} instead of
@code{^} in the regexp.

@item
@cindex tib files, how to omit them in Dired
@cindex omitting tib files in Dired
If you use @code{tib}, the bibliography program for use with @TeX{} and
@LaTeX{}, and you
want to omit the @file{INDEX} and the @file{*-t.tex} files, then put

@example
(setq dired-omit-files
      (concat dired-omit-files "\\|^INDEX$\\|-t\\.tex$"))
@end example

@noindent
in the @code{dired-load-hook} (@pxref{Installation}).

@item
@cindex dot files, how to omit them in Dired
@cindex omitting dot files in Dired
If you do not wish to see @samp{dot} files (files starting with a @file{.}),
then put

@example
(setq dired-omit-files
      (concat dired-omit-files "\\|^\\..+$"))
@end example

@noindent
in the @code{dired-load-hook} (@pxref{Installation}).  (Of course, a
better way to achieve this particular goal is simply to omit @samp{-a} from
@code{dired-listing-switches}.)

@end itemize

@node Omitting Technical
@section Some Technical Details of Omitting

Loading @file{dired-x.el} will install Dired Omit by putting
@code{dired-omit-expunge} on your @code{dired-after-readin-hook}, and will
call @code{dired-extra-startup}, which in turn calls @code{dired-omit-startup}
in your @code{dired-mode-hook}.

<<<<<<< HEAD
=======
@node Local Variables
@chapter Local Variables for Dired Directories
@cindex local Variables for Dired Directories

@vindex dired-local-variables-file
@vindex dired-enable-local-variables
@noindent
This Dired-X feature is obsolete as of Emacs 24.1.  The standard Emacs
directory local variables mechanism (@pxref{Directory
Variables,,,emacs,The GNU Emacs manual}) replaces it.  For an example of
the new mechanisms, @pxref{Omitting Variables}.

When Dired visits a directory, it looks for a file whose name is the
value of variable @code{dired-local-variables-file} (default: @file{.dired}).
If such a file is found, Dired will temporarily insert it into the Dired
buffer and run @code{hack-local-variables}.

@noindent
For example, if the user puts

@example
Local Variables:
dired-actual-switches: "-lat"
dired-omit-mode: t
End:
@end example

@noindent
into a file called @file{.dired} in a directory then when that directory is
viewed it will be

@enumerate
@item
sorted by date
@item
omitted automatically
@end enumerate

@noindent
You can set @code{dired-local-variables-file} to @code{nil} to suppress this.
The value of @code{dired-enable-local-variables} controls if and how these
local variables are read.  This variable exists so that it may override the
default value of @code{enable-local-variables}.

@noindent
Please see the GNU Emacs Manual to learn more about local variables.
@xref{File Variables,Local Variables in Files,Local Variables in
Files,emacs,The GNU Emacs Manual}.

@noindent
The following variables affect Dired Local Variables

@defvar dired-local-variables-file
If non-@code{nil}, this variable specifies the file name for local
variables for Dired.  If Dired finds a file with that name in the
current directory, it will temporarily insert it into the Dired buffer
and run @code{hack-local-variables}.  The default is @file{.dired}.
@end defvar

@defvar dired-enable-local-variables
This variable controls the use of local-variables lists in Dired.  It
temporarily overrides the value of @code{enable-local-variables} when
the Dired Local Variables are hacked.  It takes the same values as
that variable.  A value of @code{nil} means to ignore any Dired Local
Variables.  The default is @code{t}.
@end defvar

>>>>>>> 0b810ebc
@node Shell Command Guessing
@chapter Shell Command Guessing
@cindex guessing shell commands for files.

Based upon the name of a file, Dired tries to guess what shell
command you might want to apply to it.  For example, if you have point
on a file named @file{foo.tar} and you press @kbd{!}, Dired will guess
you want to @samp{tar xvf} it and suggest that as the default shell
command.

The default is mentioned in brackets and you can type @kbd{M-n} to get
the default into the minibuffer and then edit it, e.g., to change
@samp{tar xvf} to @samp{tar tvf}.  If there are several commands for a given
file, e.g., @samp{xtex} and @samp{dvips} for a @file{.dvi} file, you can type
@kbd{M-n} several times to see each of the matching commands.

Dired only tries to guess a command for a single file, never for a list
of marked files.

The following variables control guessing of shell commands:

@defvar dired-guess-shell-alist-default
This variable specifies the predefined rules for guessing shell
commands suitable for certain files.  Set this to @code{nil} to turn
guessing off.  The elements of @code{dired-guess-shell-alist-user}
(defined by the user) will override these rules.
@end defvar

@defvar dired-guess-shell-alist-user
If non-@code{nil}, this variables specifies the user-defined alist of
file regexps and their suggested commands.  These rules take
precedence over the predefined rules in the variable
@code{dired-guess-shell-alist-default} (to which they are prepended)
when @code{dired-do-shell-command} is run).  The default is
@code{nil}.

Each element of the alist looks like

@example
(@var{regexp} @var{command}@dots{})
@end example

@noindent
where each @var{command} can either be a string or a Lisp expression
that evaluates to a string.  If several commands are given, all of
them will temporarily be pushed onto the history.

A @samp{*} in the shell command stands for the file name that matched
@var{regexp}.  When Emacs invokes the @var{command}, it replaces each
instance of @samp{*} with the matched file name.

You can set this variable in your @file{~/.emacs}.  For example,
to add rules for @samp{.foo} and @samp{.bar} file extensions, write

@example
(setq dired-guess-shell-alist-user
      (list
       (list "\\.foo$" "@var{foo-command}");; fixed rule
       ;; possibly more rules...
       (list "\\.bar$";; rule with condition test
              '(if @var{condition}
                   "@var{bar-command-1}"
                 "@var{bar-command-2}"))))
@end example

@noindent
This will override any predefined rules for the same extensions.
@end defvar

@defvar dired-guess-shell-case-fold-search
If this variable is non-@code{nil},
@code{dired-guess-shell-alist-default} and
@code{dired-guess-shell-alist-user} are matched case-insensitively.
The default is @code{t}.
@end defvar

@cindex passing GNU Tar its @samp{z} switch.
@defvar dired-guess-shell-gnutar
If this variable is non-@code{nil}, it specifies the name of the GNU
Tar executable (e.g., @file{tar} or @file{gnutar}).  GNU Tar's
@samp{z} switch is used for compressed archives.  If you don't have
GNU Tar, set this to @code{nil}: a pipe using @command{zcat} is then
used instead.  The default is @code{nil}.
@end defvar

@cindex @code{gzip}
@defvar dired-guess-shell-gzip-quiet
A non-@code{nil} value of this variable means that @samp{-q} is passed
to @command{gzip}, possibly overriding a verbose option in the @env{GZIP}
environment variable.  The default is @code{t}.
@end defvar

@cindex @code{znew}
@defvar dired-guess-shell-znew-switches nil
This variable specifies a string of switches passed to @command{znew}.
An example is @samp{-K} which will make @command{znew} keep a @file{.Z}
file when it is smaller than the @file{.gz} file.  The default is
@code{nil}: no additional switches are passed to @command{znew}.
@end defvar

@defvar dired-shell-command-history nil
This variable holds the history list for commands that read
dired-shell commands.
@end defvar

@node Virtual Dired
@chapter Virtual Dired

@cindex virtual Dired
@cindex perusing @code{ls} listings
@cindex @command{ls} listings, how to peruse them in Dired
Using @dfn{Virtual Dired} means putting a buffer with Dired-like
contents in Dired mode.  The files described by the buffer contents need
not actually exist.  This is useful if you want to peruse an @samp{ls -lR}
output file, for example one you got from an FTP server.  You can use
all motion commands usually available in Dired.  You can also use
it to save a Dired buffer in a file and resume it in a later session.

@findex dired-virtual
@kindex g
@findex dired-virtual-revert
Type @kbd{M-x dired-virtual} to put the current buffer into virtual
Dired mode.  You will be prompted for the top level directory of this
buffer, with a default value guessed from the buffer contents.  To
convert the virtual to a real Dired buffer again, type @kbd{g} (which
calls @code{dired-virtual-revert}) in the virtual Dired buffer and
answer @samp{y}.  You don't have to do this, though: you can relist
single subdirectories using @kbd{l} (@code{dired-do-redisplay}) on the subdirectory
headerline, leaving the buffer in virtual Dired mode all the time.

@findex dired-virtual-mode
@vindex auto-mode-alist
The function @samp{dired-virtual-mode} is specially designed to turn on
virtual Dired mode from the @code{auto-mode-alist}.  To edit all
@file{*.dired} files automatically in virtual Dired mode, put this into your
@file{~/.emacs}:

@example
(setq auto-mode-alist (cons '("[^/]\\.dired$" . dired-virtual-mode)
                              auto-mode-alist))
@end example

@noindent
The regexp is a bit more complicated than usual to exclude @file{.dired}
local-variable files.

@node Advanced Mark Commands
@chapter Advanced Mark Commands

@table @kbd
@item F
@kindex F
@cindex visiting several files at once
@cindex simultaneous visiting of several files
@findex dired-do-find-marked-files
(@code{dired-do-find-marked-files}) Find all marked files at once displaying
them simultaneously.  If optional @var{noselect} is non-@code{nil} then just
find the
files but do not select.  If you want to keep the Dired buffer displayed, type
@kbd{C-x 2} first.  If you want just the marked files displayed and nothing
else, type @kbd{C-x 1} first.

The current window is split across all files marked, as evenly as possible.
Remaining lines go to the bottom-most window.  The number of files that can be
displayed this way is restricted by the height of the current window and the
variable @code{window-min-height}.
@end table

@table @code
@item dired-mark-extension
@findex dired-mark-extension
Mark all files with a certain extension for use in later commands.  A @samp{.}
is automatically prepended to the string entered when not present.
If invoked with prefix argument @kbd{C-u}, this command unmarks files instead.
If called with the @kbd{C-u C-u} prefix, asks for a character to use
as the marker, and marks files with it.

When called from Lisp, @var{extension} may also be a list of extensions
and an optional argument @var{marker-char} specifies the marker used.

@item dired-mark-suffix
@findex dired-mark-suffix
Mark all files with a certain suffix for use in later commands.  A @samp{.}
is not automatically prepended to the string entered, you must type it
explicitly.  This is different from @code{dired-mark-extension} which prepends
a @samp{.} if not present.
If invoked with prefix argument @kbd{C-u}, this command unmarks files instead.
If called with the @kbd{C-u C-u} prefix, asks for a character to use
as the marker, and marks files with it.

When called from Lisp, @var{suffix} may also be a list of suffixes
and an optional argument @var{marker-char} specifies the marker used.

@item dired-flag-extension
@findex dired-flag-extension
Flag all files with a certain extension for deletion.  A @samp{.} is
@emph{not} automatically prepended to the string entered.
@end table

@ifnottex
@menu
* Advanced Cleaning Functions::
* Advanced Cleaning Variables::
* Special Marking Function::
@end menu
@end ifnottex

@node Advanced Cleaning Functions
@section Advanced Cleaning Functions

@table @code
@item dired-clean-patch
@findex dired-clean-patch
Flag dispensable files created by the @samp{patch} program for deletion.  See
variable @code{dired-patch-unclean-extensions}.

@item dired-clean-tex
@findex dired-clean-tex
Flag dispensable files created by @TeX{}, @LaTeX{}, and @samp{texinfo} for
deletion.  See the following variables (@pxref{Advanced Cleaning Variables}):

@itemize @bullet
@item
@code{dired-tex-unclean-extensions}
@item
@code{dired-texinfo-unclean-extensions}
@item
@code{dired-latex-unclean-extensions}
@item
@code{dired-bibtex-unclean-extensions}
@end itemize

@item dired-very-clean-tex
@findex dired-very-clean-tex
Flag dispensable files created by @TeX{}, @LaTeX{}, @samp{texinfo},
and @file{*.dvi} files for deletion.
@end table

@node Advanced Cleaning Variables
@section Advanced Cleaning Variables

Variables used by the above cleaning commands (and in the default value for
variable @code{dired-omit-extensions}, @pxref{Omitting Variables}):

@defvar dired-patch-unclean-extensions
This variable specifies the list of extensions of dispensable files
created by the @samp{patch} program.  The default is @w{@code{(".rej"
".orig")}}.
@end defvar

@defvar dired-tex-unclean-extensions
This variable specifies the list of extensions of dispensable files
created by @TeX{}.  The default is @w{@code{(".toc" ".log" ".aux")}}.
@end defvar

@defvar dired-texinfo-unclean-extensions
This variable holds the list of extensions of dispensable files
created by @samp{texinfo}.  The default is @w{@code{(".cp" ".cps" ".fn"
".fns" ".ky" ".kys"} @code{".pg" ".pgs" ".tp" ".tps" ".vr" ".vrs")}}
@end defvar

@defvar dired-latex-unclean-extensions
This variable specifies the list of extensions of dispensable files
created by @LaTeX{}.  The default is @w{@code{(".idx" ".lof" ".lot"
".glo")}}.
@end defvar

@defvar dired-bibtex-unclean-extensions
This variable specifies the list of extensions of dispensable files
created by Bib@TeX{}.  The default is @w{@code{(".blg" ".bbl")}}.
@end defvar

@node Special Marking Function
@section Special Marking Function

@table @kbd
@item M-(
@kindex M-(
@findex dired-mark-sexp
@cindex lisp expression, marking files with in Dired
@cindex mark file by Lisp expression
Mark files for which @var{predicate} returns non-@code{nil}
(@code{dired-mark-sexp}).  With a prefix argument, unflag those files
instead.

The @var{predicate} is a Lisp expression that can refer to the following
symbols:
@table @code
@item inode
[@i{integer}] the inode of the file (only for @samp{ls -i} output)
@item s
[@i{integer}] the size of the file for @samp{ls -s} output (usually in blocks or,
with @samp{-k}, in KBytes)
@item mode
[@i{string}]  file permission bits, e.g., @samp{-rw-r--r--}
@item nlink
[@i{integer}] number of links to file
@item uid
[@i{string}]  owner
@item gid
[@i{string}]  group  (If the gid is not displayed by @samp{ls}, this
will still be set (to the same as uid))
@item size
[@i{integer}] file size in bytes
@item time
[@i{string}]  the time that @samp{ls} displays, e.g., @samp{Feb 12 14:17}
@item name
[@i{string}]  the name of the file
@item sym
[@i{string}]  if file is a symbolic link, the linked-to name, else @code{""}
@end table

@noindent
For example, use
@example
(equal 0 size)
@end example
to mark all zero length files.

To find out all not yet compiled Emacs Lisp files in a directory, Dired
all @file{.el} files in the lisp directory using the wildcard
@samp{*.el}.  Then use @kbd{M-(} with
@example
(not (file-exists-p (concat name "c")))
@end example
to mark all @file{.el} files without a corresponding @file{.elc} file.

@end table

@node Multiple Dired Directories
@chapter Multiple Dired Directories and Non-Dired Commands

@cindex multiple Dired directories
@cindex working directory
An Emacs buffer can have but one working directory, stored in the
buffer-local variable @code{default-directory}.  A Dired buffer may have
several subdirectories inserted, but it still has only one working
directory: that of the top-level Dired directory in that buffer.  For
some commands it is appropriate that they use the current Dired
directory instead of @code{default-directory}, e.g., @code{find-file} and
@code{compile}.

@findex dired-smart-shell-command
@findex shell-command
@kindex M-!
The command @code{dired-smart-shell-command}, bound to @kbd{M-!} in
Dired buffers, is like @code{shell-command}, but it runs with
@code{default-directory} bound to the current Dired directory.

@node Find File At Point
@chapter Find File At Point
@cindex visiting a file mentioned in a buffer
@cindex finding a file at point

@file{dired-x} provides a method of visiting or editing a file mentioned in
the buffer you are viewing (e.g., a mail buffer, a news article, a
@file{README} file, etc.)@: or to test if that file exists.  You can then modify
this in the minibuffer after snatching the file name.

When installed @file{dired-x} will substitute @code{dired-x-find-file} for
@code{find-file} (normally bound to @kbd{C-x C-f}) and
@code{dired-x-find-file-other-window} for @code{find-file-other-window}
(normally bound to @kbd{C-x 4 C-f}).

In order to use this feature, you will need to set
@code{dired-x-hands-off-my-keys} to @code{nil} inside @code{dired-load-hook}
(@pxref{Optional Installation File At Point}).

@table @code
@item dired-x-find-file
@findex dired-x-find-file
@kindex C-x C-f

@code{dired-x-find-file} behaves exactly like @code{find-file} (normally bound
to @kbd{C-x C-f}) unless a prefix argument is passed to the function in which
case it will use the file name at point as a guess for the file to visit.

For example, if the buffer you were reading contained the words

@example
Available via anonymous ftp in

   /roebling.poly.edu:/pub/lisp/crypt++.el.gz
@end example

@noindent
then you could move your cursor to the line containing the ftp address and
type @kbd{C-u C-x C-f} (the @kbd{C-u} is a universal argument).  The
minibuffer would read

@example
Find file: /roebling.poly.edu:/pub/lisp/crypt++.el.gz
@end example

@noindent
with the point after the last @code{/}.  If you hit @key{RET}, emacs will visit
the file at that address.  This also works with files on your own computer.

@item dired-x-find-file-other-window
@findex dired-x-find-file-other-window
@kindex C-x 4 C-f

@code{dired-x-find-file-other-window} behaves exactly like
@code{find-file-other-window} (normally bound to @kbd{C-x 4 C-f}) unless a
prefix argument is used.  See @code{dired-x-find-file} for more information.

@item dired-x-hands-off-my-keys
@vindex dired-x-hands-off-my-keys
If set to @code{t}, then it means that @file{dired-x} should @emph{not} bind
@code{dired-x-find-file} over @code{find-file} on keyboard.  Similarly, it
should not bind @code{dired-x-find-file-other-window} over
@code{find-file-other-window}.  If you change this variable after
@file{dired-x.el} is loaded then do @kbd{M-x dired-x-bind-find-file}.  The
default value of this variable is @code{t}; by default, the binding is not
done.  @xref{Optional Installation File At Point}.

@item dired-x-bind-find-file
@findex dired-x-bind-find-file
A function, which can be called interactively or in your @file{~/.emacs} file,
that uses the value of @code{dired-x-hands-off-my-keys} to determine if
@code{dired-x-find-file} should be bound over @code{find-file} and
@code{dired-x-find-file-other-window} bound over
@code{find-file-other-window}.  @xref{Optional Installation File At Point}.
@end table

@node Miscellaneous Commands
@chapter Miscellaneous Commands

Miscellaneous features not fitting anywhere else:

@table @code
@item dired-find-subdir
@vindex dired-find-subdir
Default: @code{nil}

If non-@code{nil}, Dired does not make a new buffer for a directory if it can
be found (perhaps as subdirectory) in some existing Dired buffer.

If there are several Dired buffers for a directory, the most recently
used is chosen.

Dired avoids switching to the current buffer, so that if you have a
normal and a wildcard buffer for the same directory, @kbd{C-x d @key{RET}}
will toggle between those two.
@end table

@table @kbd
@findex dired-goto-subdir
@kindex M-G
@item M-G
(@code{dired-goto-subdir}) Go to the header line of an inserted directory.
This command reads its argument, with completion derived from the names of the
inserted subdirectories.
@end table

@table @code

@item dired-jump
@findex dired-jump
@kindex C-x C-j
@cindex jumping to Dired listing containing file.
Bound to @kbd{C-x C-j}.  Jump back to Dired: If in a file, edit the current
directory and move to file's line.  If in Dired already, pop up a level and
go to old directory's line.  In case the proper Dired file line cannot be
found, refresh the Dired buffer and try again.

@item dired-jump-other-window
@findex dired-jump-other-window
@kindex C-x 4 C-j
Bound to @kbd{C-x 4 C-j}. Like @code{dired-jump}, but to other window.

These functions can be autoloaded so they work even though @file{dired-x.el}
has not been loaded yet (@pxref{Optional Installation Dired Jump}).

@vindex dired-bind-jump
If the variable @code{dired-bind-jump} is @code{nil}, @code{dired-jump} will not be
bound to @kbd{C-x C-j} and @code{dired-jump-other-window} will not be bound to
@kbd{C-x 4 C-j}.

@item dired-vm
@cindex reading mail.
@kindex V
@findex dired-vm
Bound to @kbd{V} if @code{dired-bind-vm} is @code{t}.  Run VM on this
file (assumed to be a UNIX mail folder).

@vindex dired-vm-read-only-folders
If you give this command a prefix argument, it will visit the folder
read-only.

If the variable @code{dired-vm-read-only-folders} is @code{t},
@code{dired-vm} will visit all folders read-only.  If it is neither
@code{nil} nor @code{t}, e.g., the symbol @code{if-file-read-only}, only
files not writable by you are visited read-only.

@vindex dired-bind-vm
If the variable @code{dired-bind-vm} is @code{t}, @code{dired-vm} will be bound
to @kbd{V}.  Otherwise, @code{dired-bind-rmail} will be bound.

@item dired-rmail
@cindex reading mail.
@findex dired-rmail
Bound to @kbd{V} if @code{dired-bind-vm} is @code{nil}.  Run Rmail on this
file (assumed to be mail folder in Rmail format).

@item dired-info
@kindex I
@cindex running info.
@findex dired-info
Bound to @kbd{I}.  Run Info on this file (assumed to be a file in Info
format).

@vindex dired-bind-info
If the variable @code{dired-bind-info} is @code{nil}, @code{dired-info} will
not be bound to @kbd{I}.

@item dired-man
@cindex running man.
@kindex N
@findex dired-man
Bound to @kbd{N}.  Run man on this file (assumed to be a file in @code{nroff}
format).

@vindex dired-bind-man
If the variable @code{dired-bind-man} is @code{nil}, @code{dired-man} will not
be bound to @kbd{N}.

@item dired-do-relsymlink
@cindex relative symbolic links.
@kindex Y
@findex dired-do-relsymlink
Bound to @kbd{Y}.  Relative symlink all marked (or next ARG) files into a
directory, or make a relative symbolic link to the current file.  This creates
relative symbolic links like

@example
    foo -> ../bar/foo
@end example

@noindent
not absolute ones like

@example
    foo -> /ugly/path/that/may/change/any/day/bar/foo
@end example

@item dired-do-relsymlink-regexp
@kindex %Y
@findex dired-do-relsymlink-regexp
Bound to @kbd{%Y}.  Relative symlink all marked files containing
@var{regexp} to @var{newname}.  See functions
@code{dired-do-rename-regexp} and @code{dired-do-relsymlink} for more
info.
@end table

@node Bugs
@chapter Bugs
@cindex bugs

@noindent
If you encounter a bug in this package, or wish to suggest an
enhancement, then please use @kbd{M-x report-emacs-bug} to report it.

@node GNU Free Documentation License
@appendix GNU Free Documentation License
@include doclicense.texi

@node     Concept Index
@unnumbered Concept Index
@printindex cp

@node     Command Index
@unnumbered Function Index
@printindex fn

@node     Key Index
@unnumbered Key Index
@printindex ky

@node     Variable Index
@unnumbered Variable Index
@printindex vr

@bye<|MERGE_RESOLUTION|>--- conflicted
+++ resolved
@@ -465,76 +465,6 @@
 call @code{dired-extra-startup}, which in turn calls @code{dired-omit-startup}
 in your @code{dired-mode-hook}.
 
-<<<<<<< HEAD
-=======
-@node Local Variables
-@chapter Local Variables for Dired Directories
-@cindex local Variables for Dired Directories
-
-@vindex dired-local-variables-file
-@vindex dired-enable-local-variables
-@noindent
-This Dired-X feature is obsolete as of Emacs 24.1.  The standard Emacs
-directory local variables mechanism (@pxref{Directory
-Variables,,,emacs,The GNU Emacs manual}) replaces it.  For an example of
-the new mechanisms, @pxref{Omitting Variables}.
-
-When Dired visits a directory, it looks for a file whose name is the
-value of variable @code{dired-local-variables-file} (default: @file{.dired}).
-If such a file is found, Dired will temporarily insert it into the Dired
-buffer and run @code{hack-local-variables}.
-
-@noindent
-For example, if the user puts
-
-@example
-Local Variables:
-dired-actual-switches: "-lat"
-dired-omit-mode: t
-End:
-@end example
-
-@noindent
-into a file called @file{.dired} in a directory then when that directory is
-viewed it will be
-
-@enumerate
-@item
-sorted by date
-@item
-omitted automatically
-@end enumerate
-
-@noindent
-You can set @code{dired-local-variables-file} to @code{nil} to suppress this.
-The value of @code{dired-enable-local-variables} controls if and how these
-local variables are read.  This variable exists so that it may override the
-default value of @code{enable-local-variables}.
-
-@noindent
-Please see the GNU Emacs Manual to learn more about local variables.
-@xref{File Variables,Local Variables in Files,Local Variables in
-Files,emacs,The GNU Emacs Manual}.
-
-@noindent
-The following variables affect Dired Local Variables
-
-@defvar dired-local-variables-file
-If non-@code{nil}, this variable specifies the file name for local
-variables for Dired.  If Dired finds a file with that name in the
-current directory, it will temporarily insert it into the Dired buffer
-and run @code{hack-local-variables}.  The default is @file{.dired}.
-@end defvar
-
-@defvar dired-enable-local-variables
-This variable controls the use of local-variables lists in Dired.  It
-temporarily overrides the value of @code{enable-local-variables} when
-the Dired Local Variables are hacked.  It takes the same values as
-that variable.  A value of @code{nil} means to ignore any Dired Local
-Variables.  The default is @code{t}.
-@end defvar
-
->>>>>>> 0b810ebc
 @node Shell Command Guessing
 @chapter Shell Command Guessing
 @cindex guessing shell commands for files.
