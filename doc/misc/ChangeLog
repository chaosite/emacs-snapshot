<<<<<<< HEAD
2010-10-07  Katsumi Yamaoka  <yamaoka@jpl.org>

	* gnus.texi (Gravatars): Document gnus-gravatar-too-ugly.

2010-10-06  Julien Danjou  <julien@danjou.info>

	* sieve.texi (Manage Sieve API): Document sieve-manage-authenticate.

	* message.texi (PGP Compatibility): Remove reference to gpg-2comp,
	broken link.

	* gnus-faq.texi (FAQ 8-3): Remove references to my.gnus.org.

	* gnus.texi (Comparing Mail Back Ends): Remove broken link and allusion
	to ReiserFS.

	* gnus-faq.texi (FAQ 5-5): Fix Flyspell URL.
	(FAQ 7-1): Fix getmail URL.

2010-10-06  Daiki Ueno  <ueno@unixuser.org>

	* epa.texi (Caching Passphrases): New section.

2010-10-06  Glenn Morris  <rgm@gnu.org>

	* Makefile.in (SHELL): Set it.
	(info): Move the mkdir dependency to the individual info files.
	(mostlyclean): Tidy up.
	(clean): Only delete the specific dvi and pdf files.
	(maintainer-clean): Be more restrictive in what we delete.
	($(infodir)): Add parallel build workaround.

2010-10-04  Lars Magne Ingebrigtsen  <larsi@gnus.org>

	* gnus.texi (Misc Article): Document gnus-widen-article-window.

2010-10-03  Julien Danjou  <julien@danjou.info>

	* emacs-mime.texi (Display Customization): Update
	mm-inline-large-images documentation and add documentation for
	mm-inline-large-images-proportion.

2010-10-03  Michael Albinus  <michael.albinus@gmx.de>

	* tramp.texi (Frequently Asked Questions): Mention
	remote-file-name-inhibit-cache.

2010-10-02  Lars Magne Ingebrigtsen  <larsi@gnus.org>

	* gnus.texi (Splitting Mail): Fix @xref syntax.
	(Splitting Mail): Really fix the @ref syntax.

2010-10-01  Lars Magne Ingebrigtsen  <larsi@gnus.org>

	* gnus.texi (Splitting Mail): Mention the new fancy splitting
	function.
	(Article Hiding): Add google banner example.  Suggested by Benjamin
	Xu.

2010-09-30  Teodor Zlatanov  <tzz@lifelogs.com>

	* gnus.texi (Spam Package Configuration Examples, SpamOracle): Remove
	nnimap-split-rule from examples.

2010-09-30  Lars Magne Ingebrigtsen  <larsi@gnus.org>

	* gnus.texi (Mail Source Specifiers): Remove webmail.el mentions.
	(NNTP): Document nntp-server-list-active-group.  Suggested by Barry
	Fishman.
	(Client-Side IMAP Splitting): Add nnimap-split-fancy.

2010-09-30  Julien Danjou  <julien@danjou.info>

	* gnus.texi (Gravatars): Fix documentation about
	gnu-gravatar-properties.

2010-09-29  Daiki Ueno  <ueno@unixuser.org>

	* epa.texi (Bug Reports): New section.

2010-09-29  Glenn Morris  <rgm@gnu.org>

	* Makefile.in (top_srcdir): Remove unused variable.

2010-09-29  Lars Magne Ingebrigtsen  <larsi@gnus.org>

	* gnus.texi (Using IMAP): Remove the @acronyms from the headings.
	(Client-Side IMAP Splitting): Document 'default.

2010-09-27  Lars Magne Ingebrigtsen  <larsi@gnus.org>

	* gnus.texi (Customizing the IMAP Connection): Document
	nnimap-fetch-partial-articles.

2010-09-26  Lars Magne Ingebrigtsen  <larsi@gnus.org>

	* gnus-news.texi: Mention nnimap-inbox.

	* gnus.texi (Picons): Document gnus-picon-inhibit-top-level-domains.

2010-09-26  Julien Danjou  <julien@danjou.info>

	* gnus.texi (Oort Gnus): Remove mention of ssl.el.

2010-09-26  Lars Magne Ingebrigtsen  <larsi@gnus.org>

	* gnus.texi (Security): Remove gpg.el mention.

2010-09-26  Andreas Seltenreich  <seltenreich@gmx.de>

	* gnus.texi (Browse Foreign Server): New variable
	gnus-browse-subscribe-newsgroup-method.

	* gnus-news.texi: Mention it.

2010-09-26  Lars Magne Ingebrigtsen  <larsi@gnus.org>

	* gnus.texi (NoCeM): Removed.
	(Startup Variables): No jingle.

2010-09-25  Ulrich Mueller  <ulm@gentoo.org>

	* woman.texi (Interface Options): xz compression is now supported.

2010-09-25  Lars Magne Ingebrigtsen  <larsi@gnus.org>

	* gnus.texi (Article Commands): Document gnus-fetch-partial-articles.
	(Unavailable Servers): Document gnus-server-copy-server.
	(Using IMAP): Document the new nnimap.

2010-09-25  Julien Danjou  <julien@danjou.info>

	* gnus.texi (Customizing Articles): Remove gnus-treat-translate.

2010-09-24  Glenn Morris  <rgm@gnu.org>

	* url.texi (Disk Caching): Tweak previous change.

2010-09-24  Julien Danjou  <julien@danjou.info>

	* url.texi (Disk Caching): Mention url-cache-expire-time,
	url-cache-expired, and url-fetch-from-cache.

2010-09-24  Julien Danjou  <julien@danjou.info>

	* gnus.texi: Add Gravatars.

2010-09-23  Lars Magne Ingebrigtsen  <larsi@gnus.org>

	* gnus.texi (Startup Variables): Mention gnus-use-backend-marks.

2010-09-21  Lars Magne Ingebrigtsen  <larsi@gnus.org>

	* gnus.texi (Expunging mailboxes): Update name of the expunging
	command.

2010-09-20  Katsumi Yamaoka  <yamaoka@jpl.org>

	* emacs-mime.texi (rfc2047): Update description for
	rfc2047-encode-parameter.

2010-09-13  Michael Albinus  <michael.albinus@gmx.de>

	* tramp.texi (Inline methods): Remove "ssh1_old", "ssh2_old" and
	"fish" methods.
	(External methods): Remove "scp1_old" and "scp2_old" methods.

2010-09-09  Michael Albinus  <michael.albinus@gmx.de>

	* tramp.texi: Remove Japanese manual.  Fix typo.

	* trampver.texi: Update release number.  Remove japanesemanual.

2010-09-09  Glenn Morris  <rgm@gnu.org>

	* org.texi: Restore clobbered changes (copyright years, untabify).

2010-09-04  Julien Danjou  <julien@danjou.info>  (tiny change)

	* gnus.texi (Adaptive Scoring): Fix typo.

2010-09-03  Lars Magne Ingebrigtsen  <larsi@gnus.org>

	* gnus.texi (Article Display): Document gnus-html-show-images.

2010-09-02  Jan Djärv  <jan.h.d@swipnet.se>

	* cl.texi (Basic Setf): Remove x-get-cut-buffer and x-get-cutbuffer.

2010-09-01  Lars Magne Ingebrigtsen  <larsi@gnus.org>

	* gnus.texi (HTML): Document gnus-max-image-proportion.

2010-08-31  Lars Magne Ingebrigtsen  <larsi@gnus.org>

	* gnus.texi (HTML): Document gnus-blocked-images.

	* message.texi (Wide Reply): Document message-prune-recipient-rules.

2010-08-30  Lars Magne Ingebrigtsen  <larsi@gnus.org>

	* gnus.texi (Summary Mail Commands): Note that only the addresses from
	the first message are used for wide replies.
	(Changing Servers): Remove documentation on gnus-change-server and
	friends, since it's been removed.

2010-08-29  Lars Magne Ingebrigtsen  <larsi@gnus.org>

	* gnus.texi (Drafts): Mention B DEL.

2010-08-29  Tim Landscheidt  <tim@tim-landscheidt.de>  (tiny change)

	* gnus.texi (Delayed Articles): Mention that the Date header is the
	original one, even if you delay.

2010-08-29  Lars Magne Ingebrigtsen  <larsi@gnus.org>

	* gnus.texi (Asynchronous Fetching): Document
	gnus-async-post-fetch-function.
	(HTML): Made into its own section.
=======
2010-10-08  Glenn Morris  <rgm@gnu.org>

	* cl.texi (Organization, Installation, Old CL Compatibility):
	Deprecate cl-compat for new code.

2010-10-07  Glenn Morris  <rgm@gnu.org>

	* eudc.texi (CCSO PH/QI, LDAP Requirements): Remove old information.

2010-10-06  Glenn Morris  <rgm@gnu.org>

	* cl.texi (Usage, Installation): Remove outdated information.
>>>>>>> ac166469

2010-08-26  Michael Albinus  <michael.albinus@gmx.de>

	Sync with Tramp 2.1.19.

	* tramp.texi (Inline methods, Default Method): Mention
	`tramp-inline-compress-start-size'.  Remove "kludgy" phrase.  Remove
	remark about doubled "-t" argument.
	(Auto-save and Backup): Remove reference to Emacs 21.
	(Filename Syntax): Describe port numbers.
	(Frequently Asked Questions): Adapt supported (X)Emacs versions.  Adapt
	supported MS Windows versions.  Remove obsolete URL.  Recommend "sshx"
	and "scpx" for echoing shells.  Use the $() syntax, texi2dvi reports
	errors with the backquotes.
	(External packages): File attributes cache flushing for asynchronous
	processes.
	(Traces and Profiles): Describe verbose level 9.

	* trampver.texi: Update release number.

2010-08-23  Michael Albinus  <michael.albinus@gmx.de>

	* dbus.texi (Alternative Buses): New chapter.

2010-08-12  Stefan Monnier  <monnier@iro.umontreal.ca>

	* cl.texi (Mapping over Sequences): Rename mapc => cl-mapc.

2010-08-09  Jay Belanger  <jay.p.belanger@gmail.com>

	* calc.texi (Customizing Calc): Rearrange description of new
	variables to match the presentation of other variables.

2010-08-08  Juanma Barranquero  <lekktu@gmail.com>

	* org.texi (Footnotes, Tables in HTML export): Fix typos.

2010-08-08  Jay Belanger  <jay.p.belanger@gmail.com>

	* calc.texi (Making Selections, Selecting Subformulas)
	(Customizing Calc): Mention how to use faces to emphasize selected
	sub-formulas.

2010-08-05  Michael Albinus  <michael.albinus@gmx.de>

	* tramp.texi (External packages): File attributes cache flushing
	for asynchronous processes.

2010-08-01  Alan Mackenzie  <acm@muc.de>

	Enhance the manual for the latest Java Mode.

	* cc-mode.texi (Syntactic Symbols): New symbols annotation-top-cont and
	annotation-var-cont.
	(Java Symbols): Page renamed from Anonymous Class Symbol.  Document the
	two new symbols.

2010-07-28  Michael Albinus  <michael.albinus@gmx.de>

	* tramp.texi (Traces and Profiles): Describe verbose level 9.

2010-07-27  Chong Yidong  <cyd@stupidchicken.com>

	* nxml-mode.texi (Limitations): Remove obsolete discussion (Bug#6708).

2010-07-19  Juanma Barranquero  <lekktu@gmail.com>

	* org.texi: Fix typo in previous change (revno:100847).

2010-07-19  Carsten Dominik  <carsten.dominik@gmail.com>

	* org.texi: Add macros to get plain quotes in PDF output.
	List additional contributors.
	(Capture): New section, replaces the section about remember.
	(Working With Source Code): New chapter, focused on documenting Org
	Babel.
	(Code evaluation security): New section.
	(MobileOrg): Document DropBox support.
	(TaskJuggler export): Document taskjuggler and Gantt chart support.
	(Special symbols): Show how to display UTF8 characters for entities.
	(Global TODO list): Clarify the use of the "M" key and the differences
	to the "m" key.
	(RSS Feeds): Mention Atom feeds as well.
	(Setting tags): Remove paragraph about
	`org-complete-tags-always-offer-all-agenda-tags'.

2010-07-17  Michael Albinus  <michael.albinus@gmx.de>

	* tramp.texi (Inline methods): Remove remark about doubled "-t"
	argument.
	(Frequently Asked Questions): Recommend "sshx" and "scpx" for
	echoing shells.

2010-07-10  Michael Albinus  <michael.albinus@gmx.de>

	* tramp.texi (Inline methods): Remove "kludgy" phrase.
	(Filename Syntax): Describe port numbers.

2010-07-09  Michael Albinus  <michael.albinus@gmx.de>

	* dbus.texi (Top): Introduce Index.  Emphasize "nil" whereever
	forgotten.
	(Type Conversion): Precise conversion of natural numbers.
	(Errors and Events): Add "debugging" to concept index.  Add variable
	`dbus-debug'.

2010-07-04  Michael Albinus  <michael.albinus@gmx.de>

	* dbus.texi (Receiving Method Calls): Add optional argument
	EMITS-SIGNAL to `dbus-register-property'.

2010-06-27  Alex Schroeder  <alex@gnu.org>

	* nxml-mode.texi (Commands for locating a schema): Fix typo.

2010-06-24  Glenn Morris  <rgm@gnu.org>

	* ada-mode.texi, auth.texi, autotype.texi, calc.texi, cc-mode.texi:
	* dired-x.texi, ebrowse.texi, ede.texi, edt.texi, eieio.texi:
	* emacs-mime.texi, epa.texi, erc.texi, eshell.texi, eudc.texi:
	* flymake.texi, gnus.texi, info.texi, mairix-el.texi, message.texi:
	* newsticker.texi, org.texi, pgg.texi, rcirc.texi, reftex.texi:
	* remember.texi, sasl.texi, semantic.texi, ses.texi, smtpmail.texi:
	* speedbar.texi, tramp.texi, url.texi, viper.texi, widget.texi:
	* woman.texi: Start direntry descriptions in column 32, per Texinfo
	convention.   Make them end with a period.

2010-06-23  Glenn Morris  <rgm@gnu.org>

	* autotype.texi, cl.texi, dired-x.texi, ebrowse.texi, ede.texi:
	* eieio.texi, epa.texi, faq.texi, flymake.texi, forms.texi:
	* gnus-faq.texi, idlwave.texi, mh-e.texi, nxml-mode.texi, org.texi:
	* pcl-cvs.texi, pgg.texi, reftex.texi, sasl.texi, sc.texi,
	* sem-user.texi, semantic.texi, sieve.texi, smtpmail.texi,
	* speedbar.texi, vip.texi, viper.texi, widget.texi: Untabify.

2010-06-10  Glenn Morris  <rgm@gnu.org>

	* idlwave.texi (Load-Path Shadows):
	* org.texi (Handling links): Fix typos.

2010-06-07  Teodor Zlatanov  <tzz@lifelogs.com>

	* gnus.texi (Interactive): Explain effect of gnus-expert-user better.

2010-05-26  Michael Albinus  <michael.albinus@gmx.de>

	* eshell.texi (Built-ins): Describe, how to disable a built-in command
	by an alias.  (Bug#6226)

2010-05-16  Jay Belanger  <jay.p.belanger@gmail.com>

	* calc.texi (Manipulating Vectors): Mention that vectors can
	be used to determine bins for `calc-histogram'.

2010-05-13  Jay Belanger  <jay.p.belanger@gmail.com>

	* calc.texi: Remove "\turnoffactive" commands throughout.

2010-05-08  Štěpán Němec  <stepnem@gmail.com>  (tiny change)

	* url.texi (HTTP language/coding, Customization):
	* message.texi (Header Commands, Responses):
	* cl.texi (Argument Lists): Fix typos.

2010-05-08  Chong Yidong  <cyd@stupidchicken.com>

	* ede.texi (EDE Mode): Refer to init file rather than `.emacs'.
	Note that Development menu is always available.
	(Creating a project): Fix terminology.
	(Add/Remove files): Fix typo.

2010-05-07  Chong Yidong  <cyd@stupidchicken.com>

	* Version 23.2 released.

2010-05-01  Daniel E. Doherty  <ddoherty03@gmail.com>  (tiny change)

	* calc.texi (Tutorial): Use "^{\prime}" to indicate primes.

2010-05-01  Michael Albinus  <michael.albinus@gmx.de>

	* tramp.texi (Inline methods, Default Method):
	Mention `tramp-inline-compress-start-size'.

2010-04-18  Teodor Zlatanov  <tzz@lifelogs.com>

	* gnus.texi (Gnus Versions, Oort Gnus): Mention the Git repo instead of
	the CVS repo.  Put the Git repo in the news section.

	* gnus-coding.texi (Gnus Maintainance Guide): Fix title typo.
	Removed some mentions of CVS.  Mention the new Git repo.

2010-04-18  Andreas Seltenreich  <seltenreich@gmx.de>

	* gnus.texi (Score File Format): Fix typo.  Reported by Štěpán Němec.
	(Mail Group Commands): Add index entry.

2010-04-18  Glenn Morris  <rgm@gnu.org>

	* info.texi (Search Index): Mention Emacs's Info-virtual-index.

2010-04-18  Jay Belanger  <jay.p.belanger@gmail.com>

	* calc.texi (Radix modes): Mention that the option prefix will
	turn on twos-complement mode.
	(Inverse and Hyperbolic Flags): Mention the Option flag.

2010-04-15  Carsten Dominik  <carsten.dominik@gmail.com>

	* org.texi (LaTeX and PDF export): Add a footnote about xetex.
	(LaTeX/PDF export commands): Rename and Move section.
	(Sectioning structure): Update.
	(References): New use case for field coordinates.
	(The export dispatcher): Rename from ASCII export.
	(Setting up the staging area): Document the availability of
	encryption for MobileOrg.
	(Images and tables): Document how to reference labels.
	(Index entries): New section.
	(Generating an index): New section.
	(Column width and alignment): Document that <N> now
	means a fixed width, not a maximum width.
	(Publishing options): Document the :email option.
	(Beamer class export): Fix bug in the BEAMER example.
	(Refiling notes): Document refile logging.
	(In-buffer settings): Document refile logging keywords.
	(Drawers): Document `C-c C-z' command.
	(Agenda commands): Mention the alternative key `C-c C-z'.
	(Special properties): Document the BLOCKED property.
	(The spreadsheet): Mention the formula editor.
	(References): Document field coordinates.
	(Publishing action): Correct the documentation for the
	publishing function.
	(The date/time prompt): Document that we accept dates
	like month/day/year.
	(Cooperation): Document the changes in table.el support.
	(Faces for TODO keywords, Faces for TODO keywords)
	(Priorities): Document the easy colors.
	(Visibility cycling): Document the new double prefix
	arg for `org-reveal'.
	(Cooperation): Remember.el is part of Emacs.
	(Clean view): Mention that `wrap-prefix' is also set by
	org-indent-mode.
	(Agenda commands): Add information about prefix args to
	scheduling and deadline commands.
	(Search view): Point to the docstring of
	`org-search-view' for more details.
	(Agenda commands): Document that `>' prompts for a date.
	(Setting tags): Document variable
	org-complete-tags-always-offer-all-agenda-tags.
	(Column attributes): Cross-reference special properties.

2010-04-10  Michael Albinus  <michael.albinus@gmx.de>

	Synchronize with Tramp repository.

	* tramp.texi (Auto-save and Backup): Remove reference to Emacs 21.
	(Frequently Asked Questions): Adapt supported (X)Emacs versions.  Adapt
	supported MS Windows versions.  Remove obsolete URL.  Use the $()
	syntax, texi2dvi reports errors with the backquotes.

	* trampver.texi: Update release number.

2010-04-01  Teodor Zlatanov  <tzz@lifelogs.com>

	* gnus.texi (Finding the News): Add pointers to the Server buffer
	because it's essential.

2010-03-31  Katsumi Yamaoka  <yamaoka@jpl.org>

	* gnus.texi (MIME Commands): Update description of
	gnus-article-browse-html-article.

2010-03-27  Teodor Zlatanov  <tzz@lifelogs.com>

	* auth.texi (Secret Service API): Add TODO node.
	(Help for users): Explain the new source options for `auth-sources'.

2010-03-24  Michael Albinus  <michael.albinus@gmx.de>

	* trampver.texi: Update release number.

2010-03-10  Chong Yidong  <cyd@stupidchicken.com>

	* Branch for 23.2.

2010-03-03  Chong Yidong  <cyd@stupidchicken.com>

	* faq.texi (Escape sequences in shell output): Note that ansi-color is
	now enabled by default.

2010-02-28  Michael Albinus  <michael.albinus@gmx.de>

	* dbus.texi (Errors and Events): D-Bus messages are retrieved only,
	when Emacs runs in interactive mode.  (Bug#5645)

2010-02-16  Glenn Morris  <rgm@gnu.org>

	* nxml-mode.texi (Commands for locating a schema): Fix keybinding.

2010-02-05  Mark A. Hershberger  <mah@everybody.org>

	* ede.texi, eieio.texi, semantic.texi: Use standard direntry format.

2010-01-21  Katsumi Yamaoka  <yamaoka@jpl.org>

	* gnus.texi (Score File Format): Fix typo.

2010-01-19  Mark A. Hershberger  <mah@everybody.org>

	* cc-mode.texi: Replace references to obsolete c-subword-mode.

2010-01-18  Juanma Barranquero  <lekktu@gmail.com>

	* ada-mode.texi (Project File Overview): Fix typo.

2010-01-17  Chong Yidong  <cyd@stupidchicken.com>

	* semantic.texi: Add Richard Y. Kim credit.

	* eieio.texi (Making New Objects): Fix typo (Bug#5406).

2010-01-17  Michael Albinus  <michael.albinus@gmx.de>

	* tramp.texi (Frequently Asked Questions): Add GNU Emacs 23 and
	SXEmacs 22 to the supported systems.  New item for hung ssh sessions.

2010-01-17  Glenn Morris  <rgm@gnu.org>

	* calc.texi (Reporting Bugs): Don't mention format of repository.

	* woman.texi (Bugs): Make "Emacs repository" less specific,
	and the URL for same more specific.

	* faq.texi (Latest version of Emacs): The repository is now Bazaar.

2010-01-17  Juanma Barranquero  <lekktu@gmail.com>

	* ede.texi (ede-step-project, ede-proj-target):
	* tramp.texi (Remote processes): Fix typos.

2010-01-16  Mario Lang  <mlang@delysid.org>

	* ede.texi (ede-target):
	* org.texi (Refiling notes): Remove duplicated words.

2010-01-04  Stefan Monnier  <monnier@iro.umontreal.ca>

	* gnus.texi (Posting Styles): Use with-current-buffer.
	* calc.texi (Defining Simple Commands): Prefer save-current-buffer.

2010-01-02  Kevin Ryde  <user42@zip.com.au>

	* eieio.texi (Naming Conventions): Correction to xref on elisp
	coding conventions, is "Tips" node not "Standards".

2009-12-24  Chong Yidong  <cyd@stupidchicken.com>

	* calc.texi (General Mode Commands): Calc file should be in .emacs.d.

	* faq.texi (New in Emacs 22): Max buffer size is now 512 MB.

2009-12-18  Katsumi Yamaoka  <yamaoka@jpl.org>

	* gnus.texi (Direct Functions): Add missing port number to tls method.

2009-12-15  Juanma Barranquero  <lekktu@gmail.com>

	* makefile.w32-in (INFO_TARGETS, DVI_TARGETS, clean): Add edt.
	($(infodir)/edt, edt.dvi): New targets.

2009-12-15  Glenn Morris  <rgm@gnu.org>

	* Makefile.in (INFO_TARGETS, DVI_TARGETS): Add edt.
	(edt, $(infodir)/edt, edt.dvi): New targets.
	* edt.texi: New file (etc/edt-user.doc converted to Texinfo).

	* Makefile.in (PDF_TARGETS, pdf): New.
	(clean): Add *.pdf.
	Add pdf rules for all manuals.

2009-12-15  Jay Belanger  <jay.p.belanger@gmail.com>

	* calc/calc.texi (Radix Modes): Clarify two's complement notation.

2009-12-14  Chong Yidong  <cyd@stupidchicken.com>

	* sem-user.texi (Semantic mode, Idle Scheduler, Smart Completion)
	(Smart Jump, Analyzer Debug): Copyedits.
	(Semantic mode user commands): Link to new nodes.
	(Speedbar, SymRef, MRU Bookmarks, Sticky Func Mode)
	(Highlight Func Mode, Tag Decoration Mode): New nodes, from the
	upstream Semantic manual.

	* semantic.texi (Introduction): Minor fix to diagram.

2009-12-09  Michael Albinus  <michael.albinus@gmx.de>

	* eshell.texi (History): Add the other built-in variables.
	(Built-ins): Explain built-ins, and how to apply the external commands.
	Add `history', `su' and `sudo'.

	* tramp.texi (Remote processes): Add missing <RET> in the example.

2009-12-01  Bill Wohler  <wohler@newt.com>

	* mh-e.texi (Searching): Use mh vfolder_format and fix typo in database
	path for mairix example.  Specify -q in namazu example since namazu is
	excessively garrulous.

2009-11-29  Michael Albinus  <michael.albinus@gmx.de>

	* tramp.texi (Remote processes): Improve eshell example with "su"
	and "sudo" commands.

2009-11-28  Chong Yidong  <cyd@stupidchicken.com>

	* semantic.texi (Analyzer Internals): Rename from Analyzer.

	* sem-user.texi (Semantic mode user commands): Fix key syntax.
	Document semantic-complete-analyze-inline.
	(Semanticdb search debugging commands): Minor clarification.
	(Analyzer, Smart Completion, Smart Summary, Smart Jump)
	(Analyzer Debug): New nodes, adapted from the upstream Semantic user
	manual.
	(Semantic mode): Link to Idle Scheduler.

2009-11-28  Kevin Ryde  <user42@zip.com.au>

	* cl.texi (Porting Common Lisp): Update EIEIO dead ftp link to a
	@pxref, now EIEIO is in Emacs.

	* erc.texi (Development): Correction to git tutorial url.

2009-11-26  Glenn Morris  <rgm@gnu.org>

	* faq.texi (Latest version of Emacs): Mention stability of development
	version.
	(Problems with very large files): Max buffer size increase in 23.2.
	(VM): VM has moved house again.

2009-11-22  Jay Belanger  <jay.p.belanger@gmail.com>

	* calc.texi (Radix modes): Discuss alternate bases for two's complement
	notations.

2009-11-20  Carsten Dominik  <dominik@u016822.science.uva.nl>

	* org.texi (Column attributes): Fix documentation of new operators.

2009-11-20  Chong Yidong  <cyd@stupidchicken.com>

	* sem-user.texi (Semanticdb Search Configuration): Rearrange nodes.
	(Search Throttle, Semanticdb Roots, Include paths, Idle Scheduler)
	(Idle Completions Mode): Numerous copyedits.

2009-11-17  Juanma Barranquero  <lekktu@gmail.com>

	* semantic.texi (Semantic Internals, Glossary):
	* sem-user.texi (Semantic mode, Include paths, Idle Scheduler)
	(Semanticdb search debugging commands): Fix typos.

2009-11-16  Jay Belanger  <jay.p.belanger@gmail.com>

	* calc.texi (Radix modes): Mention twos-complement notation.

2009-11-16  Juanma Barranquero  <lekktu@gmail.com>

	* makefile.w32-in (INFO_TARGETS, DVI_TARGETS, clean): Add semantic.
	($(infodir)/semantic, semantic.dvi): New targets.

2009-11-16  Chong Yidong  <cyd@stupidchicken.com>

	* Makefile.in: Build the Semantic manual.

	* semantic.texi, sem-user.texi: New files, adapted from the Semantic
	repository.

2009-11-16  Michael Albinus  <michael.albinus@gmx.de>

	* dbus.texi (Receiving Method Calls): New defun
	`dbus-unregister-service'.

2009-11-15  Carsten Dominik  <carsten.dominik@gmail.com>

	* org.texi (Speed keys): New section.

2009-11-13  Michael Albinus  <michael.albinus@gmx.de>

	* dbus.texi (Type Conversion): Fix typo.
	(Asynchronous Methods): Rename `dbus-registered-functions-table' to
	`dbus-registered-objects-table'.
	(Receiving Method Calls): New defun `dbus-register-property'.  Move
	`dbus-unregister-object' here.

2009-11-13  Carsten Dominik  <carsten.dominik@gmail.com>

	* org.texi: Removed @Ie, @ie, @Eg, @eg macros.

2009-11-13  James TD Smith  <ahktenzero@mohorovi.cc>

	* org.texi (Column attributes): Add the new age summary operators.
	Also, mention the fact you can only use one summary operator per
	property.

2009-11-13  John Wiegley  <johnw@newartisans.com>

	* org.texi (Tracking your habits): Added a new section in the
	manual about how to track habits.
	(Resolving idle time): Added a section on how idle and
	dangling clocks are resolved.

2009-11-13  Carsten Dominik  <carsten.dominik@gmail.com>

	* org.texi (Agenda commands): Document the new `i' command.
	(Inserting deadline/schedule): Document logging changes
	of scheduling and deadline times stamps.
	(In-buffer settings): Document the in-buffer keywords for logging
	changes of scheduling and deadline times stamps.
	(Structure editing, Plain lists): Document indentation
	cycling in empty entries with TAB.
	(Archiving): Document the default archiving command.
	(Moving subtrees): Document the new keys for archiving.
	(Internal archiving): Fix incorrect key.
	(Agenda commands): Document the TODO set switching commands.
	(Agenda commands): Document the new archiving keys.
	(Clocking work time): Better description on how to save
	and restore a clock.
	(Resolving idle time): Mention the x11idle program to get true
	idleness also under X11.
	(Resolving idle time): Use @kbd instead of @key for normal
	letters, because this is how he rest of the manual does this.
	(Pushing to MobileOrg): Mention that `org-directory'
	should be set.
	(Agenda commands): Document that SPC is a filter for
	any tag.
	(Search view): Renamed from "Keyword search".
	(Capure): New chapter.
	(Markup): New chapter.
	(Links in HTML export, Images in HTML export): Extend
	the section titles.
	(Images in HTML export): Document the align option.
	(Text areas in HTML export): Extend the section title.
	(Images in LaTeX export): Explain image placement in LaTeX.

2009-11-10  Glenn Morris  <rgm@gnu.org>

	* sc.texi (Hints to MUA Authors): MUA should do any decoding.

2009-11-08  Michael Albinus  <michael.albinus@gmx.de>

	* tramp.texi (Auto-save and Backup): Disable backups just for a
	method.

	* trampver.texi: Update release number.

2009-11-07  Michael Albinus  <michael.albinus@gmx.de>

	Sync with Tramp 2.1.17.

	* trampver.texi: Update release number.

2009-10-29  Glenn Morris  <rgm@gnu.org>

	* texinfo.tex: Update to version 2009-08-14.15 from ftp://tug.org/tex/.

2009-10-23  Michael Albinus  <michael.albinus@gmx.de>

	* tramp.texi (External methods): Temporary files are kept for
	`rsync' and `rsyncc' methods.

2009-10-09  Juanma Barranquero  <lekktu@gmail.com>

	* eieio.texi: Fix typos.

2009-10-07  Chong Yidong  <cyd@stupidchicken.com>

	* cl.texi (Argument Lists): Clarify explicit keyword arguments.

2009-10-07  Juanma Barranquero  <lekktu@gmail.com>

	* makefile.w32-in (INFO_TARGETS, DVI_TARGETS, clean): Add eieio, ede.
	($(infodir)/eieio, eieio.dvi, $(infodir)/ede, ede.dvi): New targets.

2009-10-07  Chong Yidong  <cyd@stupidchicken.com>

	* Makefile.in: Build EIEIO and EDE manuals.

2009-10-07  Eric Ludlam  <zappo@gnu.org>

	* eieio.texi:
	* ede.texi: New files.

2009-10-05  Michael Albinus  <michael.albinus@gmx.de>

	* tramp.texi (Remote processes): Association of a pty is not supported.

2009-10-01  Carsten Dominik  <carsten.dominik@gmail.com>

	* org.texi (Pushing to MobileOrg): Document `org-mobile-files'.
	(Processing LaTeX fragments): Document that the size of images can be
	changes using the variable `org-format-latex-options'.
	(The date/time prompt, Timestamps): Be more accurate over ISO format
	dates and times.
	(Visibility cycling): Document showeverything keyword.
	(In-buffer settings): Document showeverything keyword.
	(Setting up the staging area): Fix the example.
	(MobileOrg): New section.
	(Agenda commands, Exporting Agenda Views): Document exporting the
	agenda view to Org files.

2009-09-28  Michael Albinus  <michael.albinus@gmx.de>

	* tramp.texi (History): Add IMAP support.
	(External methods): Add `imap' and `imaps' methods.
	(GVFS based methods): Add indices for `davs'.
	(Password handling): Rename anchors.  Add IMAP entries for
	~/.authinfo.gpg.

	* trampver.texi: Set default value of `emacsimap'.

2009-09-22  Daiki Ueno  <ueno@unixuser.org>

	* gnus.texi (Security): Document mm-sign-option and mm-encrypt-option.

2009-09-13  Chong Yidong  <cyd@stupidchicken.com>

	* dired-x.texi (Technical Details): Delete
	dired-up-directory (Bug#4292).

2009-09-03  Michael Albinus  <michael.albinus@gmx.de>

	* tramp.texi (Frequently Asked Questions): New item for emacsclient.

2009-09-02  Carsten Dominik  <carsten.dominik@gmail.com>

	* org.texi (Effort estimates): Document new effort setting commands.
	(Agenda commands): Document the new keys fro agenda time motion.
	Document entry text mode.  Improve documentation of the keys to include
	inactive time stamps into the agenda view.
	(Feedback): Document the new bug report command.
	(Structure editing): Added an index entry for the sorting of subtrees.

2009-09-02  Teodor Zlatanov  <tzz@lifelogs.com>

	* auth.texi (Help for users): Corrected markup.

2009-09-02  Glenn Morris  <rgm@gnu.org>

	* emacs-mime.texi (time-date): Mention float-time.

2009-08-30  Jay Belanger  <jay.p.belanger@gmail.com>

	* calc.texi (Simplifying Formulas): Improve the wording.

2009-08-29  Teodor Zlatanov  <tzz@lifelogs.com>

	* auth.texi: Rewritten for coverage and clarity.

2009-08-29  Katsumi Yamaoka  <yamaoka@jpl.org>

	* gnus.texi (Expiring Mail): Mention
	gnus-mark-copied-or-moved-articles-as-expirable.
	(Various Various): Mention gnus-safe-html-newsgroups.

	* gnus-news.texi: Mention
	gnus-mark-copied-or-moved-articles-as-expirable.

	* emacs-mime.texi (Display Customization): Add xref to
	gnus-safe-html-newsgroups.

2009-08-28  Michael Albinus  <michael.albinus@gmx.de>

	* tramp.texi (Version Control): Remove.
	(Obtaining Tramp): Update cvs checkout command.  Remove nightly tarballs
	reference.
	(External methods): Correct `scpc' concept index entries.  New method
	`rsyncc'.
	(External packages): New subsections "Filename completion" and "File
	attributes cache".

2009-08-27  Jay Belanger  <jay.p.belanger@gmail.com>

	* calc.texi (Rewrite Rules): Improve the example.
	(Simplifying Formulas): Explain use of the I and H flags for
	simplification.

2009-08-25  Michael Albinus  <michael.albinus@gmx.de>

	* dbus.texi (Bus names): Add optional parameter TIMEOUT to dbus-ping.
	Describe autostart behaviour of dbus-ping.
	(Synchronous Methods, Asynchronous Methods): Use English numeric format
	for timeout values.
	(Top): Remove footnote saying D-Bus is not enabled by
	default.  (Bug#4256)

2009-08-23  Daiki Ueno  <ueno@unixuser.org>

	* epa.texi (Quick start): Don't refer to nonexistent epa-mode.
	Reported by Jari Aalto (Bug#4211).
	(Mail-mode integration): Mention epa-mail-mode and
	epa-global-mail-mode.
	(Encrypting/decrypting *.gpg files): Don't refer to nonexistent
	epa-setup.

2009-08-16  Michael Albinus  <michael.albinus@gmx.de>

	* dbus.texi (Asynchronous Methods): Allow nil handler.

2009-08-15  Michael Kifer  <kifer@cs.stonybrook.edu>

	* ediff.texi (ediff-current-file): Add information about this new function.

	* viper.texi: Add information about C-s in viper's search command.

2009-08-09  Colin Williams  <lackita@gmail.com>  (tiny change)

	* calc.texi (Date Forms): Fix typos.

2009-08-08  Glenn Morris  <rgm@gnu.org>

	* org.texi (Agenda commands): Restore clobbered change.

2009-08-07  Eli Zaretskii  <eliz@gnu.org>

	* calc.texi (Graphics, Devices): Update with the peculiarities of
	operation on MS-Windows.

2009-08-06  Carsten Dominik  <carsten.dominik@gmail.com>

	* org.texi (Publishing action): Improve documentation of file
	names when publishing to the source directory.
	(Clean view): Document `org-indent-mode'.
	(Clocking work time): Add documentation for the
	new :timetamp option when creating a clock report.
	(Paragraphs): Fix many typos.
	(Plain lists): Remove duplicate explanation about the
	`C-c *' command.
	(Literal examples): Update to reflect the new behavior
	of the -n -r -k switches when exporting source code examples.
	(Structure editing): Add information about `C-c *',
	converting a plain list into a list of Org items.
	(Remember): Small rephrasing of the paragraph
	describing remember.el.  Also mentioned that remember.el is part
	of Emacs 23, not Emacs 22.
	(Clocking work time): Add documentation about
	displaying the current clocking time against the effort estimate.
	Also add a footnote about using `org-clock-in-prepare-hook' to add
	an effort estimate on the fly, just before clocking it.
	(Footnotes): Document automatic renumbering and
	sorting.
	(Agenda commands): Document new bulk commands.
	(Plain lists): Document new behavior of
	`org-cycle-include-plain-lists'.
	Hyphenation only in TeX.
	(Clocking work time): Document the key to update effort
	estimates.
	(Clocking work time): Document the clock time display.
	(Structure editing, TODO basics): Document new
	variables.
	(Column attributes): Document new colciew operators.
	(Publishing options): Document :xml-declaration.
	(Tracking TODO state changes): Document the
	LOG_INTO_DRAWER property.
	(Literal examples): Document the new implementation for
	editing source code.
	(Publishing action): Mention the new publishing
	function, to publish an Org source file.
	(Publishing links): Mention how to link to an Org source file.
	(Macro replacement): Document new macros.
	(Handling links): Document type-specific completion
	when inserting links.
	(Structure editing, Plain lists): Improve documentation
	on sorting.
	(Internal links): Document custom ids for links.
	(Handling links): Document custom ids for links.
	(CSS support): Document new class.
	(Refiling notes): Document the possibility to create new nodes
	during refiling.
	(Agenda commands): Document the "?" operator to find
	tasks without effort setting.
	(Exporting agenda information): Section moved.
	(RSS Feeds): New section.
	(Built-in table editor): Document M-e and M-a navigate
	inside table field.
	(Stuck projects): Docment that projects identified as
	un-stuck will still be searchd for stuck sub-projects.
	(Paragraphs): Document centering.
	(Creating timestamps, Agenda commands): Document new
	behavior when changing time stamps.
	(Structure editing): Document the new command
	`org-clone-subtree-with-time-shift'.
	(Publishing): Refresh this chapter.
	(Export options, Export options, In-buffer settings):
	Document the new keywords.
	(Matching tags and properties): Collect all
	documentation about tags/property matches here.
	(Setting tags): Document `org-tag-persistent-alist'.
	(Weekly/daily agenda): New section.
	(Orgstruct mode): Describe `orgstruct++-mode'.
	(Drawers): Mention the LOGBOOK drawer.
	(Export options, Sectioning structure): Document the
	#+LEATEX_HEADER in-buffer setting.
	(Bugs): Section removed.
	(Hooks): New section.
	(Add-on packages): Moved here from old location.
	(Context-sensitive commands): New section.
	(Setting tags): Document newline option.
	(Global TODO list, Matching tags and properties):
	Mention more variables.
	(Checkboxes): Update to changed command behavior.

2009-08-02  Eric Yu  <sucode@gmail.com>  (tiny change)

	* speedbar.texi (Basic Key Bindings): Fix typo.

2009-07-30  Jay Belanger  <jay.p.belanger@gmail.com>

	* calc.texi (Vector/Matrix Functions): Add index entries for both
	"v" and "V" key bindings.  Mention that `calc-matrix-brackets' only
	affects matrices with more than one row.
	(Help Commands): Add index entries for "prefix ?" key bindings.

2009-07-29  Jay Belanger  <jay.p.belanger@gmail.com>

	* calc.texi (Stack Manipulation Commands): Add documentation for
	`calc-transpose-lines'

2009-07-27  Michael Albinus  <michael.albinus@gmx.de>

	* dbus.texi (Receiving Method Calls): Describe special return value
	`:ignore'.

2009-07-24  Alan Mackenzie  <acm@muc.de>

	* cc-mode.texi (Config Basics, File Styles): Document that at mode
	initialization, any individual variable setting now takes precedence
	over one done via c-file-style/c-file-offsets.

2009-07-21  Jay Belanger  <jay.p.belanger@gmail.com>

	* calc.texi (Undoing Mistakes): Mention that the undo list will be
	truncated when Calc is quit.
	(Customizing Calc): Document `calc-undo-length'.

2009-07-20  Chong Yidong  <cyd@stupidchicken.com>

	* calc.texi (About This Manual): Don't mention chapter numbers in text.

2009-07-11  Kevin Ryde  <user42@zip.com.au>

	* pcl-cvs.texi (About PCL-CVS):
	* widget.texi (Basic Types):
	Fix cross-references.

2009-07-01  Andreas Schwab  <aschwab@redhat.com>

	* dbus.texi (Type Conversion): Don't use literal control character.

2009-07-01  Michael Albinus  <michael.albinus@gmx.de>

	* tramp.texi (GVFS based methods): New section.
	(Remote processes): Processes for GVFS based methods run locally.

2009-06-30  Michael Albinus  <michael.albinus@gmx.de>

	* tramp.texi (Inline methods, External methods, Gateway methods): Avoid
	the words "kludge" and hack".
	(External methods): Add `synce' method.

	* trampver.texi: Update release number.

2009-06-22  Michael Albinus  <michael.albinus@gmx.de>

	Sync with Tramp 2.1.16.

	* tramp.texi (History): Add GVFS support.
	(External methods): Precise `rsync' description.  Add `dav', `davs' and
	`obex' methods.  Add 'tramp-gvfs-methods' option.
	(Multi-hops): Cells of `tramp-default-proxies-alist' can also be Lisp
	forms.
	(Remote Programs): Introduce `tramp-own-remote-path'.
	(Remote processes): New subsection "Running remote programs that create
	local X11 windows".
	(Frequently Asked Questions): Improve code for disabling vc.

	* trampver.texi: Update release number.  Set default value of
	`emacsgvfs'.

2009-06-21  Chong Yidong  <cyd@stupidchicken.com>

	* Branch for 23.1.

2009-06-17  Glenn Morris  <rgm@gnu.org>

	* faq.texi (Obtaining the FAQ): Add reference to Savannah.
	(Latest version of Emacs): Mention source code repository.

2009-06-16  Glenn Morris  <rgm@gnu.org>

	* faq.texi (Top): Language tweak.
	(Extended commands): Most people have arrow keys.
	(Emacs manual): Say how to follow info links.
	(File-name conventions): Change title a bit.  Explain about source
	versus installed.  Condense etc description.
	(Guidelines for newsgroup postings): Mention Savannah list page.
	(Newsgroup archives): Simplify.
	(Contacting the FSF): Add contact URL.
	(Emacs Lisp documentation): Printed version not always available.
	(Installing Texinfo documentation): Explain how by hand installation is
	not normally needed.  Use add-to-list.  Remove duplicate reference.
	(Informational files for Emacs): Move info on Help menu here from
	"File-name conventions".
	(Help installing Emacs): Tweak uref.
	(Obtaining the FAQ): Mention repository.
	(Origin of the term Emacs): Explain "ITS".
	(Changing load-path): Use add-to-list.
	(Automatic indentation): Clarify this is for Text mode.
	Don't mention Indented Text mode.
	(Finding Emacs on the Internet): The FSF does not seem to offer a
	deluxe distribution on CD anymore.

2009-06-16  Glenn Morris  <rgm@gnu.org>

	* faq.texi (Top): Mention which Emacs version this FAQ is about.
	Recommend the latest release.  Mention how to get older FAQs.
	Recommend the Emacs manual.
	(Guidelines for newsgroup postings): Discourage cross-posts.
	(Underlining paragraphs): Remove.
	(Editing MS-DOS files): Remove pre-Emacs 20 information.
	(Bugs and problems): Update key-binding.
	(Problems with very large files): Mention 64-bit.
	(Shell process exits abnormally): Remove.
	(Problems with Shell Mode): Rename and update.
	(Spontaneous entry into isearch-mode)
	(Problems talking to certain hosts): Remove.  This is old information,
	in etc/PROBLEMS if needed.
	(Emacs takes a long time to visit files, Updating Emacs): Remove.
	(Dired claims that no file is on this line): Update.
	(Installing Emacs, Problems building Emacs): Simplify.
	(Emacs for MS-DOS): Refer to msdos/INSTALL rather than duplicating
	information.
	(Emacs for MS-Windows): Rename from "Emacs for Windows".  Simplify.
	(Emacs for Mac OS X): Rename from "Emacs for Apple computers".
	(JDEE): "JDEE", not "JDE".
	(Handling C-s and C-q with flow control, Binding C-s and C-q):
	Remove.  This is old information, in etc/PROBLEMS if needed.
	(stty and Backspace key, Kanji and Chinese characters): Remove.
	(Right-to-left alphabets): Update section.
	(Changing the included text prefix): Gnus uses message-yank-prefix.
	Add cross-reference to Supercite manual.
	(Saving a copy of outgoing mail): Simplify output file description.
	(Expanding aliases when sending mail): Refer to Emacs manual.
	Remove old info about RFC822.
	Correct description of how to rebuild aliases.
	(Rmail writes to /var/spool/mail): Update location from /usr/spool/mail.
	(MIME with Emacs mail packages)
	(Viewing articles with embedded underlining)
	(Saving a multi-part Gnus posting, Gnus hangs for a long time):
	Remove old sections.
	(Killing based on nonstandard headers): Remove.  Scoring is preferable,
	and is well-documented in the Gnus manual.
	(Reading news with Emacs): Merge "Learning more about Gnus" into here.
	(Making Gnus faster): Rename from "Starting Gnus faster".
	Merge "Catch-up is slow in Gnus" into here.

2009-06-14  Glenn Morris  <rgm@gnu.org>

	* faq.texi (Status of Emacs): Re-order with most recent releases first.
	(New in Emacs 23): New section.
	(Handling C-s and C-q with flow control): Add xref.

2009-06-13  Glenn Morris  <rgm@gnu.org>

	* faq.texi (Setting up a customization file): Grammar fix.
	Customize is no longer "new".
	(Displaying the current line or column): Line-number mode is on by
	default.  Don't mention `column' package.  Mention linum.el.
	(Turning on abbrevs by default): Explain how to do it for buffers,
	modes, and everywhere.
	(Associating modes with files): Use add-to-list.  Don't mention Emacs
	19.
	(Highlighting a region): On by default since 23.1.
	(Replacing highlighted text): Update doc quote.
	(Working with unprintable characters): Don't mention search-quote-char.
	(Using an already running Emacs process): Gnuclient is probably not an
	enhancement these days.
	(Indenting switch statements): Remove mention of pre-Emacs 20.
	(Horizontal scrolling): Abbreviate Emacs 20 description.
	(Replacing text across multiple files): Fix name of dired command.
	(Disabling backups): Use require not load.
	(Learning more about Gnus): Add cross-refs to Gnus manual and FAQ.

2009-06-13  Bill Wohler  <wohler@newt.com>

	Release MH-E manual version 8.2.

	* mh-e.texi (VERSION, EDITION, UPDATED, UPDATE-MONTH): Update for
	release 8.2.

2009-06-13  Glenn Morris  <rgm@gnu.org>

	* faq.texi: Remove the term "on-line" (meaning "Info") throughout, since
	in this day and age the common meaning is "on the web".
	(copying): Use @copyright in all cases.
	(Basic keys): Remove reference to deleted manual node "Text Characters".
	(File-name conventions): Use GNU as an example rather than SERVICE.
	default.el lives in site-lisp.  Update Info directory location.
	(Real meaning of copyleft): GPL actions have been brought, but all
	settled out of court.
	(Guidelines for newsgroup postings): Shorten section title.
	Simplify comp.emacs description.
	(Newsgroup archives): Change Google URL.  Describe Gmane.
	(Unsubscribing from Emacs lists): Remove discussion of "distribution
	points".  Mention List-Unsubscribe header.
	(Contacting the FSF): Update email and URLs.
	(Basic editing): Mention F1 for help.
	(Installing Texinfo documentation): Refer to Texinfo website rather
	than ftp server.
	(Printing a Texinfo file): Mention texi2pdf.
	(Informational files for Emacs): Don't describe FTP or SERVICE, they
	are just stubs nowadays.
	(Latest version of Emacs): Explain version numbers.
	(Spell-checkers, Checking TeX and *roff documents): Remove sections.
	(Turning on syntax highlighting): No need to mention hilit19 any more.
	(Finding Emacs on the Internet): Refer to URLs rather than DISTRIB, FTP.
	(Modes for various languages): Remove section.
	(Major packages and programs): Remove most version and maintainer
	information - it's hard to keep up-to-date, and adds nothing.
	Similarly with direct links to mailing lists.
	(Spell-checkers): Rename node from Ispell.  Mention Aspell and Hunspell.
	(Mailcrypt): Remove section - mailcrypt has not been updated in mnay
	years, and Emacs comes with tools for this now.
	(Patch): Remove section - this is a standard tool.
	(Using function keys under X): Remove section.

2009-06-12  Glenn Morris  <rgm@gnu.org>

	* faq.texi (Viewing Info files outside of Emacs): Xinfo is no more.
	(Help installing Emacs): Remove reference to deleted X11 node.
	(Associating modes with files): Interpreter-mode-alist is no longer
	subservient to auto-mode-alist.
	(Installing Emacs): Change future Emacs version.
	(Linking with -lX11 fails): Remove old section.
	(Packages that do not come with Emacs): Update ELL location.
	Emacs Lisp archive is dead.
	(Emacs for Windows): Remove reference to old CE port.
	(Emacs for OS/2, Emacs for Atari ST, Emacs for the Amiga)
	(Emacs for VMS and DECwindows): Remove old ports.
	(Emacs for GNUstep): Rename from "Emacs for NeXTSTEP" and update.
	(Removing flashing messages): Remove section about non-existent Gnus
	option.

	* faq.texi (Top): Add @top command.
	Remove the optional arguments from all @node commands: makeinfo can
	generate these automatically, and it is easier to edit and rearrange
	nodes without them.

2009-06-11  Glenn Morris  <rgm@gnu.org>

	* faq.texi (Common acronyms): Remove no-longer-existing OSF.
	(The LPF): Make the updated URL the sole reference point.
	(Learning how to do something): Update refcard price and format.
	(Getting a printed manual): Sources in doc/emacs/, not man/.
	Also available in PDF format.  Since the page count varies, be less
	precise.
	(Informational files for Emacs): Remove references to deleted files
	LPF and SUN-SUPPORT, and to UUCP.
	(Obtaining the FAQ): Refer to the service web-page rather than SERVICE.
	Remove many obsolete ways to get the FAQ, which now seems only to be
	distributed with Emacs.
	(Mail and news): Remove sections about Rmail Babyl that no longer apply.

2009-06-09  Chong Yidong  <cyd@stupidchicken.com>

	* org.texi (Org Plot): Fix tags (Bug#3507).
	(Workflow states, Agenda commands): Fix tags (Bug#3508).

	* ada-mode.texi (Installation, Compile commands)
	(Project File Overview, No project files, Set compiler options)
	(Use GNAT project file, Use multiple GNAT project files)
	(Identifier completion): Use @samp for menu items, and @kbd for key
	sequences (Bug#3504).

2009-06-04  Daiki Ueno  <ueno@unixuser.org>

	* gnus.texi (Security): Fix wording; add a link to epa.info.

2009-06-04  Ryan Yeske  <rcyeske@gmail.com>

	* message.texi (Header Commands): Fix descriptions to match
	keybindings.

2009-04-22  Daiki Ueno  <ueno@unixuser.org>

	* gnus.texi (Security): Mention that EasyPG is the current default.

2009-04-13  Chong Yidong  <cyd@stupidchicken.com>

	* ediff.texi (Session Commands): Fix typo.

2009-04-05  Reiner Steib  <Reiner.Steib@gmx.de>

	* gnus-faq.texi (FAQ 8-4): Fix wrong group name of
	news.software.readers.  Reported by Florian Rehnisch.

2009-04-02  Glenn Morris  <rgm@gnu.org>

	* auth.texi: Capitalize direntry.

	* mairix-el.texi: Copy the direntry from ../../info/dir, and avoid
	using a period in the entry name.  (Bug#2797)

2009-03-03  Juanma Barranquero  <lekktu@gmail.com>

	* makefile.w32-in (INFO_TARGETS, DVI_TARGETS, clean): Add auth.
	($(infodir)/auth, auth.dvi): New targets.

2009-03-03  Glenn Morris  <rgm@gnu.org>

	* auth.texi: Fix @setfilename.

	* Makefile.in (INFO_TARGETS, DVI_TARGETS): Add auth.
	(auth, $(infodir)/auth, auth.dvi): New rules.

2009-02-25  Glenn Morris  <rgm@gnu.org>

	* faq.texi (Emacs for minimalists): New node.  (Bug#2452)

2009-02-23  Katsumi Yamaoka  <yamaoka@jpl.org>

	* gnus.texi (NoCeM): Fix description of gnus-use-nocem.

2009-02-23  Katsumi Yamaoka  <yamaoka@jpl.org>

	* gnus.texi (NoCeM): Update default values for gnus-nocem-groups,
	gnus-nocem-issuers, and gnus-nocem-verifyer.

2009-02-20  Juanma Barranquero  <lekktu@gmail.com>

	* ada-mode.texi (Project files, Automatic Casing):
	* dbus.texi (Signals):
	* gnus.texi (Selecting a Group, Filtering Incoming Mail):
	* mh-e.texi (HTML):
	* nxml-mode.texi (Locating a schema)
	(Using the document's URI to locate a schema):
	* org.texi (Footnotes, Using the mapping API):
	* rcirc.texi (Channels): Remove duplicate words.

2009-02-20  Glenn Morris  <rgm@gnu.org>

	* dired-x.texi (Miscellaneous Commands):
	* gnus.texi: Minor updates for mbox Rmail.

2009-02-16  Karl Berry  <karl@gnu.org>

	* ada-mode.texi, auth.texi, autotype.texi, calc.texi, cc-mode.texi:
	* cl.texi, dbus.texi, dired-x.texi, ebrowse.texi, ediff.texi:
	* emacs-mime.texi, epa.texi, erc.texi, eshell.texi, eudc.texi:
	* faq.texi, flymake.texi, forms.texi, gnus-coding.texi, gnus.texi:
	* idlwave.texi, info.texi, mairix-el.texi, message.texi, mh-e.texi:
	* newsticker.texi, nxml-mode.texi, org.texi, pcl-cvs.texi:
	* pgg.texi, rcirc.texi, reftex.texi, remember.texi, sasl.texi:
	* sc.texi, ses.texi, sieve.texi, smtpmail.texi, speedbar.texi:
	* tramp.texi, url.texi, vip.texi, viper.texi, widget.texi, woman.texi:
	Consistently use @insertcopying in the Top node,
	@contents at the front (after @end titlepage),
	and @direntry after @copying.  (Bug#1988)

2009-02-13  Teodor Zlatanov  <tzz@lifelogs.com>

	* auth.texi: New file documenting auth-source.

2009-02-13  Carsten Dominik  <dominik@science.uva.nl>

	* org.texi (Org Plot): Fix link.

2009-02-09  Daiki Ueno  <ueno@unixuser.org>

	* epa.texi (Mail-mode integration): Mention the way to do
	"encrypt-to-self".  (Bug#1807)

2009-02-05  Arni Magnusson  <arnima@hafro.is>  (tiny change)

	* ada-mode.texi (No project files): Fix typo.  (Bug#2214)

2009-02-04  Reiner Steib  <Reiner.Steib@gmx.de>

	* gnus-news.texi: Print version about Incoming*.

2009-02-02  Carsten Dominik  <dominik@science.uva.nl>

	* org.texi (Structure editing, Handling links)
	(Fast access to TODO states, Javascript support): Make standard docs
	correctly reflect default variable settings.

2009-02-02  Glenn Morris  <rgm@gnu.org>

	* org.texi: Fix typos.

2009-02-01  Michael Albinus  <michael.albinus@gmx.de>

	Sync with Tramp 2.1.15.

	* trampver.texi: Update release number.

2009-01-31  Carsten Dominik  <carsten.dominik@gmail.com>

	* org.texi (TODO dependencies): Document TODO dependencies on
	checkboxes.

2009-01-30  Carsten Dominik  <dominik@science.uva.nl>

	* org.texi (TODO dependencies): Document key binding for toggling
	ORDERED property.

2009-01-28  Michael Albinus  <michael.albinus@gmx.de>

	* dbus.texi (Errors and Events): Fix typos.  Describe second parameter
	of hook functions.

2009-01-28  Carsten Dominik  <dominik@science.uva.nl>

	* org.texi (TODO dependencies): New section.

2009-01-27  Carsten Dominik  <dominik@science.uva.nl>

	* org.texi (Plain lists, TODO basics, Priorities)
	(Multiple sets in one file, Conflicts): Document interaction with
	`shift-selection-mode'.

2009-01-27  Jay Belanger  <jay.p.belanger@gmail.com>

	* calc.texi (Embedded Mode, Algebraic-Style Calculations):
	Make Calc the subject of sentences.
	(Rearranging Formulas using Selections): Discuss new options
	for `j *'.

2009-01-26  Michael Albinus  <michael.albinus@gmx.de>

	* dbus.texi (Errors and Events): New variable dbus-event-error-hooks.

2009-01-26  Glenn Morris  <rgm@gnu.org>

	* org.texi: Fix typos.

2009-01-26  Bill Wohler  <wohler@newt.com>

	* mh-e.texi (EDITION, UPDATED): Update.

2009-01-25  Carsten Dominik  <dominik@science.uva.nl>

	* org.texi (References): Add information about remote references.
	(Built-in table editor): Document `C-c RET' in tables.
	(Math symbols, Quoting LaTeX code): Mention that simple
	LaTeX macros survive LaTeX export.
	(Images in LaTeX export): Show how to create a reference to a
	figure.
	(Sectioning structure): Document that the LaTeX class can be
	specified in a property.
	(Text areas in HTML export): New section.
	(External links): Add examples for text search and ID links.
	(Built-in table editor): Remove the descriptio of `C-c
	C-q', it not longer works.
	(Literal examples): Document that a space must follow
	the colon in short examples.
	(Relative timer): Document `org-timer-stop'.
	(Footnotes): New section.
	(Footnote markup): Shorten section and refer to new Footnote
	section.
	(Literal examples): Add documentation for line
	numbering in and references to code examples.
	(CSS support): Fix the description of default CSS styles.
	(Capturing column view): Document
	"file:path/to/file.org" as an allowed value for the ID property of
	a dynamic block copying column view.

2009-01-23  Stephen Eglen  <stephen@gnu.org>

	* mh-e.texi (Getting Started): Describe $MH.

2009-01-21  Michael Albinus  <michael.albinus@gmx.de>

	* tramp.texi (all): Harmonize usage of "external method",
	"external transfer method" and "out-of-band method".
	(Connection types): Precise the differences of inline and external
	methods.  Written by Adrian Phillips <a.phillips@met.no>.

2009-01-19  Reiner Steib  <Reiner.Steib@gmx.de>

	* gnus.texi (Limiting): `/ N' and `/ o' are not really limiting
	commands as described at the top.  Reported by Allan Gottlieb
	<gottlieb@nyu.edu>.

2009-01-19  Katsumi Yamaoka  <yamaoka@jpl.org>

	* gnus.texi (Non-ASCII Group Names, RSS): Update description of
	nnmail-pathname-coding-system.

2009-01-17  Peter Tury  <tury.peter@gmail.com>  (tiny change)

	* org.texi (Relative timer): Fix typo.

2009-01-15  Juanma Barranquero  <lekktu@gmail.com>

	* org.texi (Clocking work time): Fix typo.
	Reported by Peter Tury <tury.peter@gmail.com>.  (Bug#1925)

2009-01-13  Glenn Morris  <rgm@gnu.org>

	* org.texi: Fix some more typos.

2009-01-13  Peter Tury  <tury.peter@gmail.com>  (tiny change)

	* org.texi: Fix some typos.

2009-01-09  Katsumi Yamaoka  <yamaoka@jpl.org>

	* gnus.texi (Group Parameters): Add note for local variables.

2009-01-09  Reiner Steib  <Reiner.Steib@gmx.de>

	* gnus.texi (Converting Kill Files): Fix URL.  Include
	gnus-kill-to-score.el in contrib directory.

2009-01-09  Reiner Steib  <Reiner.Steib@gmx.de>

	* gnus.texi (Startup Variables): Fix gnus-before-startup-hook.
	Reported by Leo <sdl.web@gmail.com>.  (Bug#1660)
	(Paging the Article): Add index entry.

2009-01-03  Stephen Leake  <stephen_leake@member.fsf.org>

	* ada-mode.texi (Examples): Delete redundant text.

2009-01-03  Michael Albinus  <michael.albinus@gmx.de>

	* trampver.texi (top): Declare ipv6prefix and ipv6postfix.

	* tramp.texi (Filename Syntax, Filename completion): Handle IPv6
	addresses.

2009-01-03  Bill Wohler  <wohler@newt.com>

	* mh-e.texi (Scan Line Formats): Indicate that first column should be
	kept empty.

2008-12-20  Carsten Dominik  <dominik@science.uva.nl>

	* org.texi (Activation, Exporting, ASCII export, HTML export)
	(HTML Export commands, LaTeX/PDF export commands): Improve
	documentation about transient-mark-mode.
	(References): DOcuemtn the use of special names like $LR1 to reference
	to fields in the last table row.

2008-12-19  Juri Linkov  <juri@jurta.org>

	* info.texi (Search Text): Remove mention of removed key binding M-s.

2008-12-18  Carsten Dominik  <dominik@science.uva.nl>

	* org.texi (References): Remove mentioning of @0 as reference for the
	last line, this has been reverted in the Lisp sources.

2008-12-17  Juanma Barranquero  <lekktu@gmail.com>

	* makefile.w32-in (INFO_TARGETS, clean): Add sasl.
	(DVI_TARGETS): Remove duplicates.  Add sasl.
	($(infodir)/sasl, sasl.dvi): New targets.

2008-12-17  Carsten Dominik  <dominik@science.uva.nl>

	* org.texi: Version number pushed to 6.15d.

2008-12-16  Carsten Dominik  <dominik@science.uva.nl>

	* org.texi (Tables in LaTeX export): New section.
	(Images in LaTeX export): New section.
	(Inlined images, Images in HTML export): Sections renamed.

2008-12-08  Reiner Steib  <Reiner.Steib@gmx.de>

	* message.texi (Insertion Variables): Don't advertise sc-cite-original.

2008-12-04  David Engster  <dengste@eml.cc>

	* gnus.texi (nnmairix): Mention mairix.el.  Point out the importance
	of nnml-get-new-mail.  Change URL for mairix patch.

2008-12-02  Carsten Dominik  <carsten.dominik@gmail.com>

	* org.texi (Using the mapping API): Fix bug in mapping example.
	(Publishing options): Make the list of properties complete again, in
	correspondence to the variable `org-export-plist-vars'.
	(Property searches): Document new special values for time comparisons.
	(Tag inheritance): Refine the description of tag inheritance.
	(Project alist): Add info about the publishing sequence of components.
	(Effort estimates): Document the new relative timer.

2008-12-01  Jay Belanger  <jay.p.belanger@gmail.com>

	* calc.texi (About This Manual): Clarify behavior of `C-x * t'.
	(Using Calc): Clarify use of `C-x * o'.
	(Embedded Mode (Overview)): Clarify use of `C-x * e'.

2008-11-28  Richard M Stallman  <rms@gnu.org>

	* dbus.texi (Receiving Method Calls): Clean up previous change.

2008-11-26  Michael Albinus  <michael.albinus@gmx.de>

	* dbus.texi (Type Conversion): New defuns `dbus-string-to-byte-array',
	`dbus-escape-as-identifier', `dbus-byte-array-to-string' and
	`dbus-unescape-from-identifier'.
	(Receiving Method Calls): New constants `dbus-service-emacs' and
	`dbus-path-emacs'.  Precise return values of `dbus-register-method'.
	(Signals): Use the constants in the example.

2008-11-24  Carsten Dominik  <dominik@science.uva.nl>

	* org.texi: Re-apply change to FDL 1.3.

2008-11-23  Carsten Dominik  <dominik@science.uva.nl>

	* org.texi (Setting up Remember): Document `org-remember-mode'.
	(External links): Document that bbdb links can use a regular
	expression.
	(External links): Document that elisp links can contain interactive
	commands.

2008-11-22  Michael Kifer  <kifer@cs.stonybrook.edu>

	* viper.texi (viper-translate-all-ESC-keysequences):
	Description removed.

2008-11-19  Glenn Morris  <rgm@gnu.org>

	* doclicense.texi: Change to FDL 1.3.
	Relicense all texi files under FDL 1.3 or later.

2008-11-17  Jay Belanger  <jay.p.belanger@gmail.com>

	* calc.texi (Tutorial): Clarify how to set up the on-line tutorial.

2008-11-16  Michael Kifer  <kifer@cs.stonybrook.edu>

	* viper.texi (viper-ESC-keyseq-timeout, viper-ESC-key): Removed.

	* ediff.texi: Version/date change.

2008-11-14  Chong Yidong  <cyd@stupidchicken.com>

	* ns-emacs.texi: Moved into macos.texi in the main Emacs manual.

2008-11-14  Jay Belanger  <jay.p.belanger@gmail.com>

	* calc.texi (About This Manual): Comment out a mention of
	marginal notes.

2008-11-12  Carsten Dominik  <dominik@science.uva.nl>

	* org.texi (Clocking work time): Document the :formula property of
	clock tables.
	(Structure editing, Refiling notes): Document refiling regions.
	(Agenda commands): Document the double-prefix version
	of the `l' command in the agenda.
	(Handling links): Explain the effect of a double prefix
	arg to `C-c C-o'.
	(TODO basics): Add documentation for tag triggers.

2008-10-23  Glenn Morris  <rgm@gnu.org>

	* cl.texi (Function Bindings): Mention `flet' fails to deal with
	byte-compiling things like `+'.

	* ns-emacs.texi: Merge copyright years of author now with assignment
	into FSF years.
	(VER): Use it for easier automatic updating.  Use Emacs version rather
	than standalone Emacs.app version.

2008-10-12  Carsten Dominik  <dominik@science.uva.nl>

	* org.texi: Lots of minor fixes.
	(Capture): New chapter.
	(Org Plot): New section.

2008-09-30  Magnus Henoch  <mange@freemail.hu>

	* cl.texi (Porting Common Lisp): Fix parenthesis order in example.

2008-09-30  Jay Belanger  <jay.p.belanger@gmail.com>

	* calc.texi (User Defined Units): Mention how to enter optional display
	string.

2008-09-25  Teodor Zlatanov  <tzz@lifelogs.com>

	* message.texi (Sending Variables): Fixed variable documentation to
	avoid the "y/n" wording.

2008-09-24  Teodor Zlatanov  <tzz@lifelogs.com>

	* message.texi (Sending Variables): Added `message-confirm-send' doc.

2008-09-24  Katsumi Yamaoka  <yamaoka@jpl.org>

	* gnus.texi (The Gnus Registry): Don't give argument to @item used in
	@enumerate section so as to be able to be formatted with MAKEINFO=no.

2008-09-22  Bill Wohler  <wohler@newt.com>

	Release MH-E manual version 8.1.

	* mh-e.texi (VERSION, EDITION, UPDATED, UPDATE-MONTH): Update for
	release 8.1.

	* mh-e.texi: Retain dual license as agreed to by the FSF.
	However, bump GPL to Version 3.
	Use @include for license text.

2008-09-19  Katsumi Yamaoka  <yamaoka@jpl.org>

	* gnus.texi (Top, Setup, Fancy splitting to parent)
	(Store custom flags and keywords, Store arbitrary data):
	Clean up markup.

2008-09-16  Teodor Zlatanov  <tzz@lifelogs.com>

	* gnus.texi (The Gnus Registry): Document it.

2008-09-08  David Engster  <dengste@eml.cc>

	* gnus.texi (nnmairix): Point out that nnml uses MH format.
	Clarify section about choosing back end servers.

2008-08-23  Glenn Morris  <rgm@gnu.org>

	* dired-x.texi (Shell Command Guessing):
	Mention dired-guess-shell-case-fold-search.  (Bug#417)

2008-08-22  Michael Albinus  <michael.albinus@gmx.de>

	* trampver.texi: Update release number.

2008-08-18  Brian Cully  <bjc@kublai.com>  (tiny change)

	* ns-emacs.texi: Update version.
	(Introduction): Correct menu location for options save.
	(Customization): Note that defaults are stored under org.gnu.Emacs.

2008-08-11  Bill Wohler  <wohler@newt.com>

	* mh-e.texi (Getting Started): Rename variant mu-mh to gnu-mh and be
	explicit about GNU mailutils MH elsewhere (with thanks to Darel
	Henman) (closes SF #1768928).

2008-08-10  Glenn Morris  <rgm@gnu.org>

	* ns-emacs.texi: Use @copying.  Change copyright of authors with
	assignment to FSF.  Change license to GFDL.
	(Top): Remove outdated references.

2008-08-07  Reiner Steib  <Reiner.Steib@gmx.de>

	* gnus.texi (Sorting the Summary Buffer, Summary Sorting):
	Add gnus-summary-sort-by-most-recent-number and
	gnus-summary-sort-by-most-recent-date.
	(Summary Sorting): Explain prefix argument.

2008-08-07  Katsumi Yamaoka  <yamaoka@jpl.org>

	* gnus.texi (Saving Articles): Mention symbolic prefix `r' for
	gnus-summary-pipe-output.

2008-08-03  Michael Albinus  <michael.albinus@gmx.de>

	* dbus.texi (Receiving Method Calls): Document error handling of own
	D-Bus methods.

2008-08-01  Bill Wohler  <wohler@newt.com>

	* mh-e.texi (Reading Mail)
	(Viewing Attachments): Describe new function
	mh-show-preferred-alternative.
	(Sending Mail, Redistributing, Sending Message): Describe new hook
	mh-annotate-msg-hook.

2008-07-31  Michael Albinus  <michael.albinus@gmx.de>

	* dbus.texi (Arguments and Signatures): Fix example.
	(Synchronous Methods): New defun `dbus-call-method-non-blocking'.
	(Asynchronous Methods): New node.
	(Errors and Events): Describe extended layout of `dbus-event'.
	New defun `dbus-event-message-type'.

2008-07-31  Dan Nicolaescu  <dann@ics.uci.edu>

	* ediff.texi: Remove VMS support.

2008-07-29  Juanma Barranquero  <lekktu@gmail.com>

	* makefile.w32-in (INFO_TARGETS, DVI_TARGETS, clean): Add mairix-el.
	($(infodir)/mairix-el), mairix-el.dvi): New targets.

2008-07-29  Chong Yidong  <cyd@stupidchicken.com>

	* Makefile.in: Add mairix-el targets.

2008-07-29  David Engster  <deng@randomsample.de>

	* mairix-el.texi: New file.

2008-07-28  Stephen Leake  <stephen_leake@stephe-leake.org>

	* ada-mode.texi: Document using GNAT project files as Emacs Ada mode
	project files.  Delete 'main_unit' project variable; not needed.  Allow
	process environment variables wherever project variables are allowed.
	Add tutorial section on multiple GNAT project files.

2008-07-27  Michael Albinus  <michael.albinus@gmx.de>

	Sync with Tramp 2.1.14.

	* trampver.texi: Update release number.

2008-07-27  Dan Nicolaescu  <dann@ics.uci.edu>

	* ns-emacs.texi:
	* faq.texi: Remove mentions of Mac Carbon.

2008-07-24  Katsumi Yamaoka  <yamaoka@jpl.org>

	* gnus.texi (Saving Articles): Describe the 2nd argument of
	gnus-summary-save-in-pipe.
	(SpamAssassin): Use it.

2008-07-22  Katsumi Yamaoka  <yamaoka@jpl.org>

	* gnus.texi (SpamAssassin): Fix gnus-summary-save-in-pipe usage.

2008-07-25  Carsten Dominik  <dominik@science.uva.nl>

	* org.texi (Export options): Document the use of the creator flag.

2008-07-24  Carsten Dominik  <dominik@science.uva.nl>

	* org.texi: New version 6.06a.

2008-07-23  Juanma Barranquero  <lekktu@gmail.com>

	* makefile.w32-in (INFO_TARGETS, DVI_TARGETS, clean): Add ns-emacs.
	($(infodir)/ns-emacs, ns-emacs.dvi): New targets.

2008-07-23  Vincent Belaïche  <vincent.b.1@hotmail.fr>

	* calc.texi (Editing Stack Entries):
	(Algebraic Entry): Rewrite introductory sentences so it can be used by
	Calc's help functions.  Mention fixing typos.
	(Customizing Calc): Fix typo.

2008-07-23  Jay Belanger  <jay.p.belanger@gmail.com>

	* calc.texi (summarykey): New macro.  Use to correctly format keys in
	the summary.

2008-07-20  Adrian Robert  <adrian.b.robert@gmail.com>

	* ns-emacs.texi (Customization): Corrected documentation on color
	specification formats.

2008-07-19  Andreas Schwab  <schwab@suse.de>

	* ns-emacs.texi: Moved from ../emacs.  Add @direntry.

	* Makefile.in (INFO_TARGETS, DVI_TARGETS): Add ns-emacs.
	(ns-emacs, $(infodir)/ns-emacs, ns-emacs.dvi): New rules.

2008-07-18  Michael Albinus  <michael.albinus@gmx.de>

	* dbus.texi (Inspection): Rework, introduce submenus.
	(Bus names, Introspection, Nodes and Interfaces, Methods and Signal)
	(Properties and Annotations, Arguments and Signatures): New nodes.

2008-07-13  Michael Albinus  <michael.albinus@gmx.de>

	* dbus.texi (Receiving Method Calls): Fix description of
	`dbus-register-method'.
	(Signals): Allow also signal arguments for filtering in
	`dbus-register-signal'.

2008-07-13  Vincent Belaïche  <vincent.b.1@hotmail.fr>

	* calc.texi (Manipulating Vectors): Clarify definition of `rnorm' and
	`cnorm'.
	(Arithmetic Tutorial): Simplify the verification of prime factors.

2008-07-02  Katsumi Yamaoka  <yamaoka@jpl.org>

	* gnus.texi (Saving Articles): Mention
	gnus-summary-pipe-output-default-command and gnus-summary-save-in-pipe.

2008-06-29  Jay Belanger  <jay.p.belanger@gmail.com>

	* calc.texi: Adjust mode line throughout.

2008-06-28  Juanma Barranquero  <lekktu@gmail.com>

	* sasl.texi (Mechanisms): Fix typos.

2008-06-24  Jay Belanger  <jay.p.belanger@gmail.com>

	* calc.texi (Killing from the stack): Mention using normal Emacs
	copying.

2008-06-21  Michael Albinus  <michael.albinus@gmx.de>

	* tramp.texi (Password handling): Renamed from "Password caching".
	Add `auth-source' mechanism.
	(Connection caching): Tramp reopens the connection automatically,
	when the operating system on the remote host has been changed.

2008-06-20  Eli Zaretskii  <eliz@gnu.org>

	* makefile.w32-in (distclean): Remove makefile.

2008-06-17  Carsten Dominik  <dominik@science.uva.nl>

	* org.texi (Using the mapping API): New section.
	(Agenda column view): New section.
	(Moving subtrees): Document archiving to the archive sibling.
	(Agenda commands): Document columns view in the agenda.
	(Using the property API): Document the API for multi-valued properties.

2008-06-17  Jason Riedy  <jason@acm.org>

	* org.texi (A LaTeX example): Note that fmt may be a one-argument
	function, and efmt may be a two-argument function.
	(Radio tables): Document multiple destinations.

2008-06-16  Glenn Morris  <rgm@gnu.org>

	* epa.texi, erc.texi, pgg.texi, remember.texi, sasl.texi, url.texi:
	Add Cover-Texts.

2008-06-15  Glenn Morris  <rgm@gnu.org>

	* faq.texi (VER): Update to 23.0.60.

	* mh-e.texi: Remove option of licensing under GPL.
	Add Cover-Texts to GFDL permissions notice.
	(GPL): Remove section.
	(GFDL): Include doclicense.texi rather than the actual text.

	* Makefile.in (INFO_TARGETS, DVI_TARGETS): Add sasl.
	(sasl, $(infodir)/sasl, sasl.dvi): New rules.

	* sasl.texi: Fix output file name.

	* epa.texi, sasl.texi: Refer to license in Emacs manual.

	* gnus-coding.texi: Refer to license in Gnus manual.

	* idlwave.texi, sasl.texi: Use @copying.

	* org.texi: Change to GFDL 1.2.  Refer to license in Emacs manual.

	* speedbar.texi: Update Back-Cover Text as per maintain.info.

	* url.texi: Use @copying, @title, @subtitle, @author.

	* ada-mode.texi, autotype.texi, cc-mode.texi, cl.texi, dbus.texi:
	* dired-x.texi, ebrowse.texi, ediff.texi, emacs-mime.texi:
	* erc.texi, eshell.texi, eudc.texi, flymake.texi, forms.texi, gnus.texi:
	* idlwave.texi, message.texi, newsticker.texi, pcl-cvs.texi:
	* rcirc.texi, reftex.texi, sc.texi, ses.texi, sieve.texi:
	* smtpmail.texi, speedbar.texi, tramp.texi, vip.texi, viper.texi:
	* widget.texi, woman.texi:
	Remove references to external license, since doclicense is included.

	* ada-mode.texi, autotype.texi, cc-mode.texi, dired-x.texi:
	* pcl-cvs.texi, speedbar.texi, url.texi, widget.texi:
	Remove references to non-existent Invariant Sections.

2008-06-14  Glenn Morris  <rgm@gnu.org>

	* faq.texi (Major packages and programs): Remove references to external
	Supercite, Calc, VIPER, since they have been included for some time.
	Update VM, AUCTeX, BBDB entries.

2008-06-14  Ulf Jasper  <ulf.jasper@web.de>

	* newsticker.texi: Updated to match latest newsticker changes.

2008-06-13  Glenn Morris  <rgm@gnu.org>

	* ada-mode.texi, autotype.texi, calc.texi, cc-mode.texi, cl.texi
	* dbus.texi, dired-x.texi, ebrowse.texi, ediff.texi, emacs-mime.texi
	* eshell.texi, eudc.texi, flymake.texi, forms.texi, gnus-coding.texi
	* gnus.texi, idlwave.texi, info.texi, message.texi, newsticker.texi
	* nxml-mode.texi, org.texi, pcl-cvs.texi, rcirc.texi, reftex.texi
	* sc.texi, sieve.texi, smtpmail.texi, vip.texi, viper.texi, widget.texi
	* woman.texi:
	Update Back-Cover Text as per maintain.info.

2008-06-15  Reiner Steib  <Reiner.Steib@gmx.de>

	* gnus-faq.texi: Generate.  Change node names to "FAQ N-M".

	* Makefile.in (gnus-faq-clean): Don't remove gnus-faq.texi.
	(gnus-faq.xml): Update repository host.

	* gnus-faq.texi: Generate from gnus-faq.xml (sourceforge.net).

2008-06-15  Frank Schmitt  <ich@frank-schmitt.net>

	* gnus-faq.texi ([5.12]): Add entry about message-kill-buffer-on-exit.
	Fix a typo.

2008-06-15  Reiner Steib  <Reiner.Steib@gmx.de>

	* gnus.texi (Mail Source Customization): Correct values of
	`mail-source-delete-incoming'.  Reported by Tassilo Horn.
	(Oort Gnus): Fix version comment for mml-dnd-protocol-alist.

2008-06-14  Reiner Steib  <Reiner.Steib@gmx.de>

	* gnus.texi (nnmairix): Eliminate wrong use of `path', cf. the GNU
	coding standards.

2008-06-14  David Engster  <dengste@eml.cc>

	* gnus.texi (nnmairix): Markup fixes.

2008-06-05  Reiner Steib  <Reiner.Steib@gmx.de>

	* gnus.texi (nnmairix): Markup and other minor fixes.

2008-06-05  David Engster  <dengste@eml.cc>

	* gnus.texi (nnmairix): New nodes describing nnmairix.el.

2008-06-05  Reiner Steib  <Reiner.Steib@gmx.de>

	* gnus.texi (Group Parameters): Change ~/.gnus to ~/.gnus.el.
	(Searching, nnir, nnmairix): New stub nodes.

2008-05-30  Felix Lee  <felix.1@canids.net>

	* cl.texi (Iteration Clauses): Fix incorrect "identical" examples.

2008-05-24  Reiner Steib  <Reiner.Steib@gmx.de>

	* gnus.texi (Filling In Threads): Additions to gnus-fetch-old-headers.

2008-05-15  Reiner Steib  <Reiner.Steib@gmx.de>

	* gnus.texi (Scoring On Other Headers): Fix typo.  Rearrange.

2008-05-15  Jonathan Yavner  <jyavner@member.fsf.org>

	* ses.texi (Acknowledgements): Add Shigeru Fukaya.

2008-05-06  Juanma Barranquero  <lekktu@gmail.com>

	* info.texi (Top): Fix typo in xref.

2008-05-05  Karl Berry  <karl@gnu.org>

	* info.texi (Top): @xref to stand-alone manual.

2008-05-01  Lars Magne Ingebrigtsen  <larsi@gnus.org>

	* gnus.texi (Various Summary Stuff): Add gnus-propagate-marks.
	(Various Summary Stuff): Fix typo in last xref.

2008-05-02  Juanma Barranquero  <lekktu@gmail.com>

	* org.texi (Moving subtrees): Fix typo.

2008-04-28  Michael Albinus  <michael.albinus@gmx.de>

	* tramp.texi (Frequently Asked Questions): Explain, how to disable
	Tramp via `tramp-mode'.

2008-04-27  Carsten Dominik  <dominik@sam.science.uva.nl>

	* org.texi: Massive changes, in many parts of the file.

2008-04-13  Reiner Steib  <Reiner.Steib@gmx.de>

	* gnus.texi (Oort Gnus): Add message-fill-column.

2008-04-12  Adrian Aichner  <adrian@xemacs.org>

	* gnus.texi (Mail Source Specifiers): Typo fix.

2008-04-12  Reiner Steib  <Reiner.Steib@gmx.de>

	* gnus.texi (Diary Headers Generation): Update key binding for
	`gnus-diary-check-message'.

2008-04-10  Reiner Steib  <Reiner.Steib@gmx.de>

	* gnus.texi (Emacsen): Addition.

2008-04-10  Reiner Steib  <Reiner.Steib@gmx.de>

	* gnus.texi (Emacsen): Give recommendations for Emacs 22 and Emacs 23.

2008-04-09  Reiner Steib  <Reiner.Steib@gmx.de>

	* gnus.texi (Oort Gnus): Mention customizing of tool bars.

2008-04-09  Reiner Steib  <Reiner.Steib@gmx.de>

	* gnus-news.texi: Update tool bar item.

2008-04-09  Sven Joachim  <svenjoac@gmx.de>

	* gnus-news.texi: Fix typos.

2008-04-11  Jay Belanger  <jay.p.belanger@gmail.com>

	* calc.texi (Vector and Matrix Arithmetic, Calc Summary):
	Add mention of `kron'.

2008-04-01  Daiki Ueno  <ueno@unixuser.org>

	* epa.texi (Encrypting/decrypting *.gpg files): Document
	epa-file-name-regexp.

2008-03-31  Katsumi Yamaoka  <yamaoka@jpl.org>

	* gnus.texi (Example Methods): Fix description about ssh-agent.
	(Indirect Functions): Fix the default value of nntp-telnet-command;
	remove link to connect.html.

2008-03-30  Michael Albinus  <michael.albinus@gmx.de>

	* dbus.texi (Synchronous Methods): New parameter TIMEOUT for
	dbus-call-method.
	(Receiving Method Calls): The timeout can be set by the calling client.

	* trampver.texi: Update release number.

2008-03-29  Reiner Steib  <Reiner.Steib@gmx.de>

	* gnus.texi (Top): Fix version.  Add SASL.

2008-03-29  Michael Albinus  <michael.albinus@gmx.de>

	Sync with Tramp 2.1.13.

	* trampver.texi: Update release number.

2008-03-29  Chong Yidong  <cyd@stupidchicken.com>

	* org.texi: Update to new org-mode website.

2008-03-29  Stefan Monnier  <monnier@iro.umontreal.ca>

	* cl.texi (For Clauses): Fix loop over key-seq to match code.

2008-03-22  Reiner Steib  <Reiner.Steib@gmx.de>

	* gnus.texi (Foreign Groups): Add gnus-read-ephemeral-gmane-group,
	gnus-read-ephemeral-gmane-group-url,
	gnus-read-ephemeral-emacs-bug-group,
	gnus-read-ephemeral-debian-bug-group.

2008-03-21  Reiner Steib  <Reiner.Steib@gmx.de>

	* gnus.texi (MIME Commands): Add gnus-article-browse-html-article.

	* gnus-news.texi: Add EasyPG.  Add gnus-article-browse-html-article.
	Add FIXMEs for Bookmarks and gnus-registry-marks.

2008-03-16  Reiner Steib  <Reiner.Steib@gmx.de>

	* gnus.texi (Smileys): Document `smiley-style'.

2008-03-21  Reiner Steib  <Reiner.Steib@gmx.de>

	* gnus.texi (Gnus Development): Clarify difference between ding and
	gnu.emacs.gnus.
	(MIME Commands, Using MIME, RSS): Fix markup.

	* gnus-faq.texi ([8.4]): Ditto.

2008-03-20  Reiner Steib  <Reiner.Steib@gmx.de>

	* gnus.texi (Emacsen): Remove obsolete stuff.

2008-03-19  Reiner Steib  <Reiner.Steib@gmx.de>

	* gnus.texi (Oort Gnus): Add version info WRT
	`mail-source-delete-incoming'.

2008-03-16  Reiner Steib  <Reiner.Steib@gmx.de>

	* gnus.texi (Top): Add "Other related manuals" and version info in
	`iftex' output.
	(Formatting Fonts): Add index entries for gnus-mouse-face, gnus-face-0,
	gnus-balloon-face-0 and the corresponding format specifiers.

2008-03-26  Michael Albinus  <michael.albinus@gmx.de>

	* tramp.texi (Filename completion): Remove footnote about let-bind
	of `partial-completion-mode'.  It doesn't work this way.

2008-03-26  Stefan Monnier  <monnier@iro.umontreal.ca>

	* pcl-cvs.texi (Contributors): Update my email.

2008-03-21  Michael Albinus  <michael.albinus@gmx.de>

	* dbus.texi (Receiving Method Calls): Mention default D-Bus timeout.

2008-03-17  Bill Wohler  <wohler@newt.com>

	* mh-e.texi (Viewing): Update URL for adding header fields to
	mh-invisible-header-fields-default.

2008-03-16  Bill Wohler  <wohler@newt.com>

	* mh-e.texi (Preface): Add Gnus to requirements.
	(Forwarding): Note that forwarded MIME messages are now inline.

2008-03-14  Stefan Monnier  <monnier@iro.umontreal.ca>

	* gnus.texi (Example Methods, Direct Functions, Indirect Functions)
	(Common Variables): Give precedence to the netcat methods over the
	telnet methods, and mention that they are more reliable.

2008-03-13  Carsten Dominik  <dominik@science.uva.nl>

	* org.texi (Exporting Agenda Views): Document agenda export to
	iCalendar.
	(Progress logging): Document the new progress logging stuff.

2008-03-10  Reiner Steib  <Reiner.Steib@gmx.de>

	* gnus.texi (Mail Source Customization, Gnus Development, Oort Gnus):
	Update for change of `mail-source-delete-incoming'.

	* gnus-news.texi: Ditto.

2008-03-10  Reiner Steib  <Reiner.Steib@gmx.de>

	* gnus-coding.texi (Gnus Maintainance Guide): Update conventions for
	custom versions.

2008-03-07  Alan Mackenzie  <acm@muc.de>

	* cc-mode.texi (Limitations and Known Bugs): State that the number of
	parens/brackets in a k&r region is limited.

2008-02-27  Reiner Steib  <Reiner.Steib@gmx.de>

	* gnus-news.texi: Mention problem with coding system `utf-8-emacs' when
	using different Emacs versions.

2008-02-27  Glenn Morris  <rgm@gnu.org>

	* sc.texi: Remove a lot of old and obsolete info.
	(titlepage): Simplify.
	(Emacs 19 MUAs, Emacs 18 MUAs, MH-E with any Emacsen)
	(VM with any Emacsen, GNEWS with any Emacsen)
	(Overloading for Non-conforming MUAs, Version 3 Changes)
	(The Supercite Mailing List): Delete nodes.
	(Introduction): Remove info about old packages.
	(Getting Connected): Simplify.  Remove info about old packages.
	(Citing Commands): Delete Emacs 19 info.
	(Hints to MUA Authors): Simplify.
	(Thanks and History): Merge in some info from the deleted node
	"Version 3 Changes".

2008-02-05  Juanma Barranquero  <lekktu@gmail.com>

	* org.texi (Setting tags, In-buffer settings):
	* rcirc.texi (rcirc commands): Replace `legal' with `valid'.

2008-02-24  Katsumi Yamaoka  <yamaoka@jpl.org>

	* gnus-news.texi: Mention that spaces and tabs are allowed in the
	installation directory name.

2008-02-12  Romain Francoise  <romain@orebokech.com>

	* epa.texi (Overview): Fix typo.

2008-02-11  Daiki Ueno  <ueno@unixuser.org>

	* epa.texi (Quick start): Remove the .emacs setting.

2008-02-10  Daiki Ueno  <ueno@unixuser.org>

	* epa.texi (Quick start): Use the command `epa-enable' instead of
	loading `epa-setup'.

2008-02-08  Juanma Barranquero  <lekktu@gmail.com>

	* makefile.w32-in (INFO_TARGETS, DVI_TARGETS, clean): Add epa.
	($(infodir)/epa, epa.dvi): New targets.

2008-02-08  Daiki Ueno  <ueno@unixuser.org>

	* Makefile.in: Add rules to build EasyPG Assistant User's Manual.

	* epa.texi: New manual documenting the EasyPG Assistant.

2008-02-06  Michael Albinus  <michael.albinus@gmx.de>

	* dbus.texi (all): Wrap Lisp code examples with @lisp ... @end lisp.
	(Inspection): New function dbus-ping.

2008-02-05  Michael Albinus  <michael.albinus@gmx.de>

	* tramp.texi (Remote processes): Add `shell-command'.

2008-01-28  Michael Sperber  <sperber@deinprogramm.de>

	* gnus.texi (Mail Source Specifiers): Document `group' specifier.
	(Group Parameters): Document `mail-source' parameter.

2008-01-27  Michael Albinus  <michael.albinus@gmx.de>

	* tramp.texi (Inline methods): The hostname of the su(do)? methods
	must be a local host.

2008-01-26  Michael Olson  <mwolson@gnu.org>

	* erc.texi: Update version for ERC 5.3 release.
	(Obtaining ERC): Update extras URLs for 5.3.
	(Development): Write instructions for git, and remove those for Arch.
	(History): Mention the switch to git.

2008-01-24  Karl Berry  <karl@gnu.org>

	* info.texi (Search Index, Search Text): Mention the command
	character in the section name, a la the (Go to node) node.

2008-01-21  Michael Albinus  <michael.albinus@gmx.de>

	* dbus.texi (Errors and Events): New macro dbus-ignore-errors.

2008-01-18  Katsumi Yamaoka  <yamaoka@jpl.org>

	* gnus-news.texi: Mention gnus-article-describe-bindings.

2008-01-18  Katsumi Yamaoka  <yamaoka@jpl.org>

	* gnus-news.texi: Mention gnus-article-wide-reply-with-original.

2008-01-18  Carsten Dominik  <dominik@science.uva.nl>

	* org.texi (Property inheritance): New section.
	(Conventions): New section.
	(Structure editing): Document C-RET, the prefix arg to the cut/copy
	commands, and the new bindings for refiling.
	(Sparse trees): Document the new special command for sparse trees.
	(References): Be more clear about the counting of hilines.
	(Handling links): Document M-p/n for accessing links.
	(Fast access to TODO states): New section.
	(Per file keywords): New section.
	(Property inheritance): New section.
	(Column attributes): New summary types.
	(Capturing Column View): New section.
	(The date/time prompt): Cover the new features in the date/time prompt.
	Compactify the table of keys for the calendar remote control.
	(Clocking work time): Document the new :scope parameter.
	(Remember): Promoted to chapter.
	(Quoted examples): New section.
	(Enhancing text): New verbatim environments.

2008-01-14  Michael Albinus  <michael.albinus@gmx.de>

	* trampver.texi: Update release number.

2008-01-09  Katsumi Yamaoka  <yamaoka@jpl.org>

	* gnus.texi (Article Keymap): Add
	gnus-article-wide-reply-with-original; fix descriptions of
	gnus-article-reply-with-original and
	gnus-article-followup-with-original.

2008-01-09  Glenn Morris  <rgm@gnu.org>

	* nxml-mode.texi: Add @copying section.

2008-01-05  Reiner Steib  <Reiner.Steib@gmx.de>

	* message.texi (Mail Variables): Add some text from "(gnus)Posting
	Server".  Add `message-send-mail-with-mailclient'.

	* gnus.texi (Posting Server): Move some text to "(message)Mail
	Variables" and add a reference here.

2008-01-04  Michael Albinus  <michael.albinus@gmx.de>

	* dbus.texi (Receiving Method Calls): New chapter.
	(Errors and Events): Add serial number to events.  Replace "signal" by
	"message".  Introduce dbus-event-serial-number.

2008-01-03  Michael Albinus  <michael.albinus@gmx.de>

	* dbus.texi (Type Conversion): Explain the type specification for empty
	arrays.  Use another example.

2007-12-30  Michael Albinus  <michael.albinus@gmx.de>

	* dbus.texi (all): Replace "..." by @dots{}.
	(Type Conversion): Precise the value range for :byte types.
	(Signals): Rename dbus-unregister-signal to dbus-unregister-object.
	Mention its return value.
	(Errors and Events): There is no D-Bus error propagation during event
	processing.

2007-12-29  Jay Belanger  <jay.p.belanger@gmail.com>

	* calc.tex (Yacas Language, Maxima Language, Giac Language):
	New sections.

2007-12-29  Reiner Steib  <Reiner.Steib@gmx.de>

	* gnus.texi (Group Parameters): Reorder the text and add a note about
	`gnus-parameters' near the beginning of the node.

2007-12-29  IRIE Tetsuya  <irie@t.email.ne.jp>  (tiny change)

	* gnus.texi (Score File Editing): Fix function name.

2007-12-23  Michael Albinus  <michael.albinus@gmx.de>

	Sync with Tramp 2.1.12.

	* trampver.texi: Update release number.

2007-12-22  Michael Albinus  <michael.albinus@gmx.de>

	* dbus.texi (Type Conversion): Correct input parameters mapping.

2007-12-21  Michael Albinus  <michael.albinus@gmx.de>

	* dbus.texi (Type Conversion): Extend for D-Bus compound types.
	(Errors and Events): Mention wrong-type-argument error.

2007-12-21  Alex Schroeder  <alex@gnu.org>

	* rcirc.texi: Changed single spaces after sentence end to double
	spaces.  Fixed some typos.
	(Internet Relay Chat): Explain relay.
	(Getting started with rcirc): Change items to reflect prompts.
	Add more explanation to rcirc-track-minor-mode and added a comment to
	warn future maintainers that this section is a copy.
	(People): Changed /ignore example.
	(Keywords): Not keywords.

2007-12-20  Alex Schroeder  <alex@gnu.org>

	* rcirc.texi (Top): Fighting Information Overload chapter added.
	(Getting started with rcirc): Add notice of rcirc-track-minor-mode.
	(rcirc commands): Moved /ignore command to the new chapter.
	(Fighting Information Overload): New chapter documenting /keyword,
	/bright, /dim, channel ignore, and low priority channels.
	(Configuration): Document rcirc-server-alist, remove
	rcirc-startup-channels-alist and rcirc-default-server.

2007-12-16  Michael Albinus  <michael.albinus@gmx.de>

	* dbus.texi (Signals): Fix example in dbus-register-signal.

2007-12-14  Sven Joachim  <svenjoac@gmx.de>

	* gnus.texi (Score Variables): Fix typo.

2007-12-07  Michael Albinus  <michael.albinus@gmx.de>

	* dbus.texi (Synchronous Methods): Adapt dbus-call-method.
	(Signals): Adapt dbus-send-signal and dbus-register-signal.
	(Errors and Events): Adapt dbus-event.

2007-12-03  Lars Magne Ingebrigtsen  <larsi@gnus.org>

	* gnus.texi (Other Files): Add the yenc command.

2007-11-30  Reiner Steib  <Reiner.Steib@gmx.de>

	* gnus.texi (MIME Commands): Default of gnus-article-loose-mime is t
	since 2004-08-06.

2007-11-28  Katsumi Yamaoka  <yamaoka@jpl.org>

	* gnus.texi (Fancy Mail Splitting): Fix description of splitting based
	on body.

2007-11-27  Katsumi Yamaoka  <yamaoka@jpl.org>

	* emacs-mime.texi (rfc2047): Mention rfc2047-encoded-word-regexp-loose
	and rfc2047-allow-irregular-q-encoded-words; fix description of
	rfc2047-encode-encoded-words.

2007-11-24  Reiner Steib  <Reiner.Steib@gmx.de>

	* gnus.texi (Fetching Mail): Remove obsoleted `nnmail-spool-file'.

2007-12-05  Michael Olson  <mwolson@gnu.org>

	* remember.texi (Diary): Remove "require" line for remember-diary.el.
	Update documentation for `remember-diary-file'.

2007-12-04  Michael Albinus  <michael.albinus@gmx.de>

	* dbus.texi (Signals): Precise `dbus-register-signal'.
	(Errors and Events): Rework events part, the internal structure of
	dbus-event has changed.

2007-12-03  Juanma Barranquero  <lekktu@gmail.com>

	* makefile.w32-in (INFO_TARGETS, DVI_TARGETS, clean): Add dbus.
	($(infodir)/dbus, dbus.dvi): New targets.

2007-12-03  Michael Albinus  <michael.albinus@gmx.de>

	* Makefile.in (INFO_TARGETS, DVI_TARGETS): Apply dbus and dbus.dvi
	unconditionally.

	* dbus.texi (Synchronous Methods): Show the result of the "lshal"
	emulation with @print{}.

2007-12-02  Richard Stallman  <rms@gnu.org>

	* dbus.texi (Overview): Minor cleanup.

2007-12-02  Michael Albinus  <michael.albinus@gmx.de>

	* Makefile.in (INFO_TARGETS): Add dbus.
	(DVI_TARGETS): Add dbus.dvi.
	(dbus, dbus.dvi): New targets.

	* dbus.texi: New file.

2007-11-24  Romain Francoise  <romain@orebokech.com>

	* nxml-mode.texi: Add description in @direntry.
	Fix file name to match @setfilename.

2007-11-23  Mark A. Hershberger  <mah@everybody.org>

	* Makefile.in (INFO_TARGETS, DVI_TARGETS): Add nxml-mode.
	($(infodir)/nxml-mode): New rule.

	* makefile.w32-in (INFO_TARGETS, DVI_TARGETS): Add nxml-mode.
	($(infodir)/nxml-mode): New rule.
	(clean): Add nxml-mode*.

	* nxml-mode.texi: New file with nxml manual.

2007-11-18  Richard Stallman  <rms@gnu.org>

	* flymake.texi (Example -- Configuring a tool called directly):
	Update example.

2007-11-18  Michael Albinus  <michael.albinus@gmx.de>

	* tramp.texi (Filename completion): Simplify explanation of
	double-slash behavior.  Explain directory contents flushing.

2007-11-16  Jay Belanger  <jay.p.belanger@gmail.com>

	* calc.texi (TeX and LaTeX Language Modes): Put in
	missing braces.

2007-11-15  Richard Stallman  <rms@gnu.org>

	* cl.texi (Equality Predicates): Delete `eql'.
	(Predicates, Naming Conventions, Top): Delete `eql'.
	(Common Lisp Compatibility): Delete `eql'.
	(Porting Common Lisp): Delete obsolete backquote info.
	Minor clarification about character constants.
	(Sequence Basics): Minor clarification.

2007-11-15  Juanma Barranquero  <lekktu@gmail.com>

	* cc-mode.texi (Electric Keys, Custom Macros):
	* tramp.texi (Filename completion): Fix typos.

2007-11-15  Jay Belanger  <jay.p.belanger@gmail.com>

	* calc.texi (Basic commands): Mention the menu.

2007-11-12  Michael Albinus  <michael.albinus@gmx.de>

	* tramp.texi (Connection caching): Tramp flushes connection
	properties when remote operating system has been changed.

2007-11-09  Reiner Steib  <Reiner.Steib@gmx.de>

	* gnus-news.texi: Fix spelling.
	`message-insert-formatted-citation-line', not
	`message-insert-formated-citation-line'.

	* gnus.texi, gnus-faq.texi, message.texi: Bump version to 5.10.9.

2007-11-07  Michael Albinus  <michael.albinus@gmx.de>

	* tramp.texi (Overview): Mention also the PuTTY integration under
	Win32.  Remove paragraphs about Tramp's experimental status.
	(Frequently Asked Questions): Add code example for highlighting the
	mode line.

2007-11-03  Michael Olson  <mwolson@gnu.org>

	* remember.texi: Change mentions of remember-buffer to
	remember-finalize throughout.

2007-10-30  Michael Olson  <mwolson@gnu.org>

	* remember.texi (Copying): Remove.
	(Mailbox): Update with non-BBDB instructions.
	(Diary, Org): Add.
	(Bibliography, Planner Page): Remove.

2007-10-30  Juanma Barranquero  <lekktu@gmail.com>

	* makefile.w32-in (INFO_TARGETS): Add remember.
	(DVI_TARGETS): Add remember.dvi.
	($(infodir)/remember): New rule.
	(clean): Add remember*.

2007-10-30  Michael Olson  <mwolson@gnu.org>

	* Makefile.in (INFO_TARGETS, DVI_TARGETS): Add remember.
	($(infodir)/remember): New rule that builds the Remember Manual.

	* remember.texi: New file containing the Remember Mode Manual.
	Shuffle chapters around after initial import.
	(Function Reference): Split Keystrokes into separate chapter.
	(Keystrokes): Document C-c C-k.
	(Introduction): Fix typographical issue with "---".

2007-10-29  Richard Stallman  <rms@gnu.org>

	* widget.texi (Introduction): Delete discussion of implementation
	internals.

2007-10-29  Michael Albinus  <michael.albinus@gmx.de>

	* tramp.texi (Connection caching): Host names must be different
	when tunneling.

2007-10-28  Reiner Steib  <Reiner.Steib@gmx.de>

	* gnus.texi, gnus-faq.texi, message.texi: Bump version to
	Gnus v5.13.

2007-10-28  Miles Bader  <miles@gnu.org>

	* gnus-news.texi, gnus-coding.texi, sasl.texi: New files.

2007-10-28  Reiner Steib  <Reiner.Steib@gmx.de>

	* gnus.texi (Sorting the Summary Buffer): Remove
	gnus-article-sort-by-date-reverse.

2007-10-28  Katsumi Yamaoka  <yamaoka@jpl.org>

	* gnus.texi (Non-ASCII Group Names): New node.
	(Misc Group Stuff): Move gnus-group-name-charset-method-alist and
	gnus-group-name-charset-group-alist to Non-ASCII Group Names node.

2007-10-28  Michaël Cadilhac  <michael@cadilhac.name>

	* gnus.texi (Mail Source Specifiers, IMAP): Add a notice on the need to
	clean the output of the program `imap-shell-program'.

2007-10-28  Katsumi Yamaoka  <yamaoka@jpl.org>

	* gnus.texi (IMAP): Mention nnimap-logout-timeout.

2007-10-28  Tassilo Horn  <tassilo@member.fsf.org>

	* gnus.texi (Sticky Articles): Documentation for sticky article
	buffers.

2007-10-28  Michaël Cadilhac  <michael@cadilhac.name>

	* gnus.texi (RSS): Document nnrss-ignore-article-fields.

2007-10-28  Katsumi Yamaoka  <yamaoka@jpl.org>

	* gnus.texi (Various Various): Mention gnus-add-timestamp-to-message.

2007-10-28  Katsumi Yamaoka  <yamaoka@jpl.org>

	* gnus.texi (Archived Messages): Document
	gnus-update-message-archive-method.

2007-10-28  Katsumi Yamaoka  <yamaoka@jpl.org>

	* gnus.texi (Limiting): Document gnus-summary-limit-to-address.

2007-10-28  Michaël Cadilhac  <michael@cadilhac.name>

	* gnus.texi (Group Maneuvering): Document
	`gnus-summary-next-group-on-exit'.

2007-10-28  Katsumi Yamaoka  <yamaoka@jpl.org>

	* gnus.texi (Really Various Summary Commands): Mention
	gnus-auto-select-on-ephemeral-exit.

2007-10-28  Reiner Steib  <Reiner.Steib@gmx.de>

	* gnus.texi, message.texi: Bump version number.

2007-10-28  Katsumi Yamaoka  <yamaoka@jpl.org>

	* gnus.texi (Group Line Specification, Misc Group Stuff)
	(Server Commands): Parenthesize @pxref{Mail Spool}.

2007-10-28  Didier Verna  <didier@xemacs.org>

	New user option: message-signature-directory.
	* message.texi (Insertion Variables): Document it.
	* gnus.texi (Posting Styles): Ditto.

2007-10-28  Didier Verna  <didier@xemacs.org>

	* gnus.texi (Group Line Specification):
	* gnus.texi (Misc Group Stuff):
	* gnus.texi (Server Commands): Document the group compaction feature.

2007-10-28  Reiner Steib  <Reiner.Steib@gmx.de>

	* gnus-faq.texi ([5.2]): Adjust for message-fill-column.

	* message.texi (Various Message Variables): Add message-fill-column.

2007-10-28  Katsumi Yamaoka  <yamaoka@jpl.org>

	* gnus.texi: Untabify.

2007-10-28  Didier Verna  <didier@xemacs.org>

	* gnus.texi (Group Parameters): Document the posting-style merging
	process in topic-mode.

2007-10-28  Reiner Steib  <Reiner.Steib@gmx.de>

	* gnus.texi (Scoring On Other Headers): Add gnus-inhibit-slow-scoring.

2007-10-28  Romain Francoise  <romain@orebokech.com>

	* gnus.texi (Mail Spool): Fix typo.
	Update copyright.

2007-10-28  Lars Magne Ingebrigtsen  <larsi@gnus.org>

	* gnus.texi (Limiting): Add gnus-summary-limit-to-singletons.

2007-10-28  Andreas Seltenreich  <uwi7@rz.uni-karlsruhe.de>

	* gnus.texi (Summary Generation Commands):
	Add gnus-summary-insert-ticked-articles.

2007-10-28  Reiner Steib  <Reiner.Steib@gmx.de>

	* gnus.texi (SpamAssassin back end): Rename spam-spamassassin-path
	to spam-spamassassin-program.

2007-10-28  Reiner Steib  <Reiner.Steib@gmx.de>

	* gnus.texi (Mail and Post): Add gnus-message-highlight-citation.

2007-10-28  Lars Magne Ingebrigtsen  <larsi@gnus.org>

	* gnus.texi (Limiting): Add gnus-summary-limit-to-headers.

2007-10-28  Lars Magne Ingebrigtsen  <larsi@gnus.org>

	* message.texi (Mail Headers): Document `opportunistic'.

2007-10-28  Reiner Steib  <Reiner.Steib@gmx.de>

	* emacs-mime.texi (Encoding Customization): Explain how to set
	mm-coding-system-priorities per hierarchy.

2007-10-28  Reiner Steib  <Reiner.Steib@gmx.de>

	* gnus.texi (Washing Mail): Add nnmail-ignore-broken-references and
	nnmail-broken-references-mailers instead of nnmail-fix-eudora-headers.

2007-10-28  Didier Verna  <didier@xemacs.org>

	* message.texi (Wide Reply): Update documentation of
	message-dont-reply-to-names (now allowing a list of regexps).

2007-10-28  Lars Magne Ingebrigtsen  <larsi@gnus.org>

	* gnus.texi (Spam Package Introduction): Fix spam menu and links.

2007-10-28  Lars Magne Ingebrigtsen  <larsi@gnus.org>

	* gnus.texi (SpamAssassin back end): Fix typo.

	* sieve.texi (Examples): Fix grammar.

2007-10-28  Lars Magne Ingebrigtsen  <larsi@gnus.org>

	* gnus.texi (Searching for Articles): Document M-S and M-R.
	(Limiting): Document / b.

2007-10-28  Lars Magne Ingebrigtsen  <larsi@gnus.org>

	* gnus.texi (Thread Commands): T M-^.

2007-10-28  Lars Magne Ingebrigtsen  <larsi@gnus.org>

	* message.texi (Mail Aliases): Document ecomplete.
	(Mail Aliases): Fix typo.

2007-10-28  Katsumi Yamaoka  <yamaoka@jpl.org>

	* gnus.texi (Face): Restore xref to gnus-face-properties-alist;
	fix typo.

2007-10-28  Romain Francoise  <romain@orebokech.com>

	* gnus.texi (Mail Spool): Grammar fix.

2007-10-28  Reiner Steib  <Reiner.Steib@gmx.de>

	* gnus.texi (Mail Spool): nnml-use-compressed-files can be a
	string.

2007-10-28  Katsumi Yamaoka  <yamaoka@jpl.org>

	* gnus.texi (Group Parameters): Fix description.

2007-10-28  Reiner Steib  <Reiner.Steib@gmx.de>

	* gnus.texi (Gmane Spam Reporting):
	Fix spam-report-gmane-use-article-number.
	Add spam-report-user-mail-address.

2007-10-28  Katsumi Yamaoka  <yamaoka@jpl.org>

	* emacs-mime.texi (Non-MIME): x-gnus-verbatim -> x-verbatim.

2007-10-28  Reiner Steib  <Reiner.Steib@gmx.de>

	* gnus.texi (Group Parameters): Add simplified sorting example based on
	example for `Sorting the Summary Buffer' from Jari Aalto
	<jari.aalto@cante.net>.
	(Example Methods): Add example for an indirect connection.

2007-10-28  Kevin Greiner  <kevin.greiner@compsol.cc>

	* gnus.texi (nntp-open-via-telnet-and-telnet): Fixed grammar.
	(Agent Parameters): Updated parameter names to match code.
	(Group Agent Commands): Corrected 'gnus-agent-fetch-series' as
	'gnus-agent-summary-fetch-series'.
	(Agent and flags): New section providing a generalized discussion
	of flag handling.
	(Agent and IMAP): Removed flag discussion.
	(Agent Variables): Added 'gnus-agent-synchronize-flags'.

2007-10-28  Romain Francoise  <romain@orebokech.com>

	* gnus.texi (Exiting the Summary Buffer): Add new function
	`gnus-summary-catchup-and-goto-prev-group', bound to `Z p'.

2007-10-28  Reiner Steib  <Reiner.Steib@gmx.de>

	* gnus.texi (Conformity): Fix typo.
	(Customizing Articles): Document `first'.

2007-10-28  Jari Aalto  <jari.aalto@cante.net>

	* gnus.texi (Sorting the Summary Buffer):
	Add `gnus-thread-sort-by-date-reverse'.  Add example
	host to different sorting in NNTP and RSS groups.

2007-10-28  Reiner Steib  <Reiner.Steib@gmx.de>

	* message.texi (Insertion): Describe prefix for
	message-mark-inserted-region and message-mark-insert-file.

2007-10-28  Reiner Steib  <Reiner.Steib@gmx.de>

	* emacs-mime.texi (Non-MIME): Add Slrn-style verbatim marks and
	LaTeX documents.  Describe "text/x-gnus-verbatim".

2007-10-28  Teodor Zlatanov  <tzz@lifelogs.com>

	* gnus.texi (Blacklists and Whitelists, BBDB Whitelists)
	(Gmane Spam Reporting, Bogofilter, spam-stat spam filtering)
	(spam-stat spam filtering, SpamOracle)
	(Extending the Spam ELisp package): Removed extra quote symbol for
	clarity.

2007-10-28  Reiner Steib  <Reiner.Steib@gmx.de>

	* gnus.texi (MIME Commands): Add gnus-article-save-part-and-strip,
	gnus-article-delete-part and gnus-article-replace-part.
	(Using MIME): Add gnus-mime-replace-part.

2007-10-28  Romain Francoise  <romain@orebokech.com>

	* gnus.texi (Mail Spool): Mention that `nnml-use-compressed-files'
	requires `auto-compression-mode' to be enabled.  Add new nnml
	variable `nnml-compressed-files-size-threshold'.

2007-10-28  Reiner Steib  <Reiner.Steib@gmx.de>

	* gnus.texi (Sorting the Summary Buffer): Added
	gnus-thread-sort-by-recipient.

2007-10-28  Romain Francoise  <romain@orebokech.com>

	* message.texi (Insertion Variables): Mention new variable
	`message-yank-empty-prefix'.  Change `message-yank-cited-prefix'
	documentation accordingly.

2007-10-28  Romain Francoise  <romain@orebokech.com>

	* gnus.texi (To From Newsgroups): Mention new variables
	`gnus-summary-to-prefix' and `gnus-summary-newsgroup-prefix'.

2007-10-28  Katsumi Yamaoka  <yamaoka@jpl.org>

	* gnus.texi (Using MIME): gnus-mime-copy-part supports the charset
	stuff; gnus-mime-inline-part does the automatic decompression.

2007-10-28  Teodor Zlatanov  <tzz@lifelogs.com>

	* gnus.texi (Spam ELisp Package Configuration Examples):
	"training.ham" should be "training.spam".

2007-10-28  Katsumi Yamaoka  <yamaoka@jpl.org>

	* message.texi (Mail Variables): Fix the default value for
	message-send-mail-function.

2007-10-28  Katsumi Yamaoka  <yamaoka@jpl.org>

	* gnus.texi (Optional Back End Functions): nntp-request-update-info
	always returns nil exceptionally.

2007-10-28  Simon Josefsson  <jas@extundo.com>

	* gnus.texi (Article Washing): Add libidn URL.  Suggested by
	Michael Cook <michael@waxrat.com>.

2007-10-28  Lars Magne Ingebrigtsen  <larsi@gnus.org>

	* gnus.texi (Topic Commands): Fix next/previous.

2007-10-28  Simon Josefsson  <jas@extundo.com>

	* gnus.texi (Article Washing): Mention `W i'.

2007-10-28  Jochen Küpper  <jochen@fhi-berlin.mpg.de>

	* gnus.texi (Group Parameters): Slight extension of sieve
	parameter description.

2007-10-28  Reiner Steib  <Reiner.Steib@gmx.de>

	* gnus.texi (Score Decays): `gnus-decay-scores' can be a regexp
	matching score files as well.
	(Picons): Describe `gnus-picon-style'.

2007-10-28  Romain Francoise  <romain@orebokech.com>

	* message.texi (Message Headers): Mention that headers are hidden
	using narrowing, and how to expose them.
	Update copyright.

2007-10-28  Reiner Steib  <Reiner.Steib@gmx.de>

	* gnusref.tex: Mention `gnus-summary-limit-to-recipient' and
	`gnus-summary-sort-by-recipient'.

2007-10-28  Romain Francoise  <romain@orebokech.com>

	* gnus.texi (NNTP marks): New node.
	(NNTP): Move NNTP marks variables to the new node.

2007-10-28  Jesper Harder  <harder@ifa.au.dk>

	* gnus.texi, gnus-news.texi, pgg.texi, sasl.texi: backend -> back end.

	* gnus.texi (MIME Commands, Hashcash): Markup fix.

2007-10-28  Teodor Zlatanov  <tzz@lifelogs.com>

	* gnus.texi: Replaced @file{spam.el} with @code{spam.el}
	everywhere for consistency.
	(Filtering Spam Using The Spam ELisp Package): Admonish again.
	(Spam ELisp Package Sequence of Events): This is Gnus, say so.
	Say "regular expression" instead of "regex."  Admonish.  Pick
	other words to sound better (s/so/thus/).
	(Spam ELisp Package Filtering of Incoming Mail): Mention
	statistical filters.  Remove old TODO.
	(Spam ELisp Package Sorting and Score Display in Summary Buffer):
	New section on sorting and displaying the spam score.
	(BBDB Whitelists): Mention spam-use-BBDB-exclusive is not a
	backend but an alias to spam-use-BBDB.
	(Extending the Spam ELisp package): Rewrite the example using the
	new backend functionality.

2007-10-28  Simon Josefsson  <jas@extundo.com>

	* gnus.texi (NNTP): Mention nntp-marks-is-evil and
	nntp-marks-directory, from Romain Francoise
	<romain@orebokech.com>.

2007-10-28  Magnus Henoch  <mange@freemail.hu>

	* gnus.texi (Hashcash): New default value of
	hashcash-default-payment.

2007-10-28  Simon Josefsson  <jas@extundo.com>

	* gnus.texi (Hashcash): Fix URL.  Add pref to spam section.
	(Anti-spam Hashcash Payments): No need to load hashcash.el now.

2007-10-28  Reiner Steib  <Reiner.Steib@gmx.de>

	* gnus.texi (Adaptive Scoring): Added gnus-adaptive-pretty-print.

2007-10-28  Simon Josefsson  <jas@extundo.com>

	* gnus.texi (documentencoding): Add, to avoid warnings.

2007-10-28  Simon Josefsson  <jas@extundo.com>

	* message.texi (Mail Headers): Add.

	* gnus.texi (Hashcash): Fix.

2007-10-28  Teodor Zlatanov  <tzz@lifelogs.com>

	* gnus.texi (Hashcash): Changed location of library, also mention
	that payments can be verified and fix the name of the
	hashcash-path variable.

2007-10-28  Reiner Steib  <Reiner.Steib@gmx.de>

	* gnus.texi (Article Display): Add `gnus-picon-style'.

2007-10-28  Katsumi Yamaoka  <yamaoka@jpl.org>

	* gnus.texi (SpamAssassin backend): Add it to the detailmenu.

2007-10-28  Teodor Zlatanov  <tzz@lifelogs.com>

	* gnus.texi (Blacklists and Whitelists, BBDB Whitelists)
	(Bogofilter, spam-stat spam filtering, SpamOracle): Old incorrect
	warning about ham processors in spam groups removed.

2007-10-28  Teodor Zlatanov  <tzz@lifelogs.com>

	* gnus.texi (SpamAssassin backend): Added new node about SpamAssassin.
	From Hubert Chan <hubert@uhoreg.ca>.

2007-10-28  Jesper Harder  <harder@ifa.au.dk>

	* gnus.texi (Spam ELisp Package Sequence of Events): Index.
	(Mailing List): Typo.
	(Customizing Articles): Add gnus-treat-ansi-sequences.
	(Article Washing): Index.

	* message.texi: Use m-dash consistently.

2007-10-28  Jesper Harder  <harder@ifa.au.dk>

	* gnus.texi (GroupLens): Remove.

2007-10-28  Kevin Greiner  <kgreiner@xpediantsolutions.com>

	* gnus.texi (Outgoing Messages, Agent Variables): Add
	gnus-agent-queue-mail and gnus-agent-prompt-send-queue.
	Suggested by Gaute Strokkenes <gs234@srcf.ucam.org>

2007-10-28  Jesper Harder  <harder@ifa.au.dk>

	* gnus.texi (Limiting): Add gnus-summary-limit-to-replied.

2007-10-28  Reiner Steib  <Reiner.Steib@gmx.de>

	* gnus.texi (Article Washing): Add `gnus-article-treat-ansi-sequences'.

	* gnus.texi (No Gnus): New node.  Includes `gnus-news.texi'.

2007-10-28  Simon Josefsson  <jas@extundo.com>

	* gnus.texi (Top): Add SASL.

2007-10-27  Emanuele Giaquinta  <e.giaquinta@glauco.it>  (tiny change)

	* gnus-faq.texi ([5.12]): Remove reference to discontinued service.

2007-10-27  Reiner Steib  <Reiner.Steib@gmx.de>

	* gnus.texi (Troubleshooting): Adjust Gnus version number.

2007-10-27  Jay Belanger  <jay.p.belanger@gmail.com>

	* calc.texi (Formulas, Composition Basics): Lower the
	precedence of negation.

2007-10-25  Jonathan Yavner  <jyavner@member.fsf.org>

	* ses.texi (The Basics): Mention how to create a new spreadsheet.
	Mention the new three-letter column identifiers.
	(More on cell printing): Calculate-cell and truncate-cell are now `c'
	and `t' rather than `C-c C-c' and `C-c C-t'.  Mention the stupid error
	message when using `c' on an empty default with default printer.
	(Buffer-local variables in spreadsheets): `symbolic-formulas' was
	renamed to `ses--symbolic-formulas' some time ago.

2007-10-25  Jay Belanger  <jay.p.belanger@gmail.com>

	* calc.texi (Default Simplifications, Making Selections)
	(Customizing Calc): Clarify associativity of multiplication.

2007-10-23  Michael Albinus  <michael.albinus@gmx.de>

	* tramp.texi (Traces and Profiles): Simplify loop over
	`trace-function-background'.

2007-10-22  Juri Linkov  <juri@jurta.org>

	* dired-x.texi (Shell Command Guessing): Default values are now
	available by typing M-n instead of M-p.

2007-10-21  Michael Albinus  <michael.albinus@gmx.de>

	* tramp.texi (Cleanup remote connections): New section.
	(Password caching): Remove `tramp-clear-passwd'.
	It's not a command anymore.
	(Bug Reports): Add `tramp-bug' to function index.
	(Function Index, Variable Index): New nodes.
	(Remote shell setup): Describe `tramp-password-prompt-regexp'.

	* trampver.texi: Update release number.

2007-10-20  Jay Belanger  <jay.p.belanger@gmail.com>

	* calc.texi (History and Acknowledgements): Turn comment
	about integer size into past tense.
	(Time Zones): Remove pointer to Calc author's address.
	(Trigonometric and Hyperbolic Functions): Mention cotangent
	and hyperbolic cotangent.  Fix typo.

2007-10-10  Michael Albinus  <michael.albinus@gmx.de>

	Sync with Tramp 2.1.11.

	* trampver.texi: Update release number.

2007-10-06  Michael Albinus  <michael.albinus@gmx.de>

	* tramp.texi (External packages): New section.

2007-09-29  Juri Linkov  <juri@jurta.org>

	* info.texi (Help-Int): Document `L' (`Info-history').

2007-09-26  Carsten Dominik  <dominik@science.uva.nl>

	* org.texi: Change links to webpage and maintained email.
	(Remember): Promote to Chapter, significant changes.
	(Fast access to TODO states): New section.
	(Faces for TODO keywords): New section.
	(Export options): Example for #+DATE.
	(Progress logging): Section moved.

2007-09-26  Bill Wohler  <wohler@newt.com>

	* mh-e.texi (HTML): Mention binding of S-mouse-2 to
	browse-url-at-mouse.

2007-09-20  Eduard Wiebe  <usenet@pusto.de>  (tiny change)

	* flymake.texi (Customizable variables): Face names don't end in -face.
	Fix flymake-err-line-patterns template.
	(Example -- Configuring a tool called directly): Fix init-function.
	(Highlighting erroneous lines): Face names don't end in -face.

2007-09-18  Exal de Jesus Garcia Carrillo  <exal@gmx.de>  (tiny change)

	* erc.texi (Special-Features): Fix small typo.

2007-09-14  Michael Albinus  <michael.albinus@gmx.de>

	* tramp.texi (Filename Syntax): Provide links to "Inline methods"
	and "External transfer methods".

2007-09-13  Jay Belanger  <jay.p.belanger@gmail.com>

	* calc.texi (Predefined Units): Add some history.

2007-09-08  Michael Olson  <mwolson@gnu.org>

	* erc.texi (Copying): New section included from gpl.texi.
	This matches the look of the upstream ERC manual.

2007-09-07  Jay Belanger  <jay.p.belanger@gmail.com>

	* calc.texi (History and Acknowledgements): Adjust the "thanks".
	(Random Numbers): Clarify the distribution of `random'.

2007-09-06  Glenn Morris  <rgm@gnu.org>

	Move manual sources from man/ to subdirectories of doc/.
	Split into the Emacs manual in emacs/, and other manuals in misc/.
	Change all setfilename commands to use ../../info.
	* Makefile.in: Move the parts of the old man/Makefile.in that do not
	refer to the Emacs manual here.
	(infodir): New variable.
	(INFO_TARGETS, info): Use infodir.  Also used by all info targets.
	(cc-mode.texi, faq.texi): Update references to source file locations.
	* makefile.w32-in: Move the parts of the old man/makefile.w32-in that
	do not refer to the Emacs manual here.
	(infodir, MULTI_INSTALL_INFO, ENVADD): Go up one more level.

	* Makefile.in: Add `basename' versions of all info targets, for
	convenience when rebuilding just one manual.
	(../etc/GNU): Delete obsolete target.
	(.SUFFIXES): Use $(TEXI2DVI) rather than texi2dvi.
	(mostlyclean): Add *.op, *.ops.  Move *.aux *.cps *.fns *.kys *.pgs
	*.vrs *.toc here...
	(maintainer-clean): ...from here.

	* makefile.w32-in (../etc/GNU): Delete obsolete target.

2007-09-01  Jay Belanger  <jay.p.belanger@gmail.com>

	* calc.texi (Date Conversions): Clarify definition of
	Julian day numbering.
	(Date Forms): Clarify definition of Julian day numbering;
	add some history.

2007-08-30  Carsten Dominik  <dominik@science.uva.nl>

	* org.texi: Version 5.07.

2007-08-24  IRIE Tetsuya  <irie@t.email.ne.jp>  (tiny change)

	* message.texi (MIME): Replace mml-attach with mml-attach-file.

2007-08-22  Carsten Dominik  <dominik@science.uva.nl>

	* org.texi (Adding hyperlink types): New section.
	(Embedded LaTeX): Chapter updated because of LaTeX export.
	(LaTeX export): New section.
	(Using links out): New section.

2007-08-22  Glenn Morris  <rgm@gnu.org>

	* faq.texi (Learning how to do something): Refcards now in
	etc/refcards/ directory.

2007-08-22  Michael Albinus  <michael.albinus@gmx.de>

	* tramp.texi (Remote Programs): Persistency file must be cleared when
	changing `tramp-remote-path'.
	(Filename Syntax): Don't use @var{} constructs inside the @trampfn
	macro.

2007-08-17  Jay Belanger  <jay.p.belanger@gmail.com>

	* calc.texi: Move contents to beginning of file.
	(Algebraic Entry): Fix the formatting of an example.

2007-08-15  Jay Belanger  <jay.p.belanger@gmail.com>

	* calc.texi (Basic Operations on Units): Mention exact versus
	inexact conversions.

2007-08-14  Jay Belanger  <jay.p.belanger@gmail.com>

	* calc.texi (Basic Operations on Units): Mention default
	values for new units.
	(Quick Calculator Mode): Mention that binary format will
	be displayed.

2007-08-14  Katsumi Yamaoka  <yamaoka@jpl.org>

	* gnus.texi (Selecting a Group): Mention gnus-maximum-newsgroup.

2007-08-10  Katsumi Yamaoka  <yamaoka@jpl.org>

	* gnus.texi (NNTP): Mention nntp-xref-number-is-evil.

2007-08-08  Glenn Morris  <rgm@gnu.org>

	* gnus.texi, sieve.texi: Replace `iff'.

2007-08-03  Jay Belanger  <jay.p.belanger@gmail.com>

	* calc.texi (Basic Graphics): Mention the graphing of error
	forms.
	(Graphics Options): Mention how `g s' handles error forms.
	(Curve Fitting): Mention plotting the curves.
	(Standard Nonlinear Models): Add additional models.
	(Curve Fitting Details): Mention the Levenberg-Marquardt method.
	(Linear Fits): Correct result.

2007-08-01  Alan Mackenzie  <acm@muc.de>

	* cc-mode.texi (Mailing Lists and Bug Reports): Correct "-no-site-file"
	to "--no-site-file".

2007-07-29  Michael Albinus  <michael.albinus@gmx.de>

	* tramp.texi (Frequently Asked Questions): Point to mode line
	extension in Emacs 23.1.

	* trampver.texi: Update release number.

2007-07-27  Glenn Morris  <rgm@gnu.org>

	* calc.texi (Copying): Include license text from gpl.texi, rather than
	in-line.

2007-07-25  Glenn Morris  <rgm@gnu.org>

	* calc.texi (Copying): Replace license with GPLv3.

	* Relicense all FSF files to GPLv3 or later.

2007-07-22  Michael Albinus  <michael.albinus@gmx.de>

	Sync with Tramp 2.1.10.

	* tramp.texi (trampfn): Expand macro implementation in order to handle
	empty arguments.
	(trampfnmhl, trampfnuhl, trampfnhl): Remove macros.  Replace all
	occurrences by trampfn.
	(Frequently Asked Questions): Extend example code for host
	identification in the modeline.  Add bbdb to approaches shortening Tramp
	file names to be typed.

	* trampver.texi: Update release number.

2007-07-17  Michael Albinus  <michael.albinus@gmx.de>

	* tramp.texi: Move @setfilename ../info/tramp up, outside the header
	section.  Reported by <poti@potis.org>.
	(Remote processes): Arguments of the program to be debugged are taken
	literally.
	(Frequently Asked Questions): Simplify recentf example.

2007-07-14  Karl Berry  <karl@gnu.org>

	* info.texi (@copying): New Back-Cover Text.

	* info.texi (Quitting Info): Move to proper place in source.
	(Reported by Benno Schulenberg.)

2007-07-13  Eli Zaretskii  <eliz@gnu.org>

	* Makefile.in (../info/emacs-mime): Use --enable-encoding.

	* makefile.w32-in ($(infodir)/emacs-mime): Ditto.

	* emacs-mime.texi: Add @documentencoding directive.

2007-07-12  Nick Roberts  <nickrob@snap.net.nz>

	* tramp.texi (Remote processes): Add an anchor to the subsection
	"Running a debugger on a remote host".

2007-07-12  Michael Albinus  <michael.albinus@gmx.de>

	* tramp.texi (Remote processes): Don't call it "experimental" any
	longer.  Add subsection about running a debugger on a remote host.

2007-07-10  Carsten Dominik  <dominik@science.uva.nl>

	* org.texi (Properties and columns): Chapter rewritten.

2007-07-08  Michael Albinus  <michael.albinus@gmx.de>

	* tramp.texi:
	* trampver.texi: Migrate to Tramp 2.1.

2007-07-02  Carsten Dominik  <dominik@science.uva.nl>

	* org.texi (Properties): New chapter.

2007-07-02  Reiner Steib  <Reiner.Steib@gmx.de>

	* gnus-faq.texi ([3.2]): Fix locating of environment variables in the
	Control Panel.

	* gnus.texi (Misc Article): Add index entry for
	gnus-single-article-buffer.

2007-06-27  Andreas Seltenreich  <andreas@gate450.dyndns.org>

	* gnus.texi (Starting Up): Fix typo.

2007-06-25  Katsumi Yamaoka  <yamaoka@jpl.org>

	* gnus.texi (Asynchronous Fetching): Fix typo.

2007-06-20  Jay Belanger  <jay.p.belanger@gmail.com>

	* calc.texi:Change ifinfo to ifnottex (as appropriate) throughout.
	(About This Manual): Remove redundant information.
	(Getting Started): Mention author.
	(Basic Arithmetic, Customizing Calc): Make description of the
	variable `calc-multiplication-has-precedence' match its new effect.

2007-06-19  Jay Belanger  <jay.p.belanger@gmail.com>

	* calc.texi (Basic Arithmetic, Customizing Calc): Mention
	the variable `calc-multiplication-has-precedence'.

2007-06-19  Carsten Dominik  <dominik@science.uva.nl>

	* org.texi (Tag): Section swapped with node Timestamps.
	(Formula syntax for Lisp): Document new `L' flag.

2007-06-06  Andreas Seltenreich  <andreas@gate450.dyndns.org>

	* gnus.texi (Misc Group Stuff, Summary Buffer)
	(Server Commands, Article Keymap): Fix typo.  s/function/command/.

2007-06-06  Juanma Barranquero  <lekktu@gmail.com>

	* cc-mode.texi (Comment Commands, Getting Started, Style Variables):
	* gnus.texi (Article Buttons, Mail Source Customization)
	(Sending or Not Sending, Customizing NNDiary):
	* message.texi (Message Headers):
	* mh-e.texi (HTML): Fix typos.

2007-06-07  Michael Albinus  <michael.albinus@gmx.de>

	Sync with Tramp 2.0.56.

	* tramp.texi (Frequently Asked Questions): Improve ~/.zshrc
	settings.  Reported by Ted Zlatanov <tzz@lifelogs.com>.

2007-06-02  Chong Yidong  <cyd@stupidchicken.com>

	* Version 22.1 released.

2007-05-26  Michael Olson  <mwolson@gnu.org>

	* erc.texi (Modules): Fix references to completion modules.

2007-05-09  Reiner Steib  <Reiner.Steib@gmx.de>

	* gnus.texi (Running NNDiary): Use ~/.gnus.el instead of gnusrc.

2007-05-09  Didier Verna  <didier@xemacs.org>

	* gnus.texi (Email Based Diary): New.  Proper documentation for the
	nndiary back end and the gnus-diary library.

2007-05-03  Karl Berry  <karl@gnu.org>

	* .cvsignore (*.pdf): New entry.

	* texinfo.tex: Update from current version for better pdf generation.

2007-04-30  Reiner Steib  <Reiner.Steib@gmx.de>

	* gnus.texi (Article Highlighting): Clarify gnus-cite-parse-max-size.

2007-04-28  Glenn Morris  <rgm@gnu.org>

	* faq.texi (New in Emacs 22): Restore mention of python.el pending
	consideration of legal status.

2007-04-27  J.D. Smith  <jdsmith@as.arizona.edu>

	* idlwave.texi: Minor updates for IDLWAVE 6.1.

2007-04-24  Chong Yidong  <cyd@stupidchicken.com>

	* faq.texi (New in Emacs 22): python.el removed.

2007-04-23  Jay Belanger  <jay.p.belanger@gmail.com>

	* calc.texi (Reporting bugs): Update maintainer's address.

2007-04-22  Chong Yidong  <cyd@stupidchicken.com>

	* faq.texi (New in Emacs 22): Rename "tumme" to "image-dired".

2007-04-15  Jay Belanger  <belanger@truman.edu>

	* calc.texi (Title page): Remove the date.
	(Basic Arithmetic): Emphasize that / binds less strongly than *.
	(The Standard Calc Interface): Change trail title.
	(Floats): Mention that when non-decimal floats are entered, only
	approximations are stored.
	(Copying): Move to the appendices.
	(GNU Free Documentation License): Add as an appendix.

2007-04-15  Chong Yidong  <cyd@stupidchicken.com>

	* ada-mode.texi, autotype.texi, cc-mode.texi, cl.texi:
	* dired-x.texi, ebrowse.texi, ediff.texi:
	* emacs-mime.texi, erc.texi, eshell.texi:
	* eudc.texi, flymake.texi, forms.texi, gnus.texi:
	* idlwave.texi, message.texi, newsticker.texi, org.texi:
	* pcl-cvs.texi, pgg.texi, rcirc.texi, reftex.texi, sc.texi:
	* ses.texi, sieve.texi, smtpmail.texi, speedbar.texi:
	* tramp.texi, url.texi, vip.texi, viper.texi, widget.texi:
	* woman.texi: Include GFDL.

	* doclicense.texi: Remove node heading, so that it can be included by
	other files.

	* dired-x.texi: Relicence under GFDL.  Remove date from title page.

	* calc.texi (Algebraic Tutorial): Emphasize that / binds less strongly
	than *.

2007-04-14  Carsten Dominik  <dominik@science.uva.nl>

	* org.texi (Formula syntax for Calc): Emphasize the operator precedence
	in Calc.

2007-04-09  Romain Francoise  <romain@orebokech.com>

	* faq.texi (New in Emacs 22): Mention improvements to the Windows and
	Mac OS ports.  Make it clear that mouse-1 complements and doesn't
	replace mouse-2.

2007-04-08  Chong Yidong  <cyd@stupidchicken.com>

	* woman.texi (Word at point, Interface Options): woman-topic-at-point
	renamed to woman-use-topic-at-point.  Document new behavior.

2007-04-08  Richard Stallman  <rms@gnu.org>

	* url.texi: Fix some indexing.
	(Disk Caching): Drop discussion of old/other Emacs versions.

2007-04-07  Chong Yidong  <cyd@stupidchicken.com>

	* url.texi (Disk Caching): Say Emacs 21 "and later".

	* cc-mode.texi (Font Locking Preliminaries): Link to Emacs manual node
	on Font locking which now mentions JIT lock.

2007-04-01  Michael Olson  <mwolson@gnu.org>

	* erc.texi: Update for the ERC 5.2 release.

2007-03-31  David Kastrup  <dak@gnu.org>

	* woman.texi (Topic, Interface Options): Explain changes semantics of
	woman-manpath in order to consider MANPATH_MAP entries.

2007-03-31  Eli Zaretskii  <eliz@gnu.org>

	* emacs-mime.texi (Non-MIME): Postscript -> PostScript.

2007-03-26  Richard Stallman  <rms@gnu.org>

	* pgg.texi (Caching passphrase): Clean up previous change.

2007-03-25  Thien-Thi Nguyen  <ttn@gnu.org>

	* gnus.texi (Setting Process Marks): Fix typo.

2007-03-25  Romain Francoise  <romain@orebokech.com>

	* faq.texi (New in Emacs 22): Reorganize using an itemized list for
	readability, and include various fixes by Daniel Brockman, Nick Roberts
	and Dieter Wilhelm.

2007-03-24  Thien-Thi Nguyen  <ttn@gnu.org>

	* gnus.texi (Splitting Mail): Reword "splitting"-as-adj to be -as-noun.

	* gnus.texi (Mail Source Specifiers): Fix typo.

2007-03-22  Ralf Angeli  <angeli@caeruleus.net>

	* reftex.texi (Imprint): Update maintainer information.

2007-03-15  Katsumi Yamaoka  <yamaoka@jpl.org>

	* message.texi (Message Buffers): Update documentation for
	message-generate-new-buffers.

2007-03-15  Daiki Ueno  <ueno@unixuser.org>

	* pgg.texi (Caching passphrase): Describe pgg-passphrase-coding-system.

2007-03-21  Glenn Morris  <rgm@gnu.org>

	* eshell.texi (Known problems): Emacs 22 comes with eshell 2.4.2.

2007-03-19  Chong Yidong  <cyd@stupidchicken.com>

	* eshell.texi (Known problems): Emacs 21 -> 22.

	* cc-mode.texi (Performance Issues): Update note about 21.3 to 22.1.

2007-03-18  Jay Belanger  <belanger@truman.edu>

	* calc.texi (Time Zones): Mention that the DST rules changed in 2007.

2007-03-12  Glenn Morris  <rgm@gnu.org>

	* calc.texi (Time Zones): Switch to new North America DST rule.

	* calc.texi: Replace "daylight savings" with "daylight
	saving" in text throughout.

2007-03-11  Andreas Seltenreich  <uwi7@rz.uni-karlsruhe.de>

	* gnus.texi (Mail and Post): Update documentation for gnus-user-agent.
	The variable now uses a list of symbols instead of just a symbol.
	Reported by Christoph Conrad <christoph.conrad@gmx.de>.

2007-03-06  Romain Francoise  <romain@orebokech.com>

	* faq.texi (New in Emacs 22): Don't say "now" too much.  Add MH-E to
	new packages, and mention Gnus update.

2007-02-27  Katsumi Yamaoka  <yamaoka@jpl.org>

	* gnus.texi (NNTP): Mention nntp-never-echoes-commands and
	nntp-open-connection-functions-never-echo-commands.

2007-02-27  Chong Yidong  <cyd@stupidchicken.com>

	* pgg.texi (Caching passphrase): Document gpg-agent usage, gpg-agent
	problems on the console, and security risk in not using gpg-agent.

2007-02-25  Carsten Dominik  <dominik@science.uva.nl>

	* org.texi (The spreadsheet): Renamed from "Table calculations".
	Completely reorganized and rewritten.
	(CamelCase links): Section removed.
	(Repeating items): New section.
	(Tracking TODO state changes): New section.
	(Agenda views): Chapter reorganized and rewritten.
	(HTML export): Section rewritten.
	(Tables in arbitrary syntax): New section.
	(Summary): Better feature summary.
	(Activation): Document problem with cut-and-paste of Lisp code
	from PDF files.
	(Visibility cycling): Document indirect buffer use.
	(Structure editing): Document sorting.
	(Remember): Section rewritten.
	(Time stamps): Better description of time stamp types.
	(Tag searches): Document regular expression search for tags.
	(Stuck projects): New section.
	(In-buffer settings): New keywords.
	(History and Acknowledgments): Updated description.

2007-02-24  Alan Mackenzie  <acm@muc.de>

	* cc-mode.texi (Movement Commands): Insert two missing command names.
	(Getting Started): Slight wording correction (use conditional).

2007-02-22  Kim F. Storm  <storm@cua.dk>

	* widget.texi (User Interface, Basic Types): Document need to put some
	text before the %v escape in :format string in editable-field widget.

2007-02-18  Romain Francoise  <romain@orebokech.com>

	* pcl-cvs.texi (Miscellaneous commands): q runs `cvs-bury-buffer', not
	`cvs-mode-quit'.

2007-02-10  Markus Triska  <markus.triska@gmx.at>

	* widget.texi (Programming Example): Put constant strings in :format.

2007-02-07  Juanma Barranquero  <lekktu@gmail.com>

	* faq.texi (Fullscreen mode on MS-Windows): New node.

2007-02-04  David Kastrup  <dak@gnu.org>

	* faq.texi (AUCTeX): Update version number.  Should probably be done
	for other packages as well.

2007-01-28  Andreas Seltenreich  <uwi7@rz.uni-karlsruhe.de>

	* gnus.texi (Batching Agents): Fix example.  Reported by Tassilo Horn
	<tassilo@member.fsf.org>.

2007-01-27  Eli Zaretskii  <eliz@gnu.org>

	* msdog.texi (ls in Lisp): Document ls-lisp-format-time-list and
	ls-lisp-use-localized-time-format.

2007-01-20  Markus Triska  <markus.triska@gmx.at>

	* flymake.texi (Flymake mode): find-file-hook instead of ...-hooks.

2007-01-13  Michael Olson  <mwolson@gnu.org>

	* erc.texi (Modules): Mention capab-identify module.

2007-01-05  Michael Olson  <mwolson@gnu.org>

	* erc.texi (Getting Started): Update for /RECONNECT command.

2007-01-04  Richard Stallman  <rms@gnu.org>

	* ebrowse.texi: Change C-c b to C-c C-m.

2007-01-03  Reiner Steib  <Reiner.Steib@gmx.de>

	* gnus.texi (Customizing Articles): Use index entries for gnus-treat-*
	variables only in info to avoid redundant entries in the printed
	manual.

2007-01-02  Daiki Ueno  <ueno@unixuser.org>

	* message.texi (Using PGP/MIME): Document gpg-agent usage.

2007-01-02  Reiner Steib  <Reiner.Steib@gmx.de>

	* message.texi (Security): Split into sub-nodes.

2007-01-01  Alan Mackenzie  <acm@muc.de>

	* cc-mode.texi ("Limitations and Known Bugs"): Document problems with
	eval-after-load in Emacs <=21 and a workaround.  Document that
	trigraphs are not supported.

2007-01-01  Alan Mackenzie  <acm@muc.de>

	* cc-mode.texi ("Filling and Breaking"): Amend the doc for
	c-context-line-break.  When invoked within a string, preserve
	whitespace.  Add a backslash only when also in a macro.

2007-01-01  Alan Mackenzie  <acm@muc.de>

	* cc-mode.texi ("Choosing a Style"): Mention c-file-style.

2007-01-01  Alan Mackenzie  <acm@muc.de>

	* cc-mode.texi ("Movement Commands", "Sample .emacs File"): C-M-[ae]
	are now bound by default to c-\(beginning\|end\)-of-defun by default.

2007-01-01  Alan Mackenzie  <acm@muc.de>

	* cc-mode.texi ("Other Commands"): Move c-set-style (C-c .) here from
	"Choosing a Style".

	* cc-mode.texi ("Styles"): Add @dfn{style}.

2006-12-30  Michael Albinus  <michael.albinus@gmx.de>

	Sync with Tramp 2.0.55.

	* trampver.texi: Update release number.

2006-12-29  Reiner Steib  <Reiner.Steib@gmx.de>

	* gnus.texi (Customizing Articles): Add index entries for all
	gnus-treat-* variables.

2006-12-29  Jouni K. Seppänen  <jks@iki.fi>

	* gnus.texi (IMAP): Fix incorrect explanation of
	nnimap-search-uids-not-since-is-evil in documentation for
	nnimap-expunge-search-string.

2006-12-27  Reiner Steib  <Reiner.Steib@gmx.de>

	* gnus.texi (ifile spam filtering): Rename spam-ifile-database-path to
	spam-ifile-database.

2006-12-26  Reiner Steib  <Reiner.Steib@gmx.de>

	* gnus.texi (Spam Package Configuration Examples): Don't encourage to
	rebind C-s.

2006-12-26  Jouni K. Seppänen  <jks@iki.fi>

	* gnus.texi (Group Parameters, Group Maintenance, Topic Commands)
	(Mail Group Commands, Expiring Mail, IMAP): Add index entries for
	"expiring mail".
	(IMAP): Document nnimap-search-uids-not-since-is-evil and
	nnimap-nov-is-evil.

2006-12-25  Kevin Ryde  <user42@zip.com.au>

	* cl.texi (Sorting Sequences): In sort*, add a little cautionary note
	about the key procedure being used heavily.

2006-12-24  Chong Yidong  <cyd@stupidchicken.com>

	* pgg.texi (Caching passphrase): Default for pgg-gpg-use-agent changed
	to t.
	(Prerequisites): Add explanation about gpg-agent.

2006-12-22  Kevin Ryde  <user42@zip.com.au>

	* cl.texi (Sorting Sequences): Typo in sort*, example showed plain
	"sort" instead of "sort*".

2006-12-19  Richard Stallman  <rms@gnu.org>

	* calc.texi (History and Acknowledgements): Recognize that Emacs
	now does have floating point.

2006-12-19  Michael Albinus  <michael.albinus@gmx.de>

	* tramp.texi (External transfer methods): Describe new method `scpc'.

2006-12-17  Sascha Wilde  <wilde@sha-bang.de>

	* pgg.texi: Added short note on gpg-agent to the introduction.

2006-12-13  Reiner Steib  <Reiner.Steib@gmx.de>

	* gnus.texi (Hiding Headers): Document that `long-to' and `many-to'
	also applies to Cc.

2006-12-12  Reiner Steib  <Reiner.Steib@gmx.de>

	* gnus.texi (X-Face): Clarify.  Say which programs are required
	on Windows.

2006-12-08  Michael Olson  <mwolson@gnu.org>

	* erc.texi (Modules): Remove documentation for list module.

2006-12-05  Michaël Cadilhac  <michael.cadilhac@lrde.org>

	* faq.texi (^M in the shell buffer): Ditto.

2006-11-20  Michael Olson  <mwolson@gnu.org>

	* erc.texi: Call this the 5.2 stable pre-release of ERC.

2006-11-17  Carsten Dominik  <dominik@science.uva.nl>

	* org.texi: Fix typos.
	(Agenda commands): Document `C-k'.

2006-11-16  Eli Zaretskii  <eliz@gnu.org>

	* url.texi (http/https): Fix a typo in the HTTP URL.

2006-11-14  Stephen Leake  <stephen_leake@stephe-leake.org>

	* ada-mode.texi: Total rewrite.

2006-11-13  Carsten Dominik  <dominik@science.uva.nl>

	* org.texi: Minor typo fixes.

2006-11-13  Bill Wohler  <wohler@newt.com>

	Release MH-E manual version 8.0.3.

	* mh-e.texi (VERSION, EDITION, UPDATED, UPDATE-MONTH): Update for
	release 8.0.3.

	* mh-e.texi (Incorporating Mail): Use output of "mhparam Path"
	to set MAILDIR.
	(Reading Mail): Document the customization of read-mail-command
	for MH-E.
	(Viewing Attachments): Document mm-discouraged-alternatives.
	(Tool Bar): Fix Texinfo for mh-xemacs-use-tool-bar-flag.
	(Junk): Add more information about the settings of mh-junk-background
	in a program.  Add /usr/bin/mh to PATH in examples.

2006-11-12  Richard Stallman  <rms@gnu.org>

	* woman.texi: Update author address but say he no longer maintains it.

2006-11-10  Carsten Dominik  <carsten.dominik@gmail.com>

	* org.texi (ARCHIVE tag): Document C-TAB for forcing cycling of
	archived trees.
	(Checkboxes): Section moved to chapter 5, and extended.
	(The date/time prompt): New section.
	(Link abbreviations): New section.
	(Presentation and sorting): New section.
	(Custom agenda views): Section completely rewritten.
	(Summary): Compare with Planner.
	(Feedback): More info about creating backtraces.
	(Plain lists): Modified example.
	(Breaking down tasks): New section.
	(Custom time format): New section.
	(Time stamps): Document inactive timestamps.
	(Setting tags): More details about fast tag selection.
	(Block agenda): New section.
	(Custom agenda views): Section rewritten.
	(Block agenda): New section.

2006-11-07  Michael Albinus  <michael.albinus@gmx.de>

	* tramp.texi (Configuration): scp is the default method.
	(Default Method): Use ssh as example for another method.

2006-10-27  Richard Stallman  <rms@gnu.org>

	* woman.texi: Downcase nroff/troff/roff.
	(Installation): Chapter deleted.  Some xrefs deleted.
	(Background): woman doesn't advise man ;-).

2006-10-26  Roberto Rodríguez  <lanubeblanca@googlemail.com>  (tiny change)

	* ada-mode.texi (Project files, Identifier completion)
	(Automatic Casing, Debugging, Using non-standard file names)
	(Working Remotely): Fix typos.

2006-10-20  Masatake YAMATO  <jet@gyve.org>

	* cc-mode.texi (Sample .emacs File): Added missing `)' in
	sample code `my-c-initialization-hook'.

2006-10-19  Stuart D. Herring  <herring@lanl.gov>

	* widget.texi: Fix typos.

2006-10-19  Michael Albinus  <michael.albinus@gmx.de>

	* tramp.texi (Frequently Asked Questions): Remove questions marked with
	"???".  There have been no complaints for years, so the information
	must be appropriate.

2006-10-16  Richard Stallman  <rms@gnu.org>

	* widget.texi: Use @var instead of capitalization.
	Clarify many widget type descriptions.

2006-10-13  Andreas Seltenreich  <uwi7@rz.uni-karlsruhe.de>

	* gnus.texi (Other modes): Fix typo.  Add alternative index entry for
	gnus-dired-attach.
	(Selecting a Group): Fix typo.

2006-10-12  Roberto Rodríguez  <lanubeblanca@googlemail.com>  (tiny change)

	* widget.texi: Fix typos.

2006-10-06  Reiner Steib  <Reiner.Steib@gmx.de>

	* gnus.texi (Image Enhancements): Update for Emacs 22.

	* gnus-faq.texi ([1.3]): Update.

2006-10-06  Richard Stallman  <rms@gnu.org>

	* faq.texi (Displaying the current line or column):
	Delete "As of Emacs 20".

2006-10-06  Romain Francoise  <romain@orebokech.com>

	* faq.texi (VM): VM works with Emacs 22 too.

2006-10-06  Richard Stallman  <rms@gnu.org>

	* ebrowse.texi: Remove Emacs version "21" from title.

2006-10-02  Reiner Steib  <Reiner.Steib@gmx.de>

	* gnus.texi (Foreign Groups): Say where change of editing commands are
	stored.  Add reference to `gnus-parameters'.

2006-09-15  Jay Belanger  <belanger@truman.edu>

	* calc.texi, mh-e.texi (GNU GENERAL PUBLIC LICENSE):
	Change "Library Public License" to "Lesser Public License"
	throughout.  Use "yyyy" to represent year.

2006-09-15  Carsten Dominik  <dominik@science.uva.nl>

	* org.texi (Setting tags): Typo fix.

2006-09-14  Reiner Steib  <Reiner.Steib@gmx.de>

	* gnus.texi (Oort Gnus): Add @xref for `mm-fill-flowed'.

2006-09-12  Reiner Steib  <Reiner.Steib@gmx.de>

	* reftex.texi (Citations Outside LaTeX): Simplify lisp example.

2006-09-12  Paul Eggert  <eggert@cs.ucla.edu>

	* faq.texi (Escape sequences in shell output): EMACS is now set
	to Emacs's absolute file name, not to "t".
	(^M in the shell buffer): Likewise.
	* misc.texi (Interactive Shell): Likewise.

2006-09-11  Reiner Steib  <Reiner.Steib@gmx.de>

	* gnus.texi (Mail Source Specifiers): Mention problem of duplicate
	mails with pop3-leave-mail-on-server.  Fix wording.
	(Limiting): Improve gnus-summary-limit-to-articles.
	(X-Face): Fix typo.

2006-09-11  Simon Josefsson  <jas@extundo.com>

	* smtpmail.texi (Authentication): Explain TLS and SSL better, based on
	suggested by Phillip Lord <phillip.lord@newcastle.ac.uk>.

2006-09-06  Simon Josefsson  <jas@extundo.com>

	* smtpmail.texi (Authentication): Mention SSL.

2006-09-01  Eli Zaretskii  <eliz@gnu.org>

	* rcirc.texi (Internet Relay Chat, Useful IRC commands):
	Don't use @indicateurl.

	* cc-mode.texi (Subword Movement): Don't use @headitem.
	(Custom Braces, Clean-ups): Don't use @tie.

2006-08-29  Michael Albinus  <michael.albinus@gmx.de>

	Sync with Tramp 2.0.54.

	* tramp.texi (Bug Reports): The Tramp mailing list is moderated now.
	Suggested by Adrian Phillips <a.phillips@met.no>.

2006-08-15  Carsten Dominik  <dominik@science.uva.nl>

	* org.texi (Installation, Activation): Split from Installation and
	Activation.
	(Clocking work time): Documented new features.

2006-08-13  Alex Schroeder  <alex@gnu.org>

	* rcirc.texi (Configuration): Use correct variable in rcirc-authinfo
	example.

2006-08-12  Eli Zaretskii  <eliz@gnu.org>

	* faq.texi (How to add fonts): New node.

2006-08-05  Romain Francoise  <romain@orebokech.com>

	* faq.texi (New in Emacs 22): Expand.

2006-08-03  Michael Olson  <mwolson@gnu.org>

	* erc.texi: Update for ERC 5.1.4.

2006-07-28  Katsumi Yamaoka  <yamaoka@jpl.org>

	* gnus.texi (Oort Gnus): Mention that the Lisp files are now installed
	in .../site-lisp/gnus/ by default.
	[ From gnus-news.texi in the trunk. ]

2006-07-27  Reiner Steib  <Reiner.Steib@gmx.de>

	* gnus.texi (MIME Commands): Additions for yEnc.

2006-07-24  Richard Stallman  <rms@gnu.org>

	* pgg.texi, org.texi, info.texi, forms.texi, flymake.texi:
	* faq.texi: Move periods and commas inside quotes.

2006-07-20  Jay Belanger  <belanger@truman.edu>

	* calc.texi (Error forms): Mention M-+ keybinding for `calc-plus-minus'.

2006-07-18  Chong Yidong  <cyd@stupidchicken.com>

	* faq.texi (Security risks with Emacs): Document Emacs 22
	file-local-variable mechanism.

2006-07-12  Michael Olson  <mwolson@gnu.org>

	* erc.texi: Update for ERC 5.1.3.

2006-07-12  Alex Schroeder  <alex@gnu.org>

	* rcirc.texi: Fix typos.
	(Getting started with rcirc): New calling convention for M-x irc.
	Mention #rcirc.  Removed channel tracking.
	(Configuration): Changed the names of all variables that got changed
	recently, eg. rcirc-server to rcirc-default-server.  Added
	documentation for rcirc-authinfo, some background for Bitlbee, and
	rcirc-track-minor-mode.
	(Scrolling conservatively): Fixed the xref from Auto Scrolling to just
	Scrolling.
	(Reconnecting after you have lost the connection): Fixed example code
	to match code changes.

2006-07-10  Nick Roberts  <nickrob@snap.net.nz>

	* gnus.texi, message.texi: Fix typos.

2006-07-07  Carsten Dominik  <dominik@science.uva.nl>

	* org.texi (Exporting): Document `C-c C-e' as the prefix for exporting
	commands.
	(Global TODO list): Document the use of the variables
	`org-agenda-todo-ignore-scheduled' and
	`org-agenda-todo-list-sublevels'.

2006-07-05  Richard Stallman  <rms@gnu.org>

	* faq.texi (Scrolling only one line): Fix xref.

2006-07-05  Thien-Thi Nguyen  <ttn@gnu.org>

	* faq.texi (Evaluating Emacs Lisp code):
	Throughout, replace eval-current-buffer with eval-buffer.

2006-07-03  Richard Stallman  <rms@gnu.org>

	* rcirc.texi (Scrolling conservatively): Fix xref.

	* pcl-cvs.texi (Viewing differences): Usage fix.

2006-07-03  Carsten Dominik  <dominik@science.uva.nl>

	* org.texi (Agenda commands): Document `s' key to save all org-mode
	buffers.

2006-06-30  Ralf Angeli  <angeli@caeruleus.net>

	* pcl-cvs.texi (Customizing Faces): Remove -face suffix from face
	names.  Mention `cvs-msg' face.

2006-06-29  Carsten Dominik  <dominik@science.uva.nl>

	* org.texi (Checkboxes): New section.

2006-06-28  Carsten Dominik  <dominik@science.uva.nl>

	* org.texi (Embedded LaTeX): Fix typos and implement small improvements
	throughout this chapter.

2006-06-27  Chong Yidong  <cyd@stupidchicken.com>

	* info.texi (Help-Small-Screen): Clarify placement of "All" and "Top"
	text for standalone vs Emacs info.
	(Help): Clarify header line description.  Use mouse-1 for clicks.
	(Help-P): Use mouse-1 for clicks.
	(Help-^L): "Top" and "All" not displayed with dashes in Emacs.
	(Help-^L, Help-M, Help-Int, Search Index, Go to node)
	(Choose menu subtopic): Remove gratuitous Emacs command names.
	(Help-FOO): Put usual behavior first.
	(Help-Xref): Clicking on xrefs works in Emacs.
	(Search Text): Clarify what the default behavior is.
	(Create Info buffer): Fix Emacs window/X window confusion.
	(Emacs Info Variables): Fix for new Emacs init file behavior.

2006-06-24  Andreas Seltenreich  <uwi7@rz.uni-karlsruhe.de>

	* gnus.texi (Summary Buffer Lines): Fix typo.

2006-06-23  Carsten Dominik  <dominik@science.uva.nl>

	* org.texi (Embedded LaTeX): New chapter.
	(Archiving): Section rewritten.
	(Enhancing text): Some parts moved to the new chapter about LaTeX.

2006-06-20  Bill Wohler  <wohler@newt.com>

	Release MH-E manual version 8.0.1.

	* mh-e.texi (VERSION, EDITION, UPDATED, UPDATE-MONTH): Update for
	release 8.0.1.
	(Preface): Depend on GNU mailutils 1.0 and higher.

2006-06-19  Katsumi Yamaoka  <yamaoka@jpl.org>

	* message.texi (News Headers): Update message-syntax-checks section.

2006-06-19  Karl Berry  <karl@gnu.org>

	* info.texi (Advanced): Mention C-q, especially with ?.

2006-06-19  Carsten Dominik  <dominik@science.uva.nl>

	* org.texi (Publishing links): Document the `:link-validation-function'
	property.
	(Extensions and Hacking): New chapter, includes some sections of the
	"Miscellaneous" chapter.

2006-06-10  Carsten Dominik  <dominik@science.uva.nl>

	* org.texi (Progress logging): New section.

2006-06-06  Carsten Dominik  <dominik@science.uva.nl>

	* org.texi (ASCII export): Document indentation adaptation.
	(Setting tags): Document mutually-exclusive tags.

2006-06-05  Romain Francoise  <romain@orebokech.com>

	* url.texi (irc): Mention new funs `url-irc-rcirc' and `url-irc-erc'.
	Fix typo.

	* gnus-faq.texi (Question 8.6): Update reference to the Gnus
	channel (#gnus@irc.freenode.net).
	Fix typos.  Update copyright notice.

	* cc-mode.texi (Getting Started, Indentation Commands, Config Basics)
	(Custom Filling and Breaking, Custom Braces, Syntactic Symbols)
	(Line-Up Functions, Custom Macros):
	* ediff.texi (Window and Frame Configuration)
	(Highlighting Difference Regions):
	* emacs-mime.texi (Display Customization):
	* erc.texi (History):
	* eshell.texi (Known problems):
	* eudc.texi (Overview, BBDB):
	* gnus.texi (NNTP, IMAP, Advanced Scoring Examples)
	(The problem of spam, SpamOracle, Extending the Spam package)
	(Conformity, Terminology):
	* idlwave.texi (Routine Info)
	(Class and Keyword Inheritance, Padding Operators)
	(Breakpoints and Stepping, Electric Debug Mode)
	(Examining Variables, Troubleshooting):
	* org.texi (Creating timestamps):
	* reftex.texi (Commands, Options, Changes):
	* tramp.texi (Inline methods, Password caching)
	(Auto-save and Backup, Issues):
	* vip.texi (Files, Commands in Insert Mode):
	* viper.texi (Emacs Preliminaries, States in Viper)
	(Packages that Change Keymaps, Viper Specials, Groundwork):
	Fix various typos.

2006-05-31  Michael Ernst  <mernst@alum.mit.edu>

	* ediff.texi: Fix typos.

2006-05-30  Carsten Dominik  <dominik@science.uva.nl>

	* org.texi: Small typo fixes.

2006-05-29  Stefan Monnier  <monnier@iro.umontreal.ca>

	* viper.texi (Viper Specials):
	* gnus.texi (Example Setup):
	* faq.texi (Backspace invokes help):
	* dired-x.texi (Optional Installation Dired Jump):
	* calc.texi (Defining Simple Commands): Use ;; instead of ;;; to better
	follow coding conventions.

2006-05-29  Michael Albinus  <michael.albinus@gmx.de>

	* tramp.texi (Frequently Asked Questions): Disable zsh zle.

2006-05-27  Thien-Thi Nguyen  <ttn@gnu.org>

	* pcl-cvs.texi: Fix typos.
	(Customization): Say "us".

2006-05-26  Eli Zaretskii  <eliz@gnu.org>

	* org.texi: Remove bogus @setfilename.

2006-05-26  Carsten Dominik  <dominik@science.uva.nl>

	* org.texi (ASCII export): Omit command name.
	(HTML export): Add prefix to all lines in Local Variable example.
	(Acknowledgments): Typeset names in italics.

2006-05-24  Carsten Dominik  <dominik@science.uva.nl>

	* org.texi (Plain lists): Add new item navigation commands.
	(External links): Document elisp and info links.
	(Custom searches): New section.
	(Publishing): New chapter.
	(HTML export): Include a list of supported CSS classes.
	(Setting tags): Describe the fast-tag-setting interface.

2006-05-20  Luc Teirlinck  <teirllm@auburn.edu>

	* dired-x.texi: ifinfo -> ifnottex.

2006-05-18  Reiner Steib  <Reiner.Steib@gmx.de>

	* gnus.texi (Saving Articles): Clarify gnus-summary-save-article-mail.

2006-05-12  Reiner Steib  <Reiner.Steib@gmx.de>

	* message.texi (Interface): Add tool bar customization.
	(MIME): Index and text additions for mml-attach.
	(MIME): Describe mml-dnd-protocol-alist and
	mml-dnd-attach-options.

	* gnus.texi (Oort Gnus): Reorder entries in sections.
	Fix some entries.
	(Starting Up): Add references to "Emacs for Heathens" and to
	"Finding the News".  Add user-full-name and user-mail-address.
	(Group Buffer Format): Add tool bar customization and update.
	(Summary Buffer): Add tool bar customization.
	(Posting Styles): Add message-alternative-emails.

2006-05-09  Michael Albinus  <michael.albinus@gmx.de>

	* tramp.texi (Filename completion): Improve wording.

2006-05-07  Romain Francoise  <romain@orebokech.com>

	* faq.texi (Using regular expressions): Fix typo.
	(Packages that do not come with Emacs): Fix capitalization.
	(Replacing text across multiple files): Expand node to explain how
	to use `dired-do-query-replace-regexp' in more detail, based on
	suggestion by Eric Hanchrow <offby1@blarg.net>.

2006-05-06  Michael Albinus  <michael.albinus@gmx.de>

	* tramp.texi (Filename completion): Completion of remote files'
	method, user name and host name is active only in partial
	completion mode.

2006-05-06  Bill Wohler  <wohler@newt.com>

	Release MH-E manual version 8.0.

	* mh-e.texi (VERSION, EDITION, UPDATED, UPDATE-MONTH): Update for
	release 8.0.

2006-05-06  Bill Wohler  <wohler@newt.com>

	* mh-e.texi (MH-BOOK-HOME): Change from
	http://www.ics.uci.edu/~mh/book/mh to
	http://rand-mh.sourceforge.net/book/mh.
	Replace .htm suffix with .html for MH book files.
	(Using This Manual): Update key binding for getting relevant
	chapter in Info from command key.
	(Ranges): Fix itemx.

2006-05-05  Karl Berry  <karl@gnu.org>

	* texinfo.tex (\definetextfonsizexi, \definetextfonsizex): New cmds.
	(\fonttextsize): New user-level command to change text font size.

2006-04-26  Reiner Steib  <Reiner.Steib@gmx.de>

	* pgg.texi (Caching passphrase): Fix markup and typos.  Simplify.

2006-04-26  Sascha Wilde  <wilde@sha-bang.de>  (tiny change)

	* pgg.texi (Caching passphrase): Add pgg-gpg-use-agent.

2006-04-24  Bill Wohler  <wohler@newt.com>

	* mh-e.texi (Getting Started): Make it more explicit that you need
	to install MH.  Add pointers to current MH implementations.

2006-04-21  Bill Wohler  <wohler@newt.com>

	Release MH-E manual version 7.94.

	* mh-e.texi (VERSION, EDITION, UPDATED, UPDATE-MONTH): Update for
	release 7.94.

2006-04-21  Carsten Dominik  <dominik@science.uva.nl>

	* org.texi: Many small fixes.
	(Handling links): Rename from "Managing links".

2006-04-20  Reiner Steib  <Reiner.Steib@gmx.de>

	* gnus.texi (Spam Statistics Package): Fix typo in @pxref.
	(Splitting mail using spam-stat): Fix @xref.

2006-04-20  Chong Yidong  <cyd@stupidchicken.com>

	* gnus.texi (Spam Package): Major revision of the text.
	Previously this node was "Filtering Spam Using The Spam ELisp Package".

2006-04-20  Carsten Dominik  <dominik@science.uva.nl>

	* org.texi (Time stamps): Better explanation of the purpose of
	different time stamps.
	(Structure editing, Plain lists): More details on how new items
	and headings are inserted.

2006-04-18  Carsten Dominik  <dominik@science.uva.nl>

	* org.texi (Formula syntax): Fix link to Calc Manual.

2006-04-17  Reiner Steib  <Reiner.Steib@gmx.de>

	* gnus.texi (Emacsen): Don't support Emacs 20.7 and XEmacs 21.1.

2006-04-17  Bill Wohler  <wohler@newt.com>

	* mh-e.texi (Folders): Update mh-before-quit-hook and
	mh-quit-hook example with code that removes the buffers rather
	than just bury them.

2006-04-17  Michael Albinus  <michael.albinus@gmx.de>

	Sync with Tramp 2.0.53.

2006-04-13  Carsten Dominik  <dominik@science.uva.nl>

	* org.texi (Updating settings): New section.
	(Visibility cycling): Better names for the startup folding
	options.
	(Exporting): Completely restructured.
	(The very busy C-c C-c key): New section.
	(Summary of in-buffer settings): New section.

2006-04-11  Reiner Steib  <Reiner.Steib@gmx.de>

	* gnus.texi, gnus-faq.texi, message.texi: Gnus v5.10.8 is released.

2006-04-10  Reiner Steib  <Reiner.Steib@gmx.de>

	* gnus.texi (Misc Group Stuff, Summary Buffer, Article Keymap)
	(Server Commands): Key `v' is reserved for users.

2006-04-11  Carsten Dominik  <dominik@science.uva.nl>

	* org.texi (Link format): New section, emphasis on bracket links.
	(External links): Document bracket links.
	(FAQ): Expand to cover shell links and the new link format.

2006-04-09  Kevin Ryde  <user42@zip.com.au>

	* org.texi (Formula syntax): Typo in node name of calc-eval xref.

2006-04-07  Reiner Steib  <Reiner.Steib@gmx.de>

	* gnus.texi (Summary Buffer Lines): Add `*'.

2006-04-07  Jochen Küpper  <jochen@fhi-berlin.mpg.de>

	* gnus.texi (Group Parameters):
	Mention gnus-permanently-visible-groups.

2006-04-06  Katsumi Yamaoka  <yamaoka@jpl.org>

	* gnus.texi (Face): Fix typo.

2006-04-05  Reiner Steib  <Reiner.Steib@gmx.de>

	* gnus.texi (X-Face): Clarify.
	(Face): Need Emacs with PNG support.

2006-04-06  Richard Stallman  <rms@gnu.org>

	* idlwave.texi: Delete the blocks "not suitable for inclusion with
	Emacs".

2006-04-06  J.D. Smith  <jdsmith@as.arizona.edu>

	* idlwave.texi: Updated for IDLWAVE version 6.0, factoring out
	blocks not suitable for inclusion with Emacs using variable
	PARTOFEMACS.

2006-04-04  Simon Josefsson  <jas@extundo.com>

	* gnus.texi (Security): Improve.

2006-04-02  Bill Wohler  <wohler@newt.com>

	* mh-e.texi (Getting Started, Junk, Bug Reports)
	(MH FAQ and Support): Fix URLs.

2006-03-31  Romain Francoise  <romain@orebokech.com>

	* gnus.texi (Virtual Groups): `nnvirtual-always-rescan' defaults
	to t, not nil (and has for the past eight years).

2006-03-31  Reiner Steib  <Reiner.Steib@gmx.de>

	* message.texi, gnus.texi: Bump version to 5.11.

2006-03-29  Reiner Steib  <Reiner.Steib@gmx.de>

	* gnus.texi (Top): Add comment about version line.

	* message.texi (Top): Ditto.  Change to take named versions into
	account.

2006-03-28  Reiner Steib  <Reiner.Steib@gmx.de>

	* gnus.texi (Posting Styles): Add x-face-file to example.
	(X-Face): Refer to posting styles.

	* gnus-faq.texi ([5.8]): Add x-face-file.
	([8.4]): Add links to gmane.emacs.gnus.user and
	gmane.emacs.gnus.general.

2006-03-27  Reiner Steib  <Reiner.Steib@gmx.de>

	* gnus-faq.texi: Use .invalid.
	([5.4]): Fix gnus-posting-styles example.

2006-03-27  Romain Francoise  <romain@orebokech.com>

	* faq.texi (Emacs/W3): Rename from `w3-mode'.  Mention that
	Emacs/W3 needs a new maintainer.
	(Ispell): Update author and version info.
	(Mailcrypt): Mention PGG.
	(New in Emacs 22): Add PGG to the list of new packages.
	Include minor changes from "Ramprasad B" <ramprasad_i82@yahoo.com>
	updating dead URLs.

2006-03-25  Karl Berry  <karl@gnu.org>

	* ada-mode.texi, autotype.texi, calc.texi, cc-mode.texi, cl.texi,
	* dired-x.texi, ebrowse.texi, ediff.texi, emacs-mime.texi, erc.texi,
	* eshell.texi, eudc.texi, faq.texi, forms.texi, gnus.texi, idlwave.texi,
	* info.texi, message.texi, mh-e.texi, pcl-cvs.texi, pgg.texi,
	* rcirc.texi, reftex.texi, sc.texi, ses.texi, sieve.texi,
	* speedbar.texi, url.texi, vip.texi, viper.texi, widget.texi,
	* woman.texi: (1) use @copyright{} instead of (C) in typeset text;
	(2) do not indent copyright year list (or anything else).

2006-03-21  Bill Wohler  <wohler@newt.com>

	* mh-e.texi (Folders): Various edits.

2006-03-20  Romain Francoise  <romain@orebokech.com>

	* gnus.texi (Mail Folders): Grammar fix.

2006-03-19  Bill Wohler  <wohler@newt.com>

	* mh-e.texi (Replying): Document Mail-Followup-To.
	Change manually-formatted table to multitable.  Add debugging info.
	Move description of mh-reply-default-reply-to into paragraph
	that describes its values.

2006-03-17  Bill Wohler  <wohler@newt.com>

	* mh-e.texi: Use smallexample and smalllisp consistently.
	(Sending Mail Tour): Update method of entering
	addresses and subject.
	(Sending Mail Tour, Reading Mail Tour, Processing Mail Tour)
	(Adding Attachments, Searching): Update screenshots for Emacs 22.

2006-03-15  Carsten Dominik  <dominik@science.uva.nl>

	* org.texi: Version number change only.

2006-03-14  Bill Wohler  <wohler@newt.com>

	* mh-e.texi: Add index entries around each paragraph rather than
	depend on entries from beginning of node.  Doing so ensures that
	index entries are less likely to be forgotten if text is cut and
	pasted, and are necessary anyway if the references are on a
	separate page.  It seems that makeinfo is now (v. 4.8) only
	producing one index entry per node, so there is no longer any
	excuse not to.  Use subheading instead of heading.  The incorrect
	use of heading produced very large fonts in Info--as large as the
	main heading.
	(From Bill Wohler): MH-E never did appear in Emacs 21--MH-E
	versions 6 and 7 appeared *around* the time of these Emacs releases.

2006-03-13  Carsten Dominik  <dominik@science.uva.nl>

	* org.texi (Clean view): Document new startup options.

2006-03-11  Bill Wohler  <wohler@newt.com>

	* mh-e.texi (Preface, More About MH-E, Options, HTML, Folders)
	(Composing, Scan Line Formats): Fix @refs.
	(Getting Started): Define MH profile and MH profile components.
	(Incorporating Mail, Reading Mail, Viewing, Printing)
	(Sending Mail, Forwarding, Editing Drafts, Inserting Letter)
	(Signature, Aliases, Scan Line Formats): Use @code instead of @samp
	for string constants.
	(Tool Bar): Remove spurious quote.
	(Junk): Use ``...'' instead of "...".
	(Scan Line Formats): Replace @samp with @kbd.

2006-03-10  Katsumi Yamaoka  <yamaoka@jpl.org>

	* gnus.texi (NoCeM): Mention gnus-use-nocem can also be a number.

2006-03-10  Reiner Steib  <Reiner.Steib@gmx.de>

	* gnus.texi (Fancy Mail Splitting): Improve sentences so as to be
	easy to understand.

2006-03-09  Katsumi Yamaoka  <yamaoka@jpl.org>

	* gnus.texi: Markup fix.
	(Fancy Mail Splitting): Specify new feature.

2006-03-08  Katsumi Yamaoka  <yamaoka@jpl.org>

	* gnus.texi (Fancy Mail Splitting): Improve descriptions about
	partial-words matching.

2006-03-07  Reiner Steib  <Reiner.Steib@gmx.de>

	* emacs-mime.texi (Display Customization): Reword image/.* stuff.

	* gnus.texi (Oort Gnus): Add note about `gnus-load'.
	(MIME Commands): Fix mm-discouraged-alternatives.

2006-03-07  Carsten Dominik  <dominik@science.uva.nl>

	* org.texi: Version number change only.

2006-03-06  Bill Wohler  <wohler@newt.com>

	* mh-e.texi: Move from SourceForge repository to Savannah.
	This is version 7.93, which is a total rewrite from the previous
	edition 1.3 for MH-E version 5.0.2, and corresponds to MH-E
	version 7.93.

2006-03-03  Reiner Steib  <Reiner.Steib@gmx.de>

	* gnus.texi (Oort Gnus): Add `mm-fill-flowed'.

2006-03-01  Carsten Dominik  <dominik@science.uva.nl>

	* org.texi (Interaction): Add item about `org-mouse.el' by
	Piotr Zielinski.
	(Managing links): Document that also mouse-1 can be used to
	activate a link.
	(Headlines, FAQ): Add entry about hiding leading stars.
	(Miscellaneous): Resort the sections in this chapter to a more
	logical sequence.

2006-02-27  Simon Josefsson  <jas@extundo.com>

	* emacs-mime.texi (Flowed text): Add mm-fill-flowed.  (Sync
	2004-01-27 from the trunk).

2006-02-24  Alan Mackenzie  <bug-cc-mode@gnu.org>

	* cc-mode.texi: Rename c-hungry-backspace to
	c-hungry-delete-backwards, at the request of RMS.  Leave the old
	name as an alias.

2006-02-24  Alan Mackenzie  <bug-cc-mode@gnu.org>

	* cc-mode.texi: Correct the definition of c-beginning-of-defun, to
	include the function header within the defun.

2006-02-24  Alan Mackenzie  <bug-cc-mode@gnu.org>

	* cc-mode.texi: Correct two typos.

2006-02-24  Alan Mackenzie  <bug-cc-mode@gnu.org>

	* cc-mode.texi (Comment Commands): State that C-u M-; kills any
	existing comment.
	(Electric Keys): Add a justification for electric indentation.
	(Hungry WS Deletion): Clear up the names and complications of the
	BACKSPACE and DELETE keys.

2006-02-23  Juri Linkov  <juri@jurta.org>

	* faq.texi (Common requests): Move `Turning on auto-fill by
	default' after `Wrapping words automatically'.  Move `Working with
	unprintable characters' before `Searching for/replacing newlines'.
	Move `Replacing highlighted text' after `Highlighting a region'.
	Merge `Repeating commands' and `Repeating a command as many times
	as possible' into the former.
	(Packages that do not come with Emacs): Add refs to Gmane and
	etc/MORE.STUFF.

2006-02-23  Juri Linkov  <juri@jurta.org>

	* faq.texi (Newsgroup archives): Update URLs of GNU mail archives.
	(Reporting bugs): Suggest using `M-x report-emacs-bug'.
	Add xref to `(emacs)Reporting Bugs'.
	(Getting a printed manual): Add URL to other formats of the manual.
	(Common requests): Fix menu.
	(Highlighting a region): Remove ref to `Turning on syntax highlighting'.
	(Horizontal scrolling): Mention `truncate-partial-width-windows'.
	(Inserting text at the beginning of each line): Add pxref to
	`Changing the included text prefix'.
	(Forcing the cursor to remain in the same column): Mention `track-eol'
	and `set-goal-column'.  Add pxref to `(emacs)Moving Point'.
	(Replacing text across multiple files): Add keybinding `Q' for
	`dired-do-query-replace'.

2006-02-22  Carsten Dominik  <dominik@science.uva.nl>

	* reftex.texi: Version number and date change only.

	* org.texi (Internal Links): Rewrite to cover the modified
	linking system.

2006-02-17  Eli Zaretskii  <eliz@gnu.org>

	* faq.texi: Remove the coding cookie, it's not needed anymore.

2006-02-13  YAMAMOTO Mitsuharu  <mituharu@math.s.chiba-u.ac.jp>

	* faq.texi (Colors on a TTY): Mention Mac OS port.

2006-02-12  Karl Berry  <karl@gnu.org>

	* faq.texi (Emacs for Atari ST): Use Sch@"auble instead of the
	8-bit accented a.

2006-02-09  Reiner Steib  <Reiner.Steib@gmx.de>

	* gnus.texi (Gnus Versions): Add history beyond start of Oort.

2006-02-08  Romain Francoise  <romain@orebokech.com>

	* faq.texi (Top): Remove paragraph about the FAQ being a
	transitional document, etc.
	(Searching for/replacing newlines): New node.
	(Yanking text in isearch): New node.
	(Inserting text at the beginning of each line): Rename and make
	more general, mention `M-;' in Message mode.

2006-02-07  Luc Teirlinck  <teirllm@auburn.edu>

	* faq.texi (Meta key does not work in xterm)
	(Emacs does not display 8-bit characters)
	(Inputting eight-bit characters): Update xrefs.

2006-02-06  Romain Francoise  <romain@orebokech.com>

	* faq.texi (VM): VM now at version 7.19.
	Set myself as maintainer of this file.

2006-02-04  Michael Olson  <mwolson@gnu.org>

	* erc.texi (History): Note that ERC is now included with Emacs.

2006-01-31  Romain Francoise  <romain@orebokech.com>

	* message.texi (Message Headers): Explain what
	`message-alternative-emails' does in more detail.
	Update copyright year.

2006-01-30  Juanma Barranquero  <lekktu@gmail.com>

	* makefile.w32-in (clean): Add newsticker, sieve, pgg, erc and rcirc.

2006-01-29  Richard M. Stallman  <rms@gnu.org>

	* cc-mode.texi (Indentation Commands): Inserts newline, not "linefeed".

2006-01-29  Michael Olson  <mwolson@gnu.org>

	* makefile.w32-in ($(infodir)/erc, erc.dvi): New targets.

	* Makefile.in (INFO_TARGETS, DVI_TARGETS): Add ERC.

	* faq.texi (New in Emacs 22): Mention ERC.

2006-01-28  Luc Teirlinck  <teirllm@auburn.edu>

	* rcirc.texi: Capitalize dir entry for consistency with the entry
	in info/dir and other entries in the Emacs category.
	Fix typos.  Delete trailing whitespace.

2006-01-28  Björn Lindström  <bkhl@elektrubadur.se>

	* rcirc.texi: Some @cindex changes, some changes from @kbd to @key.

2006-01-27  Eli Zaretskii  <eliz@gnu.org>

	* makefile.w32-in ($(infodir)/rcirc, rcirc.dvi): New targets.
	(INFO_TARGETS, DVI_TARGETS): Add rcirc.

	* Makefile.in (../info/rcirc, rcirc.dvi): New targets.
	(INFO_TARGETS, DVI_TARGETS): Add rcirc.

2006-01-27  Alex Schroeder  <alex@gnu.org>

	* rcirc.texi: New file.

2006-01-23  Juri Linkov  <juri@jurta.org>

	* widget.texi (User Interface): Add S-TAB for widget-backward.

2006-01-22  Michael Albinus  <michael.albinus@gmx.de>

	Sync with Tramp 2.0.52.

	* tramp.texi (Frequently Asked Questions): Remove Ange-FTP item.
	Add Tramp disabling item.  New item for common connection problems.
	(various): Apply "ftp" as method for the download URL.
	(Bug Reports): Refer to FAQ for common problems.

2006-01-21  Eli Zaretskii  <eliz@gnu.org>

	* widget.texi (User Interface): Use @key for TAB.

	* ses.texi (Formulas, Printer functions): Use @key for TAB.

	* ebrowse.texi (Switching to Tree, Symbol Completion): Use @key
	for TAB.

	* cc-mode.texi (Indentation Calculation): Use @key for TAB.

2006-01-16  Katsumi Yamaoka  <yamaoka@jpl.org>

	* gnus.texi: Update copyright.

2006-01-13  Katsumi Yamaoka  <yamaoka@jpl.org>

	* gnus.texi (Article Washing): Additions.

2006-01-13  Carsten Dominik  <dominik@science.uva.nl>

	* org.texi (Agenda commands): Document tags command.

2006-01-10  Katsumi Yamaoka  <yamaoka@jpl.org>

	* gnus.texi (RSS): Document nnrss-wash-html-in-text-plain-parts.

2006-01-06  Katsumi Yamaoka  <yamaoka@jpl.org>

	* gnus.texi (RSS): Addition.

2005-12-22  Katsumi Yamaoka  <yamaoka@jpl.org>

	* gnus.texi (Summary Post Commands): Fix function bound to `S O p'.

2005-12-19  Katsumi Yamaoka  <yamaoka@jpl.org>

	* emacs-mime.texi (Display Customization): Add setting example to
	mm-discouraged-alternatives.

2006-01-09  Stefan Monnier  <monnier@iro.umontreal.ca>

	* flymake.texi (Obtaining Flymake): Remove chapter since Emacs's
	version is the canonical version.

2006-01-08  Alex Schroeder  <alex@gnu.org>

	* pgg.texi (Caching passphrase): Rewording.

2006-01-06  Eli Zaretskii  <eliz@gnu.org>

	* flymake.texi (Obtaining Flymake): Update Flymake's CVS
	repository URL.

2006-01-06  Carsten Dominik  <dominik@science.uva.nl>

	* org.texi: Removed the accidentally re-added empty line in the
	direntry.

2006-01-05  Carsten Dominik  <dominik@science.uva.nl>

	* org.texi (Agenda Views): Chapter reorganized.

2005-12-29  Romain Francoise  <romain@orebokech.com>

	* faq.texi (Using Customize): New node.

2005-12-28  Luc Teirlinck  <teirllm@auburn.edu>

	* org.texi: Remove blank line in @direntry.  It is non-standard
	and recursively produces blank lines all over the dir file (when
	using Texinfo 4.8).

2005-12-21  Luc Teirlinck  <teirllm@auburn.edu>

	* widget.texi (atoms): Delete obsolete remark about `file' widget.

2005-12-20  Carsten Dominik  <dominik@science.uva.nl>

	* org.texi (Tags): Boolean logic documented.
	(Agenda Views): Document custom commands.

2005-12-20  David Kastrup  <dak@gnu.org>

	* faq.texi (AUCTeX): Update version and mailing list info.

2005-12-17  Katsumi Yamaoka  <yamaoka@jpl.org>

	* gnus.texi (MIME Commands): Mention addition of
	multipart/alternative to gnus-buttonized-mime-types and add xref
	to mm-discouraged-alternatives.

	* emacs-mime.texi (Display Customization): Mention addition of
	"image/.*" and add xref to gnus-buttonized-mime-types in the
	mm-discouraged-alternatives section.

2005-12-16  Carsten Dominik  <dominik@science.uva.nl>

	* org.texi (Tags): New section.
	(Agenda Views): Chapter reorganized.

2005-12-16  Eli Zaretskii  <eliz@gnu.org>

	* org.texi (Internal Links): Add a missing comma after an @xref.

2005-12-14  Chong Yidong  <cyd@stupidchicken.com>

	* faq.texi (Filling paragraphs with a single space): No need to
	change sentence-end now.

2005-12-13  Romain Francoise  <romain@orebokech.com>

	* faq.texi (Scrolling only one line): Use `scroll-conservatively'.

2005-12-12  Jay Belanger  <belanger@truman.edu>

	* faq.texi (Calc): Update version number.

2005-12-12  Carsten Dominik  <dominik@science.uva.nl>

	* org.texi (Progress Logging): New section.

2005-12-10  Romain Francoise  <romain@orebokech.com>

	Update the Emacs FAQ for the 22.1 release.

	* faq.texi: Set VER to `22.1'.
	(Basic editing): Explain how to use localized versions of the
	Tutorial.  Mention that `C-h r' displays the manual.  Delete
	obsolete WWW link to an Emacs 18 tutorial.
	(Getting a printed manual): Point to the new locations of the
	manuals on the GNU Web site.
	(Emacs Lisp documentation): Explain that the Emacs Lisp manual is
	available via Info (it was previously distributed separately).
	(Installing Texinfo documentation): The latest version of Texinfo
	is 4.8, not 4.0.
	(Informational files for Emacs): COPYING is the GNU General Public
	License, not the Emacs General Public License.
	(Informational files for Emacs): Delete obsolete link to the
	GNUinfo pages as they have been removed from the GNU Web site.
	(New in Emacs 22): New node.
	(Setting up a customization file): Say that most packages support
	Customize nowadays.
	(Colors on a TTY): Delete reference to instructions on how to
	enable syntax highlighting, it is now enabled by default.
	(Turning on abbrevs by default): Emacs now reads the abbrevs file
	at startup automatically.
	(Controlling case sensitivity): Mention `M-c' in isearch.
	(Using an already running Emacs process): Emacs now creates the
	socket in `/tmp/emacsUID'.  Fix typos.  Change default location of
	gnuserv.  As emacsclient can now run Lisp code as well, delete a
	sentence praising gnuserv for that.  Simplify description of how
	the client/server operation works.
	(Compiler error messages): Delete obsolete text (compile.el has
	been rewritten).
	(Indenting switch statements): Fix typo.
	(Matching parentheses): Simplify setup instructions, mention the
	menu bar item in the Options menu.
	(Repeating a command as many times as possible): Mention `C-x e'.
	(Going to a line by number): Mention new keymap and bindings
	`M-g M-g', `M-g M-p' and `M-g M-n'.
	(Turning on syntax highlighting): Now on by default.  Simplify.
	(Replacing highlighted text): Use `1', not `t'.
	(Problems with very large files): The maximum size is now 256MB on
	32-bit machines.
	(^M in the shell buffer): Mention `comint-process-echoes'.
	(Emacs for Apple computers): Emacs 22 has native support for Mac
	OS X.
	(Translating names to IP addresses): Delete node.
	(Binding keys to commands): Fix typo.
	(SPC no longer completes file names): New node.
	(MIME with Emacs mail packages): Delete section about the Emacs
	MIME FAQ (it's not reachable anymore).

2005-12-08  Alan Mackenzie  <bug-cc-mode@gnu.org>

	* cc-mode.texi: The manual has been extensively revised: the
	information about using CC Mode has been separated from the larger
	and more difficult chapters about configuration.  It has been
	updated for CC Mode 5.31.

2005-12-05  Katsumi Yamaoka  <yamaoka@jpl.org>

	* pgg.texi (User Commands): Fix description of pgg-verify-region.
	(Selecting an implementation): Fix descriptions.

2005-11-30  Katsumi Yamaoka  <yamaoka@jpl.org>

	* message.texi (Various Message Variables): Addition.

2005-11-29  Katsumi Yamaoka  <yamaoka@jpl.org>

	* message.texi: Fix default values.

2005-11-25  Katsumi Yamaoka  <yamaoka@jpl.org>

	* message.texi (Header Commands): Clarify descriptions of
	message-cross-post-followup-to, message-reduce-to-to-cc, and
	message-insert-wide-reply.
	(Various Commands): Fix kindex for message-kill-to-signature;
	clarify description of message-tab.

2005-11-22  Katsumi Yamaoka  <yamaoka@jpl.org>

	* message.texi (Mailing Lists): Fix description about MFT.

	* gnus.texi (Emacs Lisp): Use ~/.gnus.el instead of ~/.emacs.

2005-11-17  Katsumi Yamaoka  <yamaoka@jpl.org>

	* gnus.texi (Slow Terminal Connection): Replace old description
	with new one.

2005-11-16  Katsumi Yamaoka  <yamaoka@jpl.org>

	* gnus.texi (Oort Gnus): Use ~/.gnus.el instead of ~/.emacs;
	replace X-Draft-Headers with X-Draft-From.

2005-11-14  Katsumi Yamaoka  <yamaoka@jpl.org>

	* gnus.texi (Various Various): Fix the default value of
	nnheader-max-head-length.
	(Gnus Versions): Fix typo.

2005-12-08  Carsten Dominik  <dominik@science.uva.nl>

	* org.texi (Structure editing): Document new functionality of
	M-RET.

2005-12-06  Luc Teirlinck  <teirllm@auburn.edu>

	* org.texi (Internal Links): Fix Texinfo usage.

2005-12-06  Carsten Dominik  <dominik@science.uva.nl>

	* org.texi (TODO basics): Document the global todo list.
	(TODO items): Documents sparse tree for specific TODO
	keywords.

2005-11-30  Carsten Dominik  <dominik@science.uva.nl>

	* org.texi (Plain Lists): Typos fixed.

2005-11-28  Jay Belanger  <belanger@truman.edu>

	* calc.texi: Change references of `M-#' to `C-x *' prefix.

2005-11-24  Carsten Dominik  <dominik@science.uva.nl>

	* org.texi (Structure editing): New item moving commands added.
	(Plain Lists): New section.

2005-11-18  Carsten Dominik  <dominik@science.uva.nl>

	* org.texi (FAQ): Document `org-table-tab-jumps-over-hlines'.
	(Agenda): Document commands `org-cycle-agenda-files' and
	`org-agenda-file-to-front'.
	(Built-in table editor): Document `org-table-sort-lines'.
	(HTML formatting): Export of hand-formatted lists.

2005-11-10  Katsumi Yamaoka  <yamaoka@jpl.org>

	* gnus.texi (XVarious): Fix description of gnus-use-toolbar; add
	new variable gnus-toolbar-thickness.

2005-11-08  Katsumi Yamaoka  <yamaoka@jpl.org>

	* gnus.texi (XVarious): Revert description of gnus-use-toolbar.

2005-11-07  Katsumi Yamaoka  <yamaoka@jpl.org>

	* gnus.texi (X-Face): Fix description.
	(XVarious): Remove gnus-xmas-logo-color-alist and
	gnus-xmas-logo-color-style; fix description of gnus-use-toolbar.

2005-11-01  Katsumi Yamaoka  <yamaoka@jpl.org>

	* gnus.texi (Group Parameters): Mention new variable
	gnus-parameters-case-fold-search.
	(Home Score File): Addition.

2005-11-04  Ulf Jasper  <ulf.jasper@web.de>

	* newsticker.texi: VERSION changed to 1.9.  Updated UPDATED.
	(Overview): List supported feed types.
	(Installation): No installation necessary when using autoload.
	(Configuration): Rename "RSS" to "news".

2005-11-04  Ken Manheimer  <ken.manheimer@gmail.com>

	* pgg.texi (User Commands): Document additional passphrase
	argument for pgg-encrypt-*, pgg-decrypt-*, and pgg-sign-* functions.
	(Backend methods): Likewise for corresponding pgg-scheme-* functions.

2005-11-04  Carsten Dominik  <dominik@science.uva.nl>

	* org.texi: Version number changed to 3.19.

2005-10-29  Sascha Wilde  <wilde@sha-bang.de>

	* pgg.texi (How to use): Update the example to add autoload of
	pgg-encrypt-symmetric-region.
	(User Commands): Document pgg-encrypt-symmetric-region.
	(Backend methods): Document pgg-scheme-encrypt-symmetric-region.

2005-10-27  Jay Belanger  <belanger@truman.edu>

	* calc.texi (Predefined Units): Fix the symbol for a TeX points,
	mention other TeX-related units.

2005-10-23  Lars Hansen  <larsh@soem.dk>

	* dired-x.texi (Miscellaneous Commands): Replace
	dired-do-relative-symlink by dired-do-relsymlink and
	dired-do-relative-symlink-regexp by dired-do-relsymlink-regexp.

2005-10-23  Jay Belanger  <belanger@truman.edu>

	* calc.texi (Predefined Units): Use `alpha' for the fine structure
	constant.

2005-10-23  Michael Albinus  <michael.albinus@gmx.de>

	* faq.texi (Bugs and problems): Replace
	`dired-move-to-filename-regexp' by
	`directory-listing-before-filename-regexp'.

2005-10-22  Eli Zaretskii  <eliz@gnu.org>

	* newsticker.texi (UPDATED): Set value.

2005-10-17  Katsumi Yamaoka  <yamaoka@jpl.org>

	* gnus.texi (Document Groups): Remove duplicate item.

2005-10-21  Carsten Dominik  <dominik@science.uva.nl>

	* org.texi (Summary): Mention iCalendar support.
	(Exporting): Document iCalendar support.

2005-10-18  Romain Francoise  <romain@orebokech.com>

	* viper.texi (Viper Specials): Capitalize GNU.

2005-10-17  Juri Linkov  <juri@jurta.org>

	* info.texi (Getting Started, Search Index, Expert Info):
	Fix wording.
	(Search Text): Replace `echo area' with `mode line'.
	(Search Index): Both `i' and `,' find all index entries.
	Replace example `C-f' with `C-l' (which exists in index of Info
	manual) and delete spaces in its keyboard input sequence.
	Delete unnecessary explanations about literal characters.

2005-10-14  Katsumi Yamaoka  <yamaoka@jpl.org>

	* gnus.texi (Document Server Internals): Addition.

2005-10-13  Katsumi Yamaoka  <yamaoka@jpl.org>

	* gnus.texi (A note on namespaces): Fix RFC reference.

2005-10-12  Katsumi Yamaoka  <yamaoka@jpl.org>

	* gnus.texi (RSS): Fix key description.

2005-10-11  Katsumi Yamaoka  <yamaoka@jpl.org>

	* gnus.texi: Emacs/w3 -> Emacs/W3.
	(Browsing the Web): Fix description.
	(Web Searches): Ditto.
	(Customizing W3): Ditto.

2005-10-07  Katsumi Yamaoka  <yamaoka@jpl.org>

	* gnus.texi (Maildir): Clarify expire-age and expire-group.

2005-10-11  Jay Belanger  <belanger@truman.edu>

	* calc.texi (Integration): Mention using `a i' to compute definite
	integrals.

2005-10-11  Juri Linkov  <juri@jurta.org>

	* info.texi: Rearrange nodes.
	(Top): Update menu.  Change ref `Info for Experts' to
	`Advanced Info Commands'.
	(Getting Started): Fix description of manual's parts.
	(Help-Int): Change xref `Info Search' to `Search Index', and
	`Expert Info' to `Advanced'.
	(Advanced): Move node one level up.
	(Search Text, Search Index): New nodes split out from `Info Search'.
	(Go to node, Choose menu subtopic, Create Info buffer): New nodes
	split out from `Advanced'.
	(Advanced, Emacs Info Variables): De-document editing an Info file
	in Info.
	(Emacs Info Variables): Move node from `Expert Info' to `Advanced'.
	(Creating an Info File): Delete node and move its text to
	`Expert Info'.

2005-10-10  Carsten Dominik  <dominik@science.uva.nl>

	* org.texi (Workflow states): Documented that change in keywords
	becomes active only after restart of Emacs.

2005-10-08  Michael Albinus  <michael.albinus@gmx.de>

	Sync with Tramp 2.0.51.

2005-10-08  Nick Roberts  <nickrob@snap.net.nz>

	* speedbar.texi (Introduction): Describe new location of speedbar
	on menubar.
	(Basic Key Bindings): Remove descriptions of bindings that have
	been removed.

2005-10-05  Nick Roberts  <nickrob@snap.net.nz>

	* speedbar.texi (GDB): Describe use of watch expressions.

2005-09-28  Simon Josefsson  <jas@extundo.com>

	* message.texi (IDNA): Fix.

2005-09-28  Katsumi Yamaoka  <yamaoka@jpl.org>

	* gnus.texi (NNTP): Remove nntp-buggy-select, nntp-read-timeout,
	nntp-server-hook, and nntp-warn-about-losing-connection; fix
	description of nntp-open-connection-function.
	(Common Variables): Fix descriptions.

2005-09-26  Katsumi Yamaoka  <yamaoka@jpl.org>

	* gnus.texi (Server Buffer Format): Document the %a format spec.

2005-09-22  Katsumi Yamaoka  <yamaoka@jpl.org>

	* gnus.texi (Mail): Fix gnus-confirm-mail-reply-to-news entry.

2005-09-23  Carsten Dominik  <dominik@science.uva.nl>

	* org.texi Version 3.16.

2005-09-19  Miles Bader  <miles@gnu.org>

	* newsticker.texi: Get rid of CVS keywords.

2005-09-15  Katsumi Yamaoka  <yamaoka@jpl.org>

	* gnus.texi (Finding the Parent): Fix description of how Gnus
	finds article.

2005-09-14  Jari Aalto  <jari.aalto@cante.net>

	* gnus.texi (Advanced Scoring Examples): New examples to teach how
	to drop off non-answered articles.

2005-09-19  Juanma Barranquero  <lekktu@gmail.com>

	* makefile.w32-in (newsticker.dvi): Use parentheses instead of curly
	braces (which are unsupported by NMAKE) for macro `srcdir'.

2005-09-17  Eli Zaretskii  <eliz@gnu.org>

	* makefile.w32-in (INFO_TARGETS, DVI_TARGETS): Add newsticker targets.
	(../info/newsticker, newsticker.dvi): New targets.

2005-09-17  Ulf Jasper  <ulf.jasper@web.de>

	* newsticker.texi: Replace @command with @code.  Replace @example
	with @lisp.
	(Top): Added explanations to menu items.
	(GNU Free Documentation License): Removed.

2005-09-16  Romain Francoise  <romain@orebokech.com>

	Update all files to specify GFDL version 1.2.

	* doclicense.texi (GNU Free Documentation License): Update to
	version 1.2.

2005-09-15  Richard M. Stallman  <rms@gnu.org>

	* newsticker.texi: Fix @setfilename.

	* Makefile.in (INFO_TARGETS, DVI_TARGETS): Add newsticker targets.
	(../info/newsticker, newsticker.dvi): New targets.

2005-08-30  Carsten Dominik  <dominik@science.uva.nl>

	* org.texi: Version 3.15.

2005-08-29  Luc Teirlinck  <teirllm@auburn.edu>

	* ses.texi: Combine all three indices into one.
	Correct a few typos.

2005-08-19  Katsumi Yamaoka  <yamaoka@jpl.org>

	* emacs-mime.texi (time-date): Fix description of safe-date-to-time.

2005-08-18  Katsumi Yamaoka  <yamaoka@jpl.org>

	* emacs-mime.texi (Handles): Remove duplicate item.
	(Encoding Customization): Fix the default value for
	mm-coding-system-priorities.
	(Charset Translation): Emacs doesn't use mm-mime-mule-charset-alist.
	(Basic Functions): Fix reference.

2005-08-09  Katsumi Yamaoka  <yamaoka@jpl.org>

	* gnus.texi (Charsets): Fj hierarchy uses iso-2022-jp.

2005-08-18  Richard M. Stallman  <rms@gnu.org>

	* faq.texi (Obtaining the FAQ): Delete refs to Lerner's email
	and web site.

	* faq.texi (Swapping keys): Xref for normal-erase-is-backspace-mode,
	not keyboard-translate.

2005-08-11  Richard M. Stallman  <rms@gnu.org>

	* faq.texi (Using regular expressions): Fix xref.

2005-08-09  Juri Linkov  <juri@jurta.org>

	* info.texi (Help-P): Replace `Prev' with `Previous'.
	(Help-M, Help-Xref): Add S-TAB.
	(Help-FOO): Update `u' command.
	(Help-Xref): Move info about Mouse-2 from `Help-Int'.
	Update info about visibility of xref parts.
	(Help-Int): Fix `m' command.  Rename `Info-last' to
	`Info-history-back'.  Add `Info-history-forward'.
	(Advanced): Fix `g*' and `M-n' commands.
	(Info Search): Add `index-apropos' in stand-alone browser.
	Add isearch commands.
	(Emacs Info Variables): Remove `Info-fontify'.
	Add `Info-mode-hook'.  Update face names.
	Add `Info-fontify-maximum-menu-size',
	`Info-fontify-visited-nodes', `Info-isearch-search'.

2005-08-07  Michael Albinus  <michael.albinus@gmx.de>

	Sync with Tramp 2.0.50.

	* tramp.texi: Use @option{} consequently for method names.
	(Inline methods, External transfer methods): Remove references to
	Cygwin.
	(Issues with Cygwin ssh): Explain trouble with Cygwin's ssh
	implementation.

2005-07-27  Reiner Steib  <Reiner.Steib@gmx.de>

	* gnus.texi (Startup Files): Fix name of gnus-site-init-file.
	Mention that gnus-init-file is not read when Emacs is invoked with
	--no-init-file or -q.

2005-07-19  Carsten Dominik  <dominik@science.uva.nl>

	* org.texi: Version 3.14.

2005-07-04  Carsten Dominik  <dominik@science.uva.nl>

	* org.texi: Version 3.13.

2005-07-18  Juri Linkov  <juri@jurta.org>

	* calc.texi (Time Zones, Logical Operations):
	* cl.texi (Overview):
	* org.texi (TODO types):
	* sc.texi (Emacs 18 MUAs):
	* speedbar.texi (Top):
	* url.texi (History):
	Delete duplicate duplicate words.

2005-07-16  Johan Bockgård  <bojohan@users.sourceforge.net>  (tiny change)

	* cl.texi (Type Predicates): Document `atom' type.

2005-07-04  Lute Kamstra  <lute@gnu.org>

	Update FSF's address in GPL notices.

	* calc.texi (Copying):
	* doclicense.texi (GNU Free Documentation License):
	* faq.texi (Contacting the FSF):
	* mh-e.texi (Copying): Update FSF's address.

2005-07-03  Richard M. Stallman  <rms@gnu.org>

	* flymake.texi (Example -- Configuring a tool called directly):
	Update name of flymake-build-relative-filename.

2005-06-29  Katsumi Yamaoka  <yamaoka@jpl.org>

	* gnus.texi (NoCeM): gnus-nocem-verifyer defaults to pgg-verify.

2005-06-29  Carsten Dominik  <dominik@science.uva.nl>

	* org.texi: Version 3.12.

2005-06-24  Eli Zaretskii  <eliz@gnu.org>

	* makefile.w32-in (MAKEINFO): Use --force.
	(INFO_TARGETS, DVI_TARGETS): Make identical to the lists in
	Makefile.in.
	(gnus.dvi): Use "..." to quote Sed args, so that it works with
	more shells.

2005-06-23  Richard M. Stallman  <rms@gnu.org>

	* speedbar.texi (Creating a display): Texinfo usage fixes.

	* tramp.texi (Customizing Completion, Auto-save and Backup):
	Texinfo usage fixes.

2005-06-23  Juanma Barranquero  <lekktu@gmail.com>

	* dired-x.texi (Miscellaneous Commands):
	* ediff.texi (Miscellaneous):
	* gnus.texi (MIME Commands, Fancy Mail Splitting, Agent Visuals)
	(Agent Variables):
	* info.texi (Help-Xref):
	* message.texi (Message Headers):
	* org.texi (Remember):
	* reftex.texi (Options (Defining Label Environments)):
	(Options (Index Support)):
	(Options (Viewing Cross-References)):
	(Options (Misc)):
	(Changes):
	* speedbar.texi (Creating a display):
	* tramp.texi (Customizing Completion, Auto-save and Backup):
	Texinfo usage fix.

2005-06-13  Carsten Dominik  <dominik@science.uva.nl>

	* org.texi: Version 3.11.

2005-06-12  Jay Belanger  <belanger@truman.edu>

	* calc.texi (Getting Started): Remove extra menu item.

2005-05-31  Jay Belanger  <belanger@truman.edu>

	* calc.texi (Notations Used in This Manual): Use @kbd for key
	sequence.
	(Demonstration of Calc): Mention another way of starting Calc.
	(Starting Calc): Mention long name of M-#.
	(Embedded Mode Overview): Remove unnecessary instruction.
	(Other M-# commands): Rephrase `M-# 0' explanation.
	(Basic Embedded Mode): Rewrite discussion of prefix arguments to
	reflect current behavior.

2005-05-30  Jay Belanger  <belanger@truman.edu>

	* calc.texi (Hooks): Change description of calc-window-hook and
	calc-trail-window-hook to match usage.
	(Computational Functions): Add more constant-generating functions.
	(Customizable Variables): Use defvar.

2005-05-28  Jay Belanger  <belanger@truman.edu>

	* calc.texi (Assignments in Embedded Mode): Fix variable name.
	(Basic Embedded Mode): Explain behavior of arguments to
	calc-embedded-mode.

2005-05-27  Jay Belanger  <belanger@truman.edu>

	* calc.texi (Queries in Keyboard Macros): Rewrite to reflect
	current behavior.

2005-05-25  Jay Belanger  <belanger@truman.edu>

	* calc.texi: Change Calc version number throughout.
	(Keypad Mode): Change location in info output.
	(Keypad mode overview): Move picture of keypad.

2005-05-21  Jay Belanger  <belanger@truman.edu>

	* calc.texi (Storing variables): Mention that only most variables
	are void to begin with.

2005-05-21  Kevin Ryde  <user42@zip.com.au>

	* widget.texi (Basic Types): Update cross ref from "Enabling
	Mouse-1 to Follow Links" to "Links and Mouse-1" per recent
	lispref/text.texi change.

2005-05-20  Carsten Dominik  <dominik@science.uva.nl>

	* org.texi: Version 3.09.

2005-05-18  Carsten Dominik  <dominik@science.uva.nl>

	* reftex.texi: Version 4.28.

2005-05-16  Jay Belanger  <belanger@truman.edu>

	* calc.texi (Storing Variables): Mention `calc-copy-special-constant'.

2005-05-14  Jay Belanger  <belanger@truman.edu>

	* calc.texi (Default Simplifications): Insert missing ! (logical
	not operator).

2005-05-14  Michael Albinus  <michael.albinus@gmx.de>

	Sync with Tramp 2.0.49.

2005-05-10  Jay Belanger  <belanger@truman.edu>

	* calc.texi (Default Simplifications): Mention that 0^0 simplifies
	to 1.

2005-04-29  Carsten Dominik  <dominik@science.uva.nl>

	* org.texi: Version 3.08, structure reorganized.

2005-04-24  Richard M. Stallman  <rms@gnu.org>

	* faq.texi: Delete info about lazy-lock.el and fast-lock.el.

2005-04-15  Carsten Dominik  <dominik@science.uva.nl>

	* org.texi: Update to version 3.06.

2005-04-13  Lute Kamstra  <lute@gnu.org>

	* cc-mode.texi: Prevent creating an unnecessary empty cc-mode.ss file.

2005-04-10  Thien-Thi Nguyen  <ttn@gnu.org>

	* cl.texi (Porting Common Lisp): Fix typo.

2005-04-06  Katsumi Yamaoka  <yamaoka@jpl.org>

	* gnus.texi (RSS): Addition.

2005-04-04  Jay Belanger  <belanger@truman.edu>

	* calc.texi: Change Calc version number.
	(Customizable variables): Fix description of calc-language-alist.
	(Copying): Put in version 2 of GPL.

2005-04-01  Jay Belanger  <belanger@truman.edu>

	* calc.texi (Troubleshooting Commands): Remove comment about
	installation.
	(Installation): Remove section.
	(Customizable Variables): New section.
	(Basic Embedded Mode, Customizing Embedded Mode, Graphics)
	(Graphical Devices): Add references to Customizable Variables.

2005-03-25  Katsumi Yamaoka  <yamaoka@jpl.org>

	* emacs-mime.texi (Display Customization): Markup fixes.
	(rfc2047): Update.

2005-03-23  Reiner Steib  <Reiner.Steib@gmx.de>

	* gnus-faq.texi: Replaced with auto-generated version.

2005-03-26  Stephan Stahl  <stahl@eos.franken.de>  (tiny change)

	* dired-x.texi (Multiple Dired Directories): default-directory was
	renamed to dired-default-directory.

2005-03-26  Jay Belanger  <belanger@truman.edu>

	* calc.texi (Simplifying Formulas, Rewrite Rules):
	Change description of top and bottom of fraction.
	(Modulo Forms): Move description of how to create modulo forms to
	earlier in the section.
	(Fraction Mode): Suggest using : to get a fraction by dividing.
	(Basic Arithmetic): Adjust placement of command name.
	(Truncating the Stack): Emphasize that "hidden" entries are still
	visible.
	(Installation): Move discussion of printing manual to "About This
	Manual".
	(About This Manual): Mention how to print the manual.
	(Reporting Bugs): Remove first person.
	(Building Vectors): Add algebraic version of append.
	(Manipulating Vectors): Fix algebraic version of calc-reverse-vector.
	(Grouping Digits): Fix typo.

2005-03-25  Werner Lemberg  <wl@gnu.org>

	* calc.texi, cl.texi, gnus.texi, idlwave.texi, reftex.texi:
	Replace `legal' with `valid'.

2005-03-25  Werner Lemberg  <wl@gnu.org>

	* calc.texi, reftex.texi: Replace `illegal' with `invalid'.

2005-03-24  Jay Belanger  <belanger@truman.edu>

	* calc.texi (General Mode Commands)
	(Mode Settings in Embedded Mode): Add some explanation of
	recording mode settings.

2005-03-24  Richard M. Stallman  <rms@gnu.org>

	* calc.texi: Remove praise of non-free software.

	* idlwave.texi: Don't say where to get IDL or its non-free manual.
	(Installation): Node deleted.

2005-03-23  Richard M. Stallman  <rms@gnu.org>

	* url.texi (HTTP language/coding): Improve last change.

2005-03-22  Jay Belanger  <belanger@truman.edu>

	* calc.texi (Embedded Mode): Add new information on changing
	modes.

2005-03-20  Michael Albinus  <michael.albinus@gmx.de>

	Sync with Tramp 2.0.48.

	* trampver.texi.in: Replace "Emacs" by "GNU Emacs".

	* tramp.texi: Replace "Emacs" by "GNU Emacs".  Replace "Linux" by
	"GNU/Linux".  Change all addresses to .gnu.org.
	(Default Method): Offer shortened syntax for "su" and "sudo"
	methods.

2005-03-07  Richard M. Stallman  <rms@gnu.org>

	* url.texi: Fix usage of "e.g.".
	(HTTP language/coding): Explain the rules for these strings.

2005-03-06  Richard M. Stallman  <rms@gnu.org>

	* woman.texi (Introduction): Minor cleanups.

	* url.texi (HTTP language/coding): Get rid of "Emacs 21".

	* pcl-cvs.texi (About PCL-CVS): Get rid of "Emacs 21".
	(Installation): Node deleted.

	* mh-e.texi (Preface): Get rid of "Emacs 21".

	* eshell.texi (Installation): Delete node (for Emacs 20).

2005-03-05  Thien-Thi Nguyen  <ttn@gnu.org>

	* flymake.texi: Refill and tweak style in @lisp blocks.

2005-03-03  Reiner Steib  <Reiner.Steib@gmx.de>

	* gnus.texi (Slow/Expensive Connection): Don't abbreviate "very".

2005-03-01  Jay Belanger  <belanger@truman.edu>

	* calc.texi (Trigonometric and Hyperbolic Functions):
	Mention additional functions.
	(Algebraic Simplifications): Mention additional simplifications.

2005-02-18  Jonathan Yavner  <jyavner@member.fsf.org>

	* ses.texi: Add concept/function/variable indices (this work was
	donated by Brad Collins <brad@chenla.org>, copyright-assignment
	papers on file at FSF).

2005-02-10  Jay Belanger  <belanger@truman.edu>

	* calc.texi: Change @LaTeX to La@TeX throughout.
	Redefine @expr as @math for TeX output.
	Redefine @texline as a no-op for TeX output.
	Define @tfn, replace @t by @tfn throughout.

2005-02-09  Jay Belanger  <belanger@truman.edu>

	* calc.texi: Add macro for LaTeX for info output.

2005-02-08  Kim F. Storm  <storm@cua.dk>

	* texinfo.tex (LaTex): Add def.

2005-02-06  Jay Belanger  <belanger@truman.edu>

	* calc.texi (TeX Language Mode): Add mention of LaTeX mode, and
	change name to "TeX and LaTeX Language Modes."  Mention LaTeX mode
	throughout manual.

2005-01-28  Lars Magne Ingebrigtsen  <larsi@gnus.org>

	* gnus.texi: Some edits based on comments from David Abrahams.

2005-01-24  Katsumi Yamaoka  <yamaoka@jpl.org>

	* gnus.texi (RSS): Fix the keystroke.

2005-01-24  David Kastrup  <dak@gnu.org>

	* faq.texi: Update AUCTeX version info.

2005-01-16  Xavier Maillard  <zedek@gnu-rox.org>  (tiny change)

	* gnus-faq.texi ([4.1]): Typo.

2005-01-19  Jay Belanger  <belanger@truman.edu>

	* calc.texi (Keep Arguments): Mention that keeping arguments
	doesn't work with keyboard macros.

2005-01-16  Richard M. Stallman  <rms@gnu.org>

	* autotype.texi (Autoinserting): Fix small error.

2005-01-16  Michael Albinus  <michael.albinus@gmx.de>

	Sync with Tramp 2.0.47.

	* tramp.texi (Compilation): New section, describing compilation of
	remote files.

2005-01-11  Kim F. Storm  <storm@cua.dk>

	* widget.texi (Basic Types): Add :follow-link keyword.

2005-01-09  Jay Belanger  <belanger@truman.edu>

	* calc.texi (Basic Commands): Describe new behavior of calc-reset.

2005-01-08  Jay Belanger  <belanger@truman.edu>

	* calc.texi: Change throughout to reflect new default value of
	calc-settings-file.

2005-01-06  Katsumi Yamaoka  <yamaoka@jpl.org>

	* message.texi (Reply): `message-reply-to-function' should return
	a list.  Suggested by ARISAWA Akihiro <ari@mbf.ocn.co.jp>.

2005-01-06  Hiroshi Fujishima  <pooh@nature.tsukuba.ac.jp>  (tiny change)

	* faq.texi (Changing load-path): Fix typo.

2005-01-05  Jay Belanger  <belanger@truman.edu>

	* calc.texi (Programming Tutorial): Replace kbd command by
	appropriate characters for a keyboard macro.

2005-01-04  Jay Belanger  <belanger@truman.edu>

	* calc.texi (Basic Tutorial, Programming Tutorial): Remove caveats
	for Lucid Emacs.
	(Programming Tutorial): Mention that the user needs to be in the
	right mode to compute some functions.

2005-01-04  Jay Belanger  <belanger@truman.edu>

	* calc.texi (Rewrite rules): Remove an exercise (on 0^0) which is
	no longer applicable.

2005-01-01  Jay Belanger  <belanger@truman.edu>

	* calc.texi (Programming Tutorial): Changed description of how to
	edit keyboard macros to match current behavior.

2004-12-31  Jay Belanger  <belanger@truman.edu>

	* calc.texi: Mention C-cC-c as the way to finish editing throughout.

2004-12-20  Jay Belanger  <belanger@truman.edu>

	* calc.texi (Types Tutorial): Emphasize that you can't divide by
	zero.

2004-12-17  Luc Teirlinck  <teirllm@auburn.edu>

	* cc-mode.texi (Text Filling and Line Breaking): Put period after
	@xref.
	(Font Locking): Avoid @strong{Note:}.

2004-12-17  Michael Albinus  <michael.albinus@gmx.de>

	Sync with Tramp 2.0.46.

	* tramp.texi (bottom): Add arch-tag.  It was lost, somehow.

2004-12-16  Luc Teirlinck  <teirllm@auburn.edu>

	* url.texi: Correct typos.
	(Retrieving URLs): @var{nil}->@code{nil}.
	(HTTP language/coding, mailto): Replace "GNU Emacs Manual" with
	the standard "The GNU Emacs Manual" in fifth argument of @xref's.
	(Dealing with HTTP documents): @inforef->@xref.

2004-12-15  Jay Belanger  <belanger@truman.edu>

	* calc.texi: Consistently capitalized all mode names.
	(Answers to Exercises): Mention that an answer can be a fraction
	when in Fraction mode.

2004-12-13  Jay Belanger  <belanger@truman.edu>

	* calc.texi: Fix some TeX definitions.

2004-12-09  Luc Teirlinck  <teirllm@auburn.edu>

	* reftex.texi (Imprint): Remove erroneous @value's.

2004-12-08  Luc Teirlinck  <teirllm@auburn.edu>

	* makefile.w32-in (INFO_TARGETS, DVI_TARGETS, $(infodir)/org)
	(org.dvi, $(infodir)/url, url.dvi, clean): Add org and url manuals.

2004-12-08  Jay Belanger  <belanger@truman.edu>

	* calc.texi (Starting Calc): Remove comment about installation.
	(Keypad Mode Overview): Remove comment about Emacs 19 support.

2004-12-08  Luc Teirlinck  <teirllm@auburn.edu>

	* url.texi: Update @setfilename.
	(Getting Started): No need to worry about Gnus versions.
	(Dealing with HTTP documents): Use @inforef.

	* org.texi: Fix @direntry file name.

2004-12-07  Stefan Monnier  <monnier@iro.umontreal.ca>

	* url.texi: New file.

	* Makefile.in (INFO_TARGETS, DVI_TARGETS, ../info/url, url.dvi): Add it.

2004-12-06  Jay Belanger  <belanger@truman.edu>

	* calc.texi (Using Calc): Remove paragraph about installation.

2004-12-06  Jay Belanger  <belanger@truman.edu>

	* calc.texi: Use more Texinfo macros and less TeX defs.
	Remove @refill's.

2004-12-06  Richard M. Stallman  <rms@gnu.org>

	* org.texi: New file.

2004-12-05  Richard M. Stallman  <rms@gnu.org>

	* Makefile.in (org.dvi, ../info/org): New targets.
	(INFO_TARGETS): Add ../info/org.
	(DVI_TARGETS): Add org.dvi.
	(maintainer-clean): Remove the info files in the info dir.

2004-11-26  Eli Zaretskii  <eliz@gnu.org>

	* idlwave.texi: Fix the setfilename directive to put the produced
	file in ../info.
	(Continued Statement Indentation): Resurrect Jan D.'s change from
	2004-11-03 that was lost when a newer version of idlwave.texi was
	imported.

2004-12-08  Reiner Steib  <Reiner.Steib@gmx.de>

	* gnus-faq.texi ([5.1]): Added missing bracket.

	* gnus.texi (Filtering Spam Using The Spam ELisp Package): Index
	`spam-initialize'.

2004-11-22  Reiner Steib  <Reiner.Steib@gmx.de>

	* message.texi (Various Message Variables): Mention that all mail
	file variables are derived from `message-directory'.

	* gnus.texi (Splitting Mail): Clarify bogus group.

2004-11-02  Katsumi Yamaoka  <yamaoka@jpl.org>

	* emacs-mime.texi (Encoding Customization): Fix
	mm-coding-system-priorities entry.

2004-11-03  Jan Djärv  <jan.h.d@swipnet.se>

	* idlwave.texi (Continued Statement Indentation):
	* reftex.texi (Options (Index Support)):
	(Displaying and Editing the Index, Table of Contents):
	* speedbar.texi (Creating a display, Major Display Modes): Replace
	non-nil with non-@code{nil}.

2004-10-21  Jay Belanger  <belanger@truman.edu>

	* calc.texi (Algebraic-Style Calculations): Removed a comment.

2004-10-18  Luc Teirlinck  <teirllm@auburn.edu>

	* calc.texi (Reporting Bugs): Double up `@'.

2004-10-18  Jay Belanger  <belanger@truman.edu>

	* calc.texi (Reporting Bugs): Changed the address that bugs
	should be sent to.

2004-10-15  Reiner Steib  <Reiner.Steib@gmx.de>

	* gnus.texi (New Features): Add 5.11.

	* message.texi (Resending): Remove wrong default value.

	* gnus.texi (Mail Source Specifiers): Describe possible problems
	of `pop3-leave-mail-on-server'.  Add `pop3-movemail' and
	`pop3-leave-mail-on-server' to the index.

2004-10-15  Katsumi Yamaoka  <yamaoka@jpl.org>

	* message.texi (Canceling News): Add how to set a password.

2004-10-12  Jay Belanger  <belanger@truman.edu>

	* calc.texi (Help Commands): Changed the descriptions of
	calc-describe-function and calc-describe-variable to match their
	current behavior.

2004-10-12  Reiner Steib  <Reiner.Steib@gmx.de>

	* gnus-faq.texi ([5.9]): Improve code for reply-in-news.

2004-10-12  Michael Albinus  <michael.albinus@gmx.de>

	Sync with Tramp 2.0.45.

	* tramp.texi (Frequently Asked Questions): Comment paragraph about
	plink link.  The URL is outdated.  Originator contacted for
	clarification.

2004-10-10  Juri Linkov  <juri@jurta.org>

	* gnus.texi (Top, Marking Articles): Join two menus in one node
	because a node can have only one menu.

2004-10-09  Juri Linkov  <juri@jurta.org>

	* gnus.texi (Fancy Mail Splitting): Remove backslash in the
	example of nnmail-split-fancy.

2004-10-06  Karl Berry  <karl@gnu.org>

	* info.texi (@kbd{1}--@kbd{9}): No space around --, for
	consistency with other uses of dashes.

2004-10-05  Karl Berry  <karl@gnu.org>

	* info.texi: Consistently use --- throughout, periods at end of
	menu descriptions, and a couple typos.

2004-09-26  Jesper Harder  <harder@ifa.au.dk>

	* sieve.texi (Manage Sieve API): nil -> @code{nil}.
	* pgg.texi (User Commands, Backend methods): Do.
	* gnus.texi: Markup fixes.
	(Setting Process Marks): Fix `M P a' entry.
	* emacs-mime.texi: Fixes.

2004-09-23  Reiner Steib  <Reiner.Steib@gmx.de>

	* gnus-faq.texi ([5.12]): Fix code example for FQDN in Message-Ids
	again.
	Use 5.10 instead of 5.10.0.

2004-09-20  Lars Magne Ingebrigtsen  <larsi@gnus.org>

	* gnus.texi (Summary Mail Commands): S D e.

2004-09-20  Raymond Scholz  <ray-2004@zonix.de>  (tiny change)

	* gnus.texi (Misc Article): Refer to `Summary Buffer Mode Line' in
	the gnus-article-mode-line-format section.

2004-09-20  Helmut Waitzmann  <Helmut.Waitzmann@web.de>  (tiny change)

	* gnus.texi (Various Summary Stuff): Fix the documentation for
	gnus-newsgroup-variables.

2004-09-20  Reiner Steib  <Reiner.Steib@gmx.de>

	* gnus.texi (MIME Commands): Added
	gnus-mime-display-multipart-as-mixed,
	gnus-mime-display-multipart-alternative-as-mixed,
	gnus-mime-display-multipart-related-as-mixed.
	(Mail Source Customization): Clarify `mail-source-directory'.
	(Splitting Mail): Mention gnus-group-find-new-groups.
	(SpamOracle): Fixed typo.

	* gnus-faq.texi: Untabify.
	([6.3]): nnir.el is in contrib directory.

	* message.texi (News Headers): Clarify how a unique ID is created.

	* gnus.texi (Batching Agents): Fixed typo in example.  Reported
	by Hiroshi Fujishima <pooh@nature.tsukuba.ac.jp>.

2004-09-20  Andre Srinivasan  <andre@e2open.com>  (tiny change)

	* gnus.texi (Group Parameters): Added more on hooks.

2004-09-20  Florian Weimer  <fw@deneb.enyo.de>

	* gnus.texi (Charsets): Point to relevant section in emacs-mime.

2004-09-22  Jay Belanger  <belanger@truman.edu>

	* calc.texi (Vectors as Lists): Added a warning that the tutorial
	might be hidden during part of the session.

2004-09-20  Jay Belanger  <belanger@truman.edu>

	* calc.texi (Notations Used in This Manual): Put in an earlier
	mention that DEL could be called Backspace.

2004-09-10  Simon Josefsson  <jas@extundo.com>

	* gnus.texi (IMAP): Add example.  Suggested and partially written
	by Steinar Bang <sb@dod.no>.

2004-09-10  Teodor Zlatanov  <tzz@lifelogs.com>

	* gnus.texi (IMAP): Add comments about imaps synonym to imap in
	netrc syntax.

2004-09-10  Teodor Zlatanov  <tzz@lifelogs.com>

	* gnus.texi (Spam ELisp Package Sequence of Events):
	Some clarifications.
	(Spam ELisp Package Global Variables): More clarifications.

2004-09-10  Teodor Zlatanov  <tzz@lifelogs.com>

	* gnus.texi (Spam ELisp Package Filtering of Incoming Mail):
	Mention spam-split does not modify incoming mail.

2004-09-10  Teodor Zlatanov  <tzz@lifelogs.com>

	* gnus.texi (Spam ELisp Package Sequence of Events): Fix typo.

2004-09-10  Eli Zaretskii  <eliz@gnu.org>

	* Makefile.in (../info/gnus, gnus.dvi): Depend on gnus-faq.texi.

2004-09-09  Reiner Steib  <Reiner.Steib@gmx.de>

	* makefile.w32-in (sieve, pgg): Use $(infodir).

2004-09-08  Dhruva Krishnamurthy  <dhruva.krishnamurthy@gmail.com>  (tiny change)

	* makefile.w32-in: Fix PGG and Sieve entries.

2004-08-28  Eli Zaretskii  <eliz@gnu.org>

	* faq.texi (Emacs for MS-DOS): Update URLs for the MS-DOS port of
	Emacs and related programs.

2004-08-27  Richard M. Stallman  <rms@gnu.org>

	* faq.texi: Fix texinfo usage, esp. doublequotes.
	(Difference between Emacs and XEmacs): Some clarification.

	* faq.texi (Difference between Emacs and XEmacs):
	Explain not to contrast XEmacs with GNU Emacs.

2004-08-26  Richard M. Stallman  <rms@gnu.org>

	* faq.texi (Difference between Emacs and XEmacs): Rewrite.

2004-08-22  David Kastrup  <dak@gnu.org>

	* reftex.texi (AUCTeX): Update links, section name.

	* faq.texi (Calc): Update availability (included in 22.1).
	(AUCTeX): Update availability, information, versions, description.

2004-08-14  Eli Zaretskii  <eliz@gnu.org>

	* Makefile.in (../info/tramp, tramp.dvi): Depend on trampver.texi.

2004-08-11  Martin Stjernholm  <bug-cc-mode@gnu.org>

	* cc-mode.texi: Various updates for CC Mode 5.30.9.

2004-08-10  Michael Albinus  <michael.albinus@gmx.de>

	Sync with Tramp 2.0.44.

2004-08-05  Lars Hansen  <larsh@math.ku.dk>

	* widget.texi (User Interface): Update how to separate the
	editable field of an editable-field widget from other widgets.
	(Programming Example): Add text after field.

2004-08-31  Katsumi Yamaoka  <yamaoka@jpl.org>

	* emacs-mime.texi (Encoding Customization): Add a note to the
	mm-content-transfer-encoding-defaults entry.
	(rfc2047): Update.

	* gnus.texi (Article Highlighting): Add
	gnus-cite-ignore-quoted-from.
	(POP before SMTP): New node.
	(Posting Styles): Addition.
	(Splitting Mail): Add nnmail-split-lowercase-expanded.
	(Fancy Mail Splitting): Ditto.
	(X-Face): Add gnus-x-face.

2004-08-30  Reiner Steib  <Reiner.Steib@gmx.de>

	* emacs-mime.texi, gnus-faq.texi, gnus.texi, message.texi,
	* pgg.texi, sieve.texi: Use @copying and @insertcopying.

2004-08-22  Reiner Steib  <Reiner.Steib@gmx.de>

	* gnus.texi (Mail Source Specifiers): Describe
	`pop3-leave-mail-on-server'.

2004-08-02  Reiner Steib  <Reiner.Steib@gmx.de>

	* Makefile.in, makefile.w32-in: Added PGG and Sieve files.

	* pgg.texi, sieve.texi: Import from the v5_10 branch of the Gnus
	repository.  Change setfilename.

	* emacs-mime.texi, gnus-faq.texi, gnus.texi, message.texi: Ditto.

2004-07-02  Juri Linkov  <juri@jurta.org>

	* pcl-cvs.texi (Viewing differences): Add `d r'.

2004-06-29  Jesper Harder  <harder@ifa.au.dk>

	* ses.texi, viper.texi, flymake.texi, faq.texi:
	* eshell.texi, ediff.texi: Markup fixes.

2004-06-21  Karl Berry  <karl@gnu.org>

	* info.texi (Top): Mention that only Emacs has mouse support.
	(Getting Started): Mention this in a few other places.

2004-06-13  Luc Teirlinck  <teirllm@auburn.edu>

	* autotype.texi (Copyrights, Timestamps): Recommend
	`before-save-hook' instead of `write-file-functions'.

2004-06-13  Lars Hansen  <larsh@math.ku.dk>

	* dired-x.texi (dired-mark-omitted): Update keybinding.

2004-06-10  Kim F. Storm  <storm@cua.dk>

	* pcl-cvs.texi (Viewing differences): Add 'd y'.

2004-06-05  Lars Hansen  <larsh@math.ku.dk>

	* dired-x.texi (variable dired-omit-mode): Rename from
	dired-omit-files-p.
	(function dired-omit-mode): Rename from dired-omit-toggle.
	Call dired-omit-mode rather than set dired-omit-files-p.
	(dired-mark-omitted): Describe command.

2004-05-29  Michael Albinus  <michael.albinus@gmx.de>

	Version 2.0.41 of Tramp released.

2004-05-29  Juanma Barranquero  <lektu@terra.es>

	* makefile.w32-in (../info/flymake, flymake.dvi): New targets.
	(INFO_TARGETS, DVI_TARGETS): Add Flymake.

2004-05-29  Richard M. Stallman  <rms@gnu.org>

	* cl.texi (Top): Call this chapter `Introduction'.
	(Overview): In TeX, no section heading here.

	* cc-mode.texi: Put commas after i.e. and e.g.  Minor cleanups.

2004-05-29  Eli Zaretskii  <eliz@gnu.org>

	* Makefile.in (../info/flymake, flymake.dvi): New targets.
	(INFO_TARGETS, DVI_TARGETS): Add Flymake.

2004-05-29  Pavel Kobiakov  <pk_at_work@yahoo.com>

	* flymake.texi: New file.

2004-05-28  Simon Josefsson  <jas@extundo.com>

	* smtpmail.texi (Authentication): Improve STARTTLS discussion.

2004-05-07  Kai Großjohann  <kai@emptydomain.de>

	Version 2.0.40 of Tramp released.

2004-04-25  Michael Albinus  <Michael.Albinus@alcatel.de>

	Complete rework, based on review by Karl Berry <karl@gnu.org>.

	* tramp.texi (Auto-save and Backup): Explain exploitation of new
	variables `tramp-backup-directory-alist' and
	`tramp-bkup-backup-directory-info'.
	(Overview, Connection types)
	(External transfer methods, Default Method)
	(Windows setup hints): Remove restriction of password entering
	with external methods.
	(Auto-save and Backup): Make file name example
	(X)Emacs neutral.  In case of XEmacs, `bkup-backup-directory-info'
	and `auto-save-directory' must be used.
	(Frequently Asked Questions): Use "MS Windows NT/2000/XP" (not
	only "NT").  Remove doubled entry "What kinds of systems does
	@tramp{} work on".
	(tramp): Macro removed.
	(Obtaining Tramp): Flag removed from title.
	(all): "tramp-" and "-" removed from flag names.  Flags `tramp'
	and `trampver' used properly.  Flag `tramp-inst' replaced by
	`installchapter'.  Installation related text adapted.

2004-04-28  Masatake YAMATO  <jet@gyve.org>

	* widget.texi (Programming Example): Remove overlays.

2004-04-27  Jesper Harder  <harder@ifa.au.dk>

	* faq.texi, viper.texi, dired-x.texi, autotype.texi: lisp -> Lisp.

2004-04-23  Juanma Barranquero  <lektu@terra.es>

	* makefile.w32-in: Add "-*- makefile -*-" mode tag.

2004-04-05  Jesper Harder  <harder@ifa.au.dk>

	* info.texi (Info Search): Add info-apropos.

2004-03-22  Juri Linkov  <juri@jurta.org>

	* faq.texi: Fix help key bindings.

2004-03-17  Luc Teirlinck  <teirllm@auburn.edu>

	* info.texi (Advanced): Replace @unnumberedsubsec by @subheading
	(as suggested by Karl Berry).  Update information about colored
	stars in menus.  Add new subheading describing M-n.

2004-03-12  Richard M. Stallman  <rms@gnu.org>

	* cl.texi (Top): Rename top node's title.

2004-03-08  Karl Berry  <karl@gnu.org>

	* info.texi: \input texinfo.tex instead of just texinfo, to avoid
	problems making the texinfo distribution.

2004-02-29  Simon Josefsson  <jas@extundo.com>

	* smtpmail.texi (Authentication): Changed the list of supported
	authentication mechanisms from CRAM-MD5, PLAIN and LOGIN-MD5 to
	CRAM-MD5 and LOGIN, tiny patch from Andreas Voegele
	<voegelas@gmx.net>.

2004-02-29  Juanma Barranquero  <lektu@terra.es>

	* makefile.w32-in (mostlyclean, clean, maintainer-clean):
	Use $(DEL) instead of rm, and ignore exit code.

2004-02-29  Kai Großjohann  <kgrossjo@eu.uu.net>

	Tramp version 2.0.39 released.

2004-02-29  Michael Albinus  <Michael.Albinus@alcatel.de>

	* tramp.texi (Customizing Completion): Explain new functions
	`tramp-parse-shostkeys' and `tramp-parse-sknownhosts'.
	(all): Savannah URLs unified to "http://savannah.nongnu.org".
	(Top): Refer to Savannah mailing list as the major one.  Mention
	older mailing lists in HTML mode only.
	(Auto-save and Backup): Add auto-save.  Based on wording of Kai.
	(Frequently Asked Questions): Remote hosts must not be Unix-like
	for "smb" method.
	(Password caching): New node.
	(External transfer methods): Refer to password caching for "smb"
	method.

2004-02-17  Karl Berry  <karl@gnu.org>

	* info.texi (Help-Int): Mention the new line number feature.

2004-02-14  Jonathan Yavner  <jyavner@member.fsf.org>

	* ses.texi (Advanced Features): New functionality for
	ses-set-header-row (defaults to current row unless C-u used).
	(Acknowledgements): Add Stefan Monnier.

2003-12-29  Kevin Ryde  <user42@zip.com.au>

	* viper.texi (Vi Macros): Fix reference to the Emacs manual.

2003-11-30  Kai Großjohann  <kai.grossjohann@gmx.net>

	Tramp version 2.0.38 released.

	* tramp.texi (Remote shell setup): Warn of environment variables
	FRUMPLE if user frumple exists.  Suggested by Sven Gabriel
	<sven.gabriel@imk.fzk.de>.
	(Configuration): Tramp now chooses base64/uuencode
	automatically.  Update wording accordingly.
	(Top): More description for the `Default Method' menu entry.
	(Default Method): Use @code, not @var, for Lisp variables.
	(Default Method): New subsection `Which method is the right one
	for me?'  Suggested by Christian Kirsch.
	(Configuration): Pointer to new subsection added.
	(Default Method): Too many "use" in one sentence.
	Rephrase.  Reported by Christian Kirsch.
	(Filename Syntax): Old `su' example is probably a left-over from
	the sm/su method naming.  Replace with `ssh', instead.
	(External transfer methods, Auto-save and Backup):
	Typo fixes.

2003-11-02  Michael Albinus  <Michael.Albinus@alcatel.de>

	* tramp.texi (all): Harmonize all occurrences of @tramp{}.
	(Top): Mention japanese manual only if flag `jamanual' is set.
	Insert section `Japanese manual' in menu.

2003-11-26  Thien-Thi Nguyen  <ttn@gnu.org>

	* eshell.texi (Known Problems): Add doc item.

2003-11-22  Martin Stjernholm  <bug-cc-mode@gnu.org>

	* cc-mode.texi: Update for CC Mode 5.30.

	Note: Please refrain from doing purely cosmetic changes like
	removing trailing whitespace in this manual; it clobbers cvs
	merging for no good reason.

2003-11-02  Jesper Harder  <harder@ifa.au.dk>  (tiny change)

	* man/ediff.texi, man/tramp.texi, man/vip.texi, man/viper.texi:
	* man/widget.texi, man/woman.texi: Replace @sc{ascii} and ASCII with
	@acronym{ASCII}.

2003-10-26  Karl Berry  <karl@gnu.org>

	* info.texi (Info Search): Echo area, not echo are.  From Debian
	diff.

2003-10-26  Per Abrahamsen  <abraham@dina.kvl.dk>

	* widget.texi (Defining New Widgets): Document new behavior of
	:buttons and :children keywords.

2003-10-22  Miles Bader  <miles@gnu.org>

	* Makefile.in (info): Move before $(top_srcdir)/info.

2003-10-17  Thien-Thi Nguyen  <ttn@gnu.org>

	* tramp.texi (Inline methods): Small grammar fix.
	(External transfer methods): Likewise.

2003-10-08  Nick Roberts  <nick@nick.uklinux.net>

	* speedbar.texi: Remove paragraph for GUD that is no longer true.

2003-10-06  Luc Teirlinck  <teirllm@auburn.edu>

	* texinfo.tex: Replace `%' in arch tagline by @ignore.

2003-09-30  Richard M. Stallman  <rms@gnu.org>

	* dired-x.texi (Miscellaneous Commands): Delete M-g, w, T.

	* widget.texi (User Interface): Fix typos.

	* pcl-cvs.texi, cl.texi, woman.texi, ediff.texi: Fix @strong{Note:}.

2003-09-29  Thien-Thi Nguyen  <ttn@gnu.org>

	* pcl-cvs.texi (Selected Files): Fix typo.

2003-09-21  Karl Berry  <karl@gnu.org>

	* info.texi (] and [ commands): No period at end of section title.

2003-09-04  Miles Bader  <miles@gnu.org>

	* Makefile.in (top_srcdir): New variable.
	($(top_srcdir)/info): New rule.
	(info): Depend on it.

2003-09-03  Peter Runestig  <peter@runestig.com>

	* makefile.w32-in: New file.

2003-08-26  Per Abrahamsen  <abraham@dina.kvl.dk>

	* widget.texi (User Interface): Explain the need of static text
	around an editable field.

2003-08-19  Luc Teirlinck  <teirllm@mail.auburn.edu>

	* widget.texi (Basic Types): The argument to `:help-echo' can now
	be a form that evaluates to a string.

2003-08-18  Kim F. Storm  <storm@cua.dk>

	* calc.texi (Queries in Macros): Update xref to keyboard macro query.

2003-08-16  Richard M. Stallman  <rms@gnu.org>

	* dired-x.texi (Shell Command Guessing): Explain *.

2003-08-16  Chunyu Wang  <spr@db.cs.hit.edu.cn>  (tiny change)

	* pcl-cvs.texi (Log Edit Mode): Fix key binding for
	log-edit-insert-changelog.

2003-08-03  Karl Berry  <karl@gnu.org>

	* info.texi: Need @contents.

2003-07-20  Kai Großjohann  <kai.grossjohann@gmx.net>

	Tramp version 2.0.36 released.

	* tramp.texi (Remote shell setup): Explain about problems with
	non-Bourne commands in ~/.profile and ~/.shrc.

2003-07-07  Luc Teirlinck  <teirllm@mail.auburn.edu>

	* info.texi (Help-Inv, Help-M, Help-Xref): Update following
	renaming of `vis-mode' to `visible-mode'.

2003-07-04  Luc Teirlinck  <teirllm@mail.auburn.edu>

	* info.texi (Top, Help-Small-Screen): Remove accidentally added
	next, prev and up pointers.

2003-07-02  Luc Teirlinck  <teirllm@mail.auburn.edu>

	* info.texi (Help): Mention existence of Emacs and stand-alone
	Info at the very beginning of the tutorial.
	(Help-Inv): New node.
	(Help-]): New node.
	(Help-M): Systematically point out the differences between default
	Emacs and stand-alone versions.  Delete second menu.
	(Help-Xref): Systematically point out the differences between
	default Emacs and stand-alone versions.
	(Help-Int): Change `l' example.
	(Expert Info): Fix typos.
	(Emacs Info Variables): Mention `Info-hide-note-references' and
	new default for `Info-scroll-prefer-subnodes'.

2003-06-17  Kai Großjohann  <kai.grossjohann@gmx.net>

	Version 2.0.35 of Tramp released.

	* tramp.texi: From Michael Albinus <Michael.Albinus@alcatel.de>:
	(Inline methods): Add methods `remsh' and `plink1'.
	(External transfer methods): Add method `remcp'.
	(Multi-hop Methods): Add method `remsh'.
	Small patch from Adrian Aichner <adrian@xemacs.org>:
	Fix minor typos.
	(Concept Index): Added to make manual searchable via
	`Info-index'.
	(Version Control): Add cindex entry.

2003-05-24  Kai Großjohann  <kai.grossjohann@gmx.net>

	* trampver.texi: Version 2.0.34 released.

2003-05-03  Glenn Morris  <gmorris@ast.cam.ac.uk>

	* faq.texi: Improve previous changes.

2003-05-02  Glenn Morris  <gmorris@ast.cam.ac.uk>

	* faq.texi: Update copyright and maintenance details.
	Update some package URLs, versions, and maintainers.
	Remove many references to the Emacs Lisp Archive.

2003-04-23  Simon Josefsson  <jas@extundo.com>

	* smtpmail.texi: Fix license (the invariant sections mentioned has
	never been part of the smtp manual).  Align info dir entry with
	other emacs packages.

2003-04-08  Michael Albinus  <Michael.Albinus@alcatel.de>

	* tramp.texi: Version 2.0.33 released.
	Remove installation chapter.  Remove XEmacs specifics.

2003-03-29  Richard M. Stallman  <rms@gnu.org>

	* tramp.texi (Top): Undo the previous renaming.
	(emacs-other-name, emacs-other-dir, emacs-other-file-name): Delete.

2003-03-29  Kai Großjohann  <kai.grossjohann@gmx.net>

	* Makefile.in (../info/tramp): Compile Emacs, instead of XEmacs,
	version of manual.

	* tramp.texi (Auto-save and Backup): New node.

2003-03-29  Michael Albinus  <Michael.Albinus@alcatel.de>

	* tramp.texi (Top): Include trampver.texi.  Rename "Emacs" to "GNU
	Emacs" in order to have better differentiation to "XEmacs".
	`emacs-other-name', `emacs-other-dir' and `emacs-other-file-name'
	are new macros in order to point to the other Emacs flavor where
	appropriate.  In info case, point to node `Installation' in order
	to explain how to generate the other way.  In html case, make a
	link to the other html file.
	(Obtaining TRAMP): Added a paragraph saying to perform `autoconf'
	after CVS checkout/update.
	(Installation): Completely rewritten.
	(Installation parameters, Load paths): New sections under
	`Installation'.

2003-02-28  Kai Großjohann  <kai.grossjohann@uni-duisburg.de>

	* tramp.texi: Version 2.0.30 released.
	Replace word "path" with "localname" where used as a component of
	a Tramp file name.

2003-02-28  Michael Albinus  <Michael.Albinus@alcatel.de>

	* tramp.texi (Frequently Asked Questions): `tramp-chunksize'
	introduced.
	(Installation): Explain what to do if files from the tramp/contrib
	directory are needed.

2003-02-23  Alex Schroeder  <alex@emacswiki.org>

	* smtpmail.texi (How Mail Works): New.

2003-02-22  Alex Schroeder  <alex@emacswiki.org>

	* smtpmail.texi: New file.

	* Makefile.in: Build SMTP manual.

2003-02-05  Kai Großjohann  <kai.grossjohann@uni-duisburg.de>

	* tramp.texi: Version 2.0.29 released.
	(Installation): In Emacs, use M-x texinfo-format-buffer RET, not
	M-x makeinfo-buffer RET.  Reported by gebser@ameritech.net.

2003-02-01  Michael Albinus  <Michael.Albinus@alcatel.de>

	* tramp.texi (Frequently Asked Questions): Explain a workaround if
	another package loads accidently Ange-FTP.

2003-01-24  Michael Albinus  <Michael.Albinus@alcatel.de>

	* tramp.texi (Customizing Completion): Add function
	`tramp-parse-sconfig'.  Change example of
	`tramp-set-completion-function', because parsing of ssh config
	files looks more natural.

2003-01-15  ShengHuo ZHU  <zsh@cs.rochester.edu>

	* gnus.texi: Do not use `path' in several locations.

2002-12-26  Kai Großjohann  <kai.grossjohann@uni-duisburg.de>

	* tramp.texi (External transfer methods): New method `smb'.  From
	Michael Albinus.

2002-11-05  Karl Berry  <karl@gnu.org>

	* info.texi (Info-fontify): Reorder face list to avoid bad line
	breaks.

2002-10-06  Kai Großjohann  <Kai.Grossjohann@CS.Uni-Dortmund.DE>

	* tramp.texi: Move @copying to standard place.  Use
	@insertcopying.

2002-10-02  Karl Berry  <karl@gnu.org>

	* (ada-mode.texi autotype.texi calc.texi cc-mode.texi cl.texi
	dired-x.texi ebrowse.texi ediff.texi emacs-mime.texi
	eshell.texi eudc.texi faq.texi forms.texi idlwave.texi info.texi
	message.texi mh-e.texi pcl-cvs.texi reftex.texi sc.texi ses.texi
	speedbar.texi vip.texi viper.texi widget.texi woman.texi):
	Per rms, update all manuals to use @copying instead of @ifinfo.
	Also use @ifnottex instead of @ifinfo around the top node, where
	needed for the sake of the HTML output.
	(The Gnus manual is not fixed since it's not clear to me how it
	works; and the Tramp manual already uses @copying, although in an
	unusual way.  All others were changed.)

2002-09-10  Jonathan Yavner  <jyavner@engineer.com>

	* Makefile.in (INFO_TARGETS, DVI_TARGETS): Add SES.
	(../info/ses, ses.dvi): New targets.
	* ses.texi: New file.

2002-09-06  Pavel Janík  <Pavel@Janik.cz>

	* texinfo.tex: Update to texinfo 4.2.

2002-08-27  Carsten Dominik  <dominik@sand.science.uva.nl>

	* reftex.texi: Update to RefTeX 4.19.

2002-06-17  Kai Großjohann  <Kai.Grossjohann@CS.Uni-Dortmund.DE>

	* Makefile.in (INFO_TARGETS, DVI_TARGETS): Add Tramp.
	(../info/tramp, tramp.dvi): New targets.

2002-01-04  Eli Zaretskii  <eliz@is.elta.co.il>

	* Makefile.in (DVI_TARGETS): Add calc.dvi.
	(calc.dvi): Uncomment.

2001-11-07  Eli Zaretskii  <eliz@is.elta.co.il>

	* Makefile.in (INFO_TARGETS): Add ../info/calc.
	(../info/calc): New target.

2001-10-20  Gerd Moellmann  <gerd@gnu.org>

	* (Version 21.1 released.)

2001-10-05  Gerd Moellmann  <gerd@gnu.org>

	* Branch for 21.1.

2001-04-14  Eli Zaretskii  <eliz@is.elta.co.il>

	* Makefile.in (../info/info): Use an explicit -o switch to
	makeinfo.

2001-03-05  Gerd Moellmann  <gerd@gnu.org>

	* Makefile.in (mostlyclean, maintainer-clean): Delete more files.

2000-12-20  Eli Zaretskii  <eliz@is.elta.co.il>

	* Makefile.in (../info/idlwave): Use --no-split.

2000-12-14  Dave Love  <fx@gnu.org>

	* Makefile.in (mostlyclean): Remove gnustmp.*.
	(gnus.dvi): Change rule to remove @latex stuff.

2000-10-19  Eric M. Ludlam  <zappo@ultranet.com>

	* Makefile.in (Speedbar): Add build targets for speedbar.texi.

2000-10-13  John Wiegley  <johnw@gnu.org>

	* Makefile.in: Add build targets for eshell.texi.

2000-09-25  Gerd Moellmann  <gerd@gnu.org>

	* Makefile.in: Remove/comment speedbar stuff.

2000-09-22  Dave Love  <fx@gnu.org>

	* Makefile.in: Add emacs-mime.

2000-08-08  Eli Zaretskii  <eliz@is.elta.co.il>

	* Makefile.in (INFO_TARGETS): Add ../info/woman.
	(DVI_TARGETS): Add woman.dvi.
	(../info/woman, woman.dvi): New targets.

2000-05-31  Stefan Monnier  <monnier@cs.yale.edu>

	* .cvsignore (*.tmp): New entry.  Seems to be used for @macro.

	* pcl-cvs.texi: New file.
	* Makefile.in (INFO_TARGETS, DVI_TARGETS: Add pcl-cvs.
	(../info/pcl-cvs, pcl-cvs.dvi): New targets.

2000-05-11  Gerd Moellmann  <gerd@gnu.org>

	* Makefile.in (INFO_TARGETS): Add info/ebrowse.
	(../info/ebrowse, ebrowse.dvi): New targets.

2000-01-13  Gerd Moellmann  <gerd@gnu.org>

	* Makefile.in (INFO_TARGETS): Add eudc.
	(DVI_TARGETS): Add eudc.dvi.
	(../info/eudc, eudc.dvi): New targets.

2000-01-05  Eli Zaretskii  <eliz@is.elta.co.il>

	* Makefile.in (INFO_TARGETS): Rename emacs-faq to efaq (for
	compatibility with 8+3 filesystems).
	(../info/efaq): Rename from emacs-faq.

2000-01-03  Eli Zaretskii  <eliz@is.elta.co.il>

	* Makefile.in (INFO_TARGETS, DVI_TARGETS): Add idlwave.
	(../info/idlwave, idlwave.dvi): New targets.

1999-10-23  Dave Love  <fx@gnu.org>

	* Makefile.in: Use autotype.texi.

1999-10-12  Stefan Monnier  <monnier@cs.yale.edu>

	* Makefile.in (faq): Use ../info/emacs-faq.info (as specified in the
	faq.texi file) rather than ../info/faq.

1999-10-07  Gerd Moellmann  <gerd@gnu.org>

	* Makefile.in (INFO_TARGETS, DVI_TARGETS): Add ada-mode.
	(../info/ada-mode, ada-mode.dvi): New targets.

1999-09-01  Dave Love  <fx@gnu.org>

	* Makefile.in: Add faq.

1999-07-12  Richard Stallman  <rms@gnu.org>

	* Version 20.4 released.

1998-08-19  Richard Stallman  <rms@psilocin.ai.mit.edu>

	* Version 20.3 released.

1998-04-06  Andreas Schwab  <schwab@gnu.org>

	* Makefile.in (ENVADD): Environment vars to pass to texi2dvi.
	Use it in dvi targets.
	(../etc/GNU): Change to $(srcdir) first.

1998-03-11  Carsten Dominik  <cd@delysid.gnu.org>

	* reftex.texi: Update for RefTeX version 3.22.

1998-02-08  Richard Stallman  <rms@psilocin.gnu.org>

	* Makefile.in (reftex.dvi, ../info/reftex): New targets.
	(INFO_TARGETS, DVI_TARGETS): Add the new targets.

1997-09-23  Paul Eggert  <eggert@twinsun.com>

	* Makefile.in: Merge changes mistakenly made to `Makefile'.
	(../info/viper, viper.dvi): Remove dependency on viper-cmd.texi.

1997-09-19  Richard Stallman  <rms@psilocin.gnu.ai.mit.edu>

	* Version 20.2 released.

1997-09-15  Richard Stallman  <rms@psilocin.gnu.ai.mit.edu>

	* Version 20.1 released.

1997-07-10  Richard Stallman  <rms@psilocin.gnu.ai.mit.edu>

	* Makefile (../info/viper, viper.dvi): Delete viper-cmd.texi dep.

1996-08-11  Richard Stallman  <rms@psilocin.gnu.ai.mit.edu>

	* Version 19.33 released.

1996-07-31  Richard Stallman  <rms@psilocin.gnu.ai.mit.edu>

	* Version 19.32 released.

1996-06-27  Lars Magne Ingebrigtsen  <larsi@ifi.uio.no>

	* Makefile.in: Add rules for the Message manual.

1996-06-26  Lars Magne Ingebrigtsen  <larsi@ifi.uio.no>

	* gnus.texi: New version.

	* message.texi: New manual.

1996-06-20  Richard Stallman  <rms@psilocin.gnu.ai.mit.edu>

	* Makefile.in (All info targets): cd $(srcdir) to do the work.

1996-06-19  Richard Stallman  <rms@psilocin.gnu.ai.mit.edu>

	* Makefile.in (All info targets): Specify $(srcdir) in input files.
	Specify -I option.
	(All dvi targets): Set the TEXINPUTS variable.

1996-05-25  Karl Heuer  <kwzh@gnu.ai.mit.edu>

	* Version 19.31 released.

1996-01-07  Richard Stallman  <rms@whiz-bang.gnu.ai.mit.edu>

	* Makefile.in (../info/ccmode): Rename from ../info/cc-mode.
	(INFO_TARGETS): Use new name.  This avoids name conflict on MSDOS.

1995-11-29  Richard Stallman  <rms@mole.gnu.ai.mit.edu>

	* Makefile.in (../info/cc-mode, cc-mode.dvi): New targets.
	(INFO_TARGETS): Add ../info/cc-mode.
	(DVI_TARGETS): Add cc-mode.dvi.

1995-11-24  Richard Stallman  <rms@mole.gnu.ai.mit.edu>

	* Version 19.30 released.

1995-11-04  Lars Magne Ingebrigtsen  <larsi@ifi.uio.no>

	* gnus.texi: New file.

1995-11-04  Erik Naggum  <erik@naggum.no>

	* gnus.texi: File deleted.

1995-11-02  Stephen Gildea  <gildea@stop.mail-abuse.org>

	* mh-e.texi: "Function Index" -> "Command Index" to work with
	Emacs 19.30 C-h C-k support of separately-documented commands.

1995-06-26  Richard Stallman  <rms@mole.gnu.ai.mit.edu>

	* Makefile.in (../info/ediff, ediff.dvi): New targets.
	(INFO_TARGETS, DVI_TARGETS): Add those new targets.

1995-04-24  Richard Stallman  <rms@mole.gnu.ai.mit.edu>

	* Makefile.in (INFO_TARGETS, DVI_TARGETS): Add viper targets.
	(../info/viper, viper.dvi): New targets.

1995-04-20  Kevin Rodgers  <kevinr@ihs.com>

	* dired-x.texi (Installation): Change the example to set
	buffer-local variables like dired-omit-files-p in
	dired-mode-hook.

1995-04-17  Richard Stallman  <rms@mole.gnu.ai.mit.edu>

	* Makefile.in (INFO_TARGETS, DVI_TARGETS): Add mh-e targets.
	(../info/mh-e, mh-e.dvi): New targets.

1995-02-07  Richard Stallman  <rms@pogo.gnu.ai.mit.edu>

	* Makefile.in (maintainer-clean): Rename from realclean.

1994-11-23  Richard Stallman  <rms@mole.gnu.ai.mit.edu>

	* Makefile.in: New file.
	* Makefile: File deleted.

1994-11-19  Richard Stallman  <rms@mole.gnu.ai.mit.edu>

	* Makefile (TEXINDEX_OBJS): Variable deleted.
	(texindex, texindex.o, getopt.o): Rules deleted.
	All deps on texindex deleted.
	(distclean): Don't delete texindex.
	(mostlyclean): Don't delete *.o.
	* texindex.c, getopt.c: Files deleted.

1994-09-07  Richard Stallman  <rms@mole.gnu.ai.mit.edu>

	* Version 19.26 released.

1994-05-30  Richard Stallman  (rms@mole.gnu.ai.mit.edu)

	* Version 19.25 released.

1994-05-23  Richard Stallman  (rms@mole.gnu.ai.mit.edu)

	* Version 19.24 released.

1994-05-16  Richard Stallman  (rms@mole.gnu.ai.mit.edu)

	* Version 19.23 released.

1994-04-17  Richard Stallman  (rms@mole.gnu.ai.mit.edu)

	* Makefile: Delete spurious tab.

1994-02-16  Richard Stallman  (rms@mole.gnu.ai.mit.edu)

	* Makefile (.SUFFIXES): New rule.

1994-01-15  Richard Stallman  (rms@mole.gnu.ai.mit.edu)

	* Makefile (dired-x.dvi, ../info/dired-x): New targets.
	(INFO_TARGETS, DVI_TARGETS): Add the new targets.

1994-01-08  Richard Stallman  (rms@mole.gnu.ai.mit.edu)

	* Makefile (../info/sc): Rename from sc.info.
	(../info/cl): Likewise.
	(INFO_TARGETS): Use new names.

1993-12-04  Richard Stallman  (rms@srarc2)

	* getopt.c: New file.
	* Makefile (TEXINDEX_OBJS): Use getopt.o in this dir, not ../lib-src.
	(getopt.o): New rule.
	(dvi): Don't depend on texindex.
	(cl.dvi, forms.dvi, vip.dvi, gnus.dvi, sc.dvi):
	Depend on texindex.

1993-12-03  Richard Stallman  (rms@srarc2)

	* Makefile (../info/sc.info): Rename from ../info/sc.
	(TEXI2DVI): New variable.
	(cl.dvi forms.dvi, sc.dvi, vip.dvi, gnus.dvi, info.dvi):
	Add explicit commands.
	(TEXINDEX_OBJS): Delete duplicate getopt.o.

1993-11-27  Richard Stallman  (rms@mole.gnu.ai.mit.edu)

	* Version 19.22 released.

1993-11-18  Richard Stallman  (rms@mole.gnu.ai.mit.edu)

	* Makefile (TEXINDEX_OBJS): Delete spurious period.

1993-11-16  Richard Stallman  (rms@mole.gnu.ai.mit.edu)

	* Version 19.21 released.

1993-11-15  Paul Eggert  (eggert@twinsun.com)

	* man/Makefile (../info/cl.info): Rename from ../info/cl.

1993-11-15  Richard Stallman  (rms@mole.gnu.ai.mit.edu)

	* Makefile (../etc/GNU): New target.
	(EMACSSOURCES): Add gnu1.texi.

1993-11-14  Richard Stallman  (rms@mole.gnu.ai.mit.edu)

	* Makefile (realclean): Don't delete the Info files.

1993-10-25  Brian J. Fox  (bfox@albert.gnu.ai.mit.edu)

	* forms.texi: Fix forms.texi so that it will format correctly.
	Add missing `@end iftex', fix bad reference.

	* info.texi, info-stn.texi: New files implement texinfo version of
	`info' file.

1993-10-20  Brian J. Fox  (bfox@ai.mit.edu)

	* Makefile: Fix targets for texindex, new info.texi files.
	* info-stnd.texi: New file implements info for standalone info
	reader.
	* info.texi: Update to include recent changes to "../info/info".
	New source file for ../info/info; includes info-stnd.texi.

	* texindex.c: Include "../src/config.h" if building in emacs.

	* Makefile: Change all files to FILENAME.texi, force all targets
	to be FILENAME, not FILENAME.info.  This changes sc.texinfo,
	vip.texinfo, forms.texinfo, cl.texinfo.
	Add target to build texindex.c, defining `emacs'.

	* forms.texi: Install new file to match version 2.3 of forms.el.

1993-08-14  Richard Stallman  (rms@mole.gnu.ai.mit.edu)

	* Version 19.19 released.

1993-08-10  Simon Leinen  (simon@lia.di.epfl.ch)

	* sc.texinfo: Fix info file name.

	* Makefile (info): Add gnus and sc.
	(dvi): Add gnus.dvi and sc.dvi.
	(../info/sc, sc.dvi): New targets.

1993-08-08  Richard Stallman  (rms@mole.gnu.ai.mit.edu)

	* Version 19.18 released.

1993-07-20  Richard Stallman  (rms@mole.gnu.ai.mit.edu)

	* Makefile: Fix source file names of the separate manuals.
	(gnus.dvi, ../info/gnus): New targets.

1993-07-18  Richard Stallman  (rms@mole.gnu.ai.mit.edu)

	* Version 19.17 released.

1993-07-10  Richard Stallman  (rms@mole.gnu.ai.mit.edu)

	* split-man: Fix typos in last change.

1993-07-06  Jim Blandy  (jimb@geech.gnu.ai.mit.edu)

	* Version 19.16 released.

1993-06-19  Jim Blandy  (jimb@wookumz.gnu.ai.mit.edu)

	* version 19.15 released.

1993-06-18  Jim Blandy  (jimb@geech.gnu.ai.mit.edu)

	* Makefile (distclean): It's rm, not rf.

1993-06-17  Jim Blandy  (jimb@wookumz.gnu.ai.mit.edu)

	* Version 19.14 released.

1993-06-16  Jim Blandy  (jimb@wookumz.gnu.ai.mit.edu)

	* Makefile: New file.

1993-06-08  Jim Blandy  (jimb@wookumz.gnu.ai.mit.edu)

	* Version 19.13 released.

1993-05-27  Jim Blandy  (jimb@geech.gnu.ai.mit.edu)

	* Version 19.9 released.

1993-05-25  Jim Blandy  (jimb@wookumz.gnu.ai.mit.edu)

	* Version 19.8 released.

1993-05-22  Jim Blandy  (jimb@geech.gnu.ai.mit.edu)

	* Version 19.7 released.

1990-08-30  David Lawrence  (tale@pogo.ai.mit.edu)

	* gnus.texinfo: New file.  Removed installation instructions.

1990-05-25  Richard Stallman  (rms@sugar-bombs.ai.mit.edu)

	* texindex.tex: If USG, include sys/types.h and sys/fcntl.h.

1989-01-17  Robert J. Chassell  (bob@rice-chex.ai.mit.edu)

	* texinfo.tex: Change spelling of `\sc' font to `\smallcaps' and
	then define `\sc' as the command for smallcaps in Texinfo.  This
	means that the @sc command will produce small caps.  bfox has
	made the corresponding change to makeinfo and texinfm.el.

1988-08-16  Robert J. Chassell  (bob@frosted-flakes.ai.mit.edu)

	* vip.texinfo: Remove menu entry Adding Lisp Code in node
	Customization since the menu entry did not point to anything.
	Also add an @finalout command to remove overfull hboxes from the
	printed output.

	* cl.texinfo: Add @bye, \input line and @settitle to file.
	This file is clearly intended to be a chapter of some other work,
	but the other work does not yet exist.

1988-07-25  Robert J. Chassell  (bob@frosted-flakes.ai.mit.edu)

	* texinfo.texinfo: Three typos corrected.

;; Local Variables:
;; coding: utf-8
;; End:

  Copyright (C) 1993, 1994, 1995, 1996, 1997, 1998, 1999, 2001, 2002,
    2003, 2004, 2005, 2006, 2007, 2008, 2009, 2010
    Free Software Foundation, Inc.

  This file is part of GNU Emacs.

  GNU Emacs is free software: you can redistribute it and/or modify
  it under the terms of the GNU General Public License as published by
  the Free Software Foundation, either version 3 of the License, or
  (at your option) any later version.

  GNU Emacs is distributed in the hope that it will be useful,
  but WITHOUT ANY WARRANTY; without even the implied warranty of
  MERCHANTABILITY or FITNESS FOR A PARTICULAR PURPOSE.  See the
  GNU General Public License for more details.

  You should have received a copy of the GNU General Public License
  along with GNU Emacs.  If not, see <http://www.gnu.org/licenses/>.<|MERGE_RESOLUTION|>--- conflicted
+++ resolved
@@ -1,4 +1,11 @@
-<<<<<<< HEAD
+2010-10-08  Glenn Morris  <rgm@gnu.org>
+
+	* cl.texi (Organization, Installation, Old CL Compatibility):
+	Deprecate cl-compat for new code.
+	(Usage, Installation): Remove outdated information.
+
+	* eudc.texi (CCSO PH/QI, LDAP Requirements): Remove old information.
+
 2010-10-07  Katsumi Yamaoka  <yamaoka@jpl.org>
 
 	* gnus.texi (Gravatars): Document gnus-gravatar-too-ugly.
@@ -219,20 +226,6 @@
 	* gnus.texi (Asynchronous Fetching): Document
 	gnus-async-post-fetch-function.
 	(HTML): Made into its own section.
-=======
-2010-10-08  Glenn Morris  <rgm@gnu.org>
-
-	* cl.texi (Organization, Installation, Old CL Compatibility):
-	Deprecate cl-compat for new code.
-
-2010-10-07  Glenn Morris  <rgm@gnu.org>
-
-	* eudc.texi (CCSO PH/QI, LDAP Requirements): Remove old information.
-
-2010-10-06  Glenn Morris  <rgm@gnu.org>
-
-	* cl.texi (Usage, Installation): Remove outdated information.
->>>>>>> ac166469
 
 2010-08-26  Michael Albinus  <michael.albinus@gmx.de>
 
