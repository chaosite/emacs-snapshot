--- conflicted
+++ resolved
@@ -1,4 +1,8 @@
-<<<<<<< HEAD
+2015-01-04  Eli Zaretskii  <eliz@gnu.org>
+
+	* frames.texi (Display Feature Testing): Make the description of
+	x-server-version and x-server-vendor less X-specific.  (Bug#19502)
+
 2015-01-15  Eli Zaretskii  <eliz@gnu.org>
 
 	* streams.texi (Input Functions): Document 'set-binary-mode'.
@@ -31,14 +35,6 @@
 	* os.texi (System Environment): Update for system-name changes.
 
 2014-12-27  Glenn Morris  <rgm@gnu.org>
-=======
-2015-01-04  Eli Zaretskii  <eliz@gnu.org>
-
-	* frames.texi (Display Feature Testing): Make the description of
-	x-server-version and x-server-vendor less X-specific.  (Bug#19502)
-
-2014-12-24  Glenn Morris  <rgm@gnu.org>
->>>>>>> d279e668
 
 	* control.texi (Pattern matching case statement):
 	* os.texi (Desktop Notifications):
