--- conflicted
+++ resolved
@@ -1,4 +1,9 @@
-<<<<<<< HEAD
+2015-03-03  Eli Zaretskii  <eliz@gnu.org>
+
+	* processes.texi (Synchronous Processes): Update documentation of
+	call-process-shell-command and process-file-shell-command.
+
+2015-03-03  Eli Zaretskii  <eliz@gnu.org>
 2015-03-03  Daniel Colascione  <dancol@dancol.org>
 
 	* control.texi (Generators): Correct missing word.  Clarify which
@@ -57,14 +62,6 @@
 	argument BUFFER of `window-text-pixel-size'.
 
 2015-01-28  Eli Zaretskii  <eliz@gnu.org>
-=======
-2015-02-07  Eli Zaretskii  <eliz@gnu.org>
-
-	* processes.texi (Synchronous Processes): Update documentation of
-	call-process-shell-command and process-file-shell-command.
-
-2015-01-24  Eli Zaretskii  <eliz@gnu.org>
->>>>>>> 4b0b27d0
 
 	* searching.texi (Regexp Search): Add a cross-reference to "Syntax
 	of Regexps".  (Bug#19668)
