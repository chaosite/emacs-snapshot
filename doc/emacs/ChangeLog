--- conflicted
+++ resolved
@@ -1,17 +1,13 @@
-<<<<<<< HEAD
+2012-11-18  Dani Moncayo  <dmoncayo@gmail.com>
+
+	* mark.texi (Disabled Transient Mark): Doc fixes (Bug#12746).
+
 2012-11-16  Eli Zaretskii  <eliz@gnu.org>
 
 	* trouble.texi (Crashing): Add information about MS-Windows and
 	the emacs_backtrace.txt file.  (Bug#12908)
 
 2012-11-13  Chong Yidong  <cyd@gnu.org>
-=======
-2012-11-17  Dani Moncayo  <dmoncayo@gmail.com>
-
-	* mark.texi (Disabled Transient Mark): Doc fixes (Bug#12746).
-
-2012-11-12  Chong Yidong  <cyd@gnu.org>
->>>>>>> 102ddb75
 
 	* building.texi (Multithreaded Debugging): gdb-stopped-hooks is
 	actually named gdb-stopped-functions.
