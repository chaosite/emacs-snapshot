<<<<<<< HEAD
2014-12-27  Glenn Morris  <rgm@gnu.org>

	* automated/let-alist.el: Load dependency.

2014-12-27  Fabián Ezequiel Gallina  <fgallina@gnu.org>

	* automated/python-tests.el
	(python-shell-completion-native-interpreter-disabled-p-1): New
	test.

2014-12-27  Fabián Ezequiel Gallina  <fgallina@gnu.org>

	* automated/python-tests.el (python-shell-get-or-create-process-1)
	(python-shell-get-or-create-process-2)
	(python-shell-get-or-create-process-3): Remove tests.
=======
2014-12-30  Michael Albinus  <michael.albinus@gmx.de>

	* automated/tramp-tests.el (tramp--test-smb-or-windows-nt-p):
	New defun.
	(tramp-test30-special-characters): Use it.  (Bug#19463)
	(tramp--test-check-files): Filter nil file names out.

2014-12-29  Michael Albinus  <michael.albinus@gmx.de>

	Sync with Tramp 2.2.11.

	* automated/tramp-tests.el (tramp-test30-special-characters):
	Skip test on MS-Windows.
>>>>>>> a5f90a37

2014-12-27  Fabián Ezequiel Gallina  <fgallina@gnu.org>

	* automated/python-tests.el (python-shell-buffer-substring-9): New test.

2014-12-27  Fabián Ezequiel Gallina  <fgallina@gnu.org>

	* automated/python-tests.el (python-shell-buffer-substring-1)
	(python-shell-buffer-substring-2, python-shell-buffer-substring-3)
	(python-shell-buffer-substring-4, python-shell-buffer-substring-5)
	(python-shell-buffer-substring-6, python-shell-buffer-substring-7)
	(python-shell-buffer-substring-8)
	(python-info-encoding-from-cookie-1)
	(python-info-encoding-from-cookie-2)
	(python-info-encoding-from-cookie-3)
	(python-info-encoding-from-cookie-4)
	(python-info-encoding-from-cookie-5)
	(python-info-encoding-from-cookie-6)
	(python-info-encoding-from-cookie-7, python-info-encoding-1)
	(python-info-encoding-2): New tests.

2014-12-27  Michael Albinus  <michael.albinus@gmx.de>

	* automated/tramp-tests.el (tramp-test17-insert-directory): Do not
	expect a given order of "." and "..".

2014-12-27  Fabián Ezequiel Gallina  <fgallina@gnu.org>

	* automated/python-tests.el (python-indent-electric-colon-2)
	(python-indent-electric-colon-3): New tests.

2014-12-27  João Távora  <joaotavora@gmail.com>

	* automated/electric-tests.el (autowrapping-7): Tests for
	tex-mode.

2014-12-27  Glenn Morris  <rgm@gnu.org>

	* automated/flymake/warnpred/test.pl: Tweak format, since the
	previous one seems to have stopped giving a warning with perl 5.20.1.

2014-12-26  Fabián Ezequiel Gallina  <fgallina@gnu.org>

	* automated/python-tests.el (python-shell-get-process-name-1)
	(python-shell-internal-get-process-name-1): Cleanup.
	(python-shell-get-process-name-2)
	(python-shell-internal-get-process-name-2): New tests.
	(python-shell-calculate-command-1)
	(python-shell-calculate-process-environment-3)
	(python-shell-calculate-exec-path-2, python-shell-make-comint-1)
	(python-shell-make-comint-2, python-shell-make-comint-4)
	(python-shell-get-process-1, python-util-clone-local-variables-1):
	Replace obsolete function and variable references with current.

2014-12-19  Artur Malabarba  <bruce.connor.am@gmail.com>

	* automated/let-alist.el: require `cl-lib'
	New tests for accessing alists inside alists.

2014-12-18  Artur Malabarba  <bruce.connor.am@gmail.com>

	* automated/let-alist.el: New file.

2014-12-16  Nicolas Petton <petton.nicolas@gmail.com>

	* automated/seq-tests.el: New file.

2014-12-16  Glenn Morris  <rgm@gnu.org>

	* automated/data/flymake/Makefile (check-syntax):
	Prevent colorized gcc output from confusing flymake.

	* automated/flymake-tests.el (flymake-tests-data-directory):
	Change from flymake/warnpred to more standard data/flymake.
	* automated/flymake/warnpred/: Rename to automated/data/flymake/.

2014-12-11  Michael Albinus  <michael.albinus@gmx.de>

	* automated/vc-tests.el (vc-test--revision-granularity-function):
	New defun.
	(vc-test--create-repo-function): Rename from
	`vc-test--create-repo-if-not-supported'.  Adapt all callees.
	(vc-test--create-repo): Check also for revision-granularity.
	(vc-test--unregister-function): Additional argument FILE.  Adapt
	all callees.
	(vc-test--working-revision): New defun.
	(vc-test-*-working-revision): New tests.

2014-12-10  Michael Albinus  <michael.albinus@gmx.de>

	* automated/vc-tests.el (vc-test--register): Check, that the file
	still exists after register and unregister operations.

2014-12-06  Michael Albinus  <michael.albinus@gmx.de>

	* automated/vc-tests.el: New file.

2014-12-03  Michael Albinus  <michael.albinus@gmx.de>

	* automated/tramp-tests.el (tramp-test29-vc-registered):
	Fallback for changed `vc-register' argument list.

2014-12-03  Glenn Morris  <rgm@gnu.org>

	* automated/tramp-tests.el (tramp-test29-vc-registered):
	Update for recent incompatible change in vc-register.

2014-11-29  Fabián Ezequiel Gallina  <fgallina@gnu.org>

	* automated/python-tests.el
	(python-shell-calculate-process-environment-4)
	(python-shell-calculate-process-environment-5): New tests.
	(python-shell-make-comint-3): Use file-equal-p.
	(python-shell-get-or-create-process-1)
	(python-shell-get-or-create-process-2)
	(python-shell-get-or-create-process-3): Fix interpreter for
	Windows (Bug#18595).

2014-11-21  Ulf Jasper  <ulf.jasper@web.de>

	* automated/libxml-tests.el
	(libxml-tests--data-comments-preserved): Renamed from
	'libxml-tests--data'.
	(libxml-tests--data-comments-discarded): New.
	(libxml-tests): Check whether 'libxml-parse-xml-region' is
	discarding comments correctly.

2014-11-17  Michal Nazarewicz  <mina86@mina86.com>

	* automated/tildify-tests.el (tildify-test-html, tildify-test-xml):
	HTML and XML now use no-break space as hard space.  Update tests.
	(tildify-test-foreach-ignore-environments)
	(tildify-test-foreach-ignore-environments-early-return,
	(tildify-test-foreach-region)
	(tildify-test-foreach-region-early-return)
	(tildify-test-foreach-region-limit-region): New tests of
	`tildify-foreach-ignore-environments' and
	`tildify--foreach-region' functions.
	(with-test-foreach): New helper macro for the above tests.

2014-11-17  Glenn Morris  <rgm@gnu.org>

	* automated/occur-tests.el (occur-test-case, occur-test-create):
	In case of failure, show the actual string, rather than just nil.
	(occur-tests): Update for apparent change in output re control-chars.

2014-11-17  Ulf Jasper  <ulf.jasper@web.de>

	* automated/icalendar-tests.el (icalendar-tests--test-export): New
	optional parameter `alarms'.
	(icalendar-export-alarms): New test for exporting icalendar
	alarms.
	(icalendar-tests--test-cycle): Let `icalendar-export-alarms' be nil.

2014-11-17  Ulf Jasper  <ulf.jasper@web.de>

	* automated/icalendar-tests.el (icalendar-tests--test-import):
	Mention timezone in doc string.  Clean up.
	(icalendar-real-world): Add another test case for no-dst
	timezones.

2014-11-16  Ulf Jasper  <ulf.jasper@web.de>

	* automated/icalendar-tests.el (icalendar--parse-vtimezone): Add
	testcase where offsets of standard time and daylight saving time
	are equal.
	(icalendar-real-world): Fix error in test case.  Expected result
	was wrong when offsets of standard time and daylight saving time
	were equal.

2014-11-16  Fabián Ezequiel Gallina  <fgallina@gnu.org>

	* automated/python-tests.el
	(python-shell-calculate-process-environment-2): Fix test.
	(python-shell-calculate-process-environment-1)
	(python-shell-calculate-process-environment-3): Cleanup.

2014-11-16  Fabián Ezequiel Gallina  <fgallina@gnu.org>

	* automated/python-tests.el (python-indent-dedenters-8): New test
	for Bug#18432.

2014-11-16  Fabián Ezequiel Gallina  <fgallina@gnu.org>

	* automated/python-tests.el (python-indent-region-1)
	(python-indent-region-2, python-indent-region-3)
	(python-indent-region-4, python-indent-region-5): New tests.

2014-11-08  Stefan Monnier  <monnier@iro.umontreal.ca>

	* automated/bytecomp-tests.el (bytecomp-tests--warnings): New tests.
	* automated/cl-lib-tests.el: Rename from cl-lib.el.

2014-10-28  Ulf Jasper  <ulf.jasper@web.de>

	* automated/libxml-tests.el: New file.

2014-10-22  Noam Postavsky  <npostavs@users.sourceforget.net>

	* automated/process-tests.el (process-test-quoted-batfile):
	New test.

2014-10-20  Glenn Morris  <rgm@gnu.org>

	* Merge in all changes up to 24.4 release.

2014-10-20  Stefan Monnier  <monnier@iro.umontreal.ca>

	* indent/scss-mode.scss: New file.
	* indent/css-mode.css: Add a few uneventful examples.

2014-10-15  Eli Zaretskii  <eliz@gnu.org>

	* BidiCharacterTest.txt: New file, from Unicode.

	* biditest.el: New file.

2014-10-08  Leo Liu  <sdl.web@gmail.com>

	* automated/print-tests.el: New file.
	(terpri): Tests for terpri.  (Bug#18652)

2014-10-06  Glenn Morris  <rgm@gnu.org>

	* automated/icalendar-tests.el (icalendar--calendar-style):
	Remove test, no longer relevant.

2014-10-04  Glenn Morris  <rgm@gnu.org>

	* automated/package-x-test.el: Remove file...
	* automated/package-test.el: ... merge package-x-test.el.  (Bug#18574)

2014-10-02  Glenn Morris  <rgm@gnu.org>

	* automated/package-test.el (with-package-test, package-test-signed):
	Also set HOME to a temp value, in case the real one is absent (e.g.
	hydra) or read-only.  (Bug#18575)
	(package-test-signed): Use skip-unless rather than expected-result.

2014-09-26  Leo Liu  <sdl.web@gmail.com>

	* automated/cl-lib.el (cl-digit-char-p, cl-parse-integer):
	New tests.  (Bug#18557)

2014-09-24  Ulf Jasper  <ulf.jasper@web.de>

	* automated/newsticker-tests.el
	(newsticker--group-find-parent-group),
	(newsticker--group-do-rename-group): New tests.

2014-09-09  Eli Zaretskii  <eliz@gnu.org>

	* automated/fns-tests.el (fns-tests-collate-sort):
	Bind w32-collate-ignore-punctuation to t when sorting according to
	UTS#10 rules.

2014-09-07  Michael Albinus  <michael.albinus@gmx.de>

	* automated/fns-tests.el (fns-tests--collate-enabled-p): New function.
	(fns-tests-collate-strings, fns-tests-collate-sort): Use it.

2014-09-05  Michael Albinus  <michael.albinus@gmx.de>

	* automated/fns-tests.el (fns-tests-compare-strings): In case
	`compare-strings' shall return t, check for this.
	(fns-tests-collate-strings, fns-tests-collate-sort): New tests.

2014-09-03  Fabián Ezequiel Gallina  <fgallina@gnu.org>

	* automated/python-tests.el (python-indent-electric-colon-1):
	New test.  (Bug#18228)

2014-08-29  Dmitry Antipov  <dmantipov@yandex.ru>

	* automated/fns-tests.el (fns-tests-sort): New test.

2014-08-28  Glenn Morris  <rgm@gnu.org>

	* automated/python-tests.el (python-shell-calculate-exec-path-2):
	Update test for today's python.el changes.

2014-08-13  Jan Nieuwenhuizen  <janneke@gnu.org>

	* automated/compile-tests.el (compile--test-error-line): Grok FILE
	being nil.  Allows for Guile tests to pass.
	(compile-tests--test-regexps-data): Add Guile tests.

2014-08-11  Glenn Morris  <rgm@gnu.org>

	* automated/data/files-bug18141.el.gz: New file.
	* automated/files.el (files-test-bug-18141-file):
	New variable and test.  (Bug#18141)

2014-08-10  Ulf Jasper  <ulf.jasper@web.de>

	Enumerate evaluated sexp diary entries (Bug#7911).
	* automated/icalendar-tests.el (icalendar--convert-anniversary-to-ical)
	(icalendar--convert-cyclic-to-ical, icalendar--convert-block-to-ical)
	(icalendar--convert-yearly-to-ical, icalendar--convert-weekly-to-ical)
	(icalendar--convert-ordinary-to-ical): Returns cons cell now.
	(icalendar--convert-to-ical, icalendar--convert-sexp-to-ical):
	New tests.

2014-08-07  Glenn Morris  <rgm@gnu.org>

	* automated/Makefile.in (check-tar): Remove, hydra recipe does it now.

2014-08-06  Ulf Jasper  <ulf.jasper@web.de>

	* automated/icalendar-tests.el (icalendar--convert-ordinary-to-ical)
	(icalendar--diarytime-to-isotime): More testcases (Bug#13750).

2014-08-03  Glenn Morris  <rgm@gnu.org>

	* automated/Makefile.in (check-tar): New rule.

2014-08-02  Glenn Morris  <rgm@gnu.org>

	* automated/fns-tests.el (fns-tests-compare-strings):
	Update test.  (Bug#17903)

	* automated/icalendar-tests.el (icalendar--decode-isodatetime):
	Use more precise TZ specification, as per 2013-08-04.

2014-07-30  Ulf Jasper  <ulf.jasper@web.de>

	* automated/icalendar-tests.el (icalendar--decode-isodatetime):
	New test.

2014-07-28  Dmitry Antipov  <dmantipov@yandex.ru>

	* automated/timer-tests.el (timer-tests-debug-timer-check): New test.

2014-07-26  Ulf Jasper  <ulf.jasper@web.de>

	* automated/icalendar-tests.el (icalendar-tests--do-test-import):
	Work around the failures in icalendar-tests which occasionally occur on
	hydra.nixos.org.

2014-07-21  Fabián Ezequiel Gallina  <fgallina@gnu.org>

	* automated/python-tests.el:
	(python-util-clone-local-variables-1): Fix test.

	* automated/python-tests.el (python-shell-make-comint-1):
	(python-shell-make-comint-2): Fix indentation.
	(python-shell-make-comint-3)
	(python-shell-make-comint-4): New tests.
	(python-shell-get-or-create-process-1): Fix test.
	(python-shell-get-or-create-process-2)
	(python-shell-get-or-create-process-3): New tests.
	(python-shell-internal-get-or-create-process-1): Fix test.
	(python-shell-prompt-detect-1): New test.
	(python-shell-prompt-detect-2): New test.  (Bug#17370)
	(python-shell-prompt-detect-3)
	(python-shell-prompt-detect-4)
	(python-shell-prompt-detect-5)
	(python-shell-prompt-detect-6)
	(python-shell-prompt-validate-regexps-1)
	(python-shell-prompt-validate-regexps-2)
	(python-shell-prompt-validate-regexps-3)
	(python-shell-prompt-validate-regexps-4)
	(python-shell-prompt-validate-regexps-5)
	(python-shell-prompt-validate-regexps-6)
	(python-shell-prompt-validate-regexps-7)
	(python-shell-prompt-set-calculated-regexps-1)
	(python-shell-prompt-set-calculated-regexps-2)
	(python-shell-prompt-set-calculated-regexps-3)
	(python-shell-prompt-set-calculated-regexps-4)
	(python-shell-prompt-set-calculated-regexps-5)
	(python-shell-prompt-set-calculated-regexps-6)
	(python-util-valid-regexp-p-1): New tests.

2014-07-21  Stefan Monnier  <monnier@iro.umontreal.ca>

	* automated/advice-tests.el (advice-test-call-interactively): Make sure
	the function's definition is fully restored at the end.

2014-07-12  Fabián Ezequiel Gallina  <fgallina@gnu.org>

	* automated/python-tests.el (python-indent-block-enders-1)
	(python-indent-block-enders-2): Fix tests.
	(python-indent-block-enders-3, python-indent-block-enders-4)
	(python-indent-block-enders-5, python-indent-dedenters-1)
	(python-indent-dedenters-2): Remove tests.
	(python-indent-dedenters-1, python-indent-dedenters-2)
	(python-indent-dedenters-3, python-indent-dedenters-4)
	(python-indent-dedenters-5, python-indent-dedenters-6)
	(python-indent-dedenters-7)
	(python-info-dedenter-opening-block-position-1)
	(python-info-dedenter-opening-block-position-2)
	(python-info-dedenter-opening-block-position-3)
	(python-info-dedenter-opening-block-positions-1)
	(python-info-dedenter-opening-block-positions-2)
	(python-info-dedenter-opening-block-positions-3)
	(python-info-dedenter-opening-block-positions-4)
	(python-info-dedenter-opening-block-positions-5)
	(python-info-dedenter-opening-block-message-1)
	(python-info-dedenter-opening-block-message-2)
	(python-info-dedenter-opening-block-message-3)
	(python-info-dedenter-opening-block-message-4)
	(python-info-dedenter-opening-block-message-5)
	(python-info-dedenter-statement-p-1)
	(python-info-dedenter-statement-p-2)
	(python-info-dedenter-statement-p-3)
	(python-info-dedenter-statement-p-4)
	(python-info-dedenter-statement-p-5): New tests.

2014-07-08  Stefan Monnier  <monnier@iro.umontreal.ca>

	* indent/perl.perl: Add indentation pattern for hash-table entries.

2014-07-04  Michael Albinus  <michael.albinus@gmx.de>

	* automated/dbus-tests.el (dbus-test02-register-service-session)
	(dbus-test02-register-service-system): Fix docstring.
	(dbus-test02-register-service-own-bus)
	(dbus-test03-peer-interface): New tests.

2014-07-03  Fabián Ezequiel Gallina  <fgallina@gnu.org>

	* automated/python-tests.el (python-tests-self-insert): New function.
	(python-triple-quote-pairing): Use it.
	(python-parens-electric-indent-1): New test. (Bug#17658)

2014-06-30  Fabián Ezequiel Gallina  <fgallina@gnu.org>

	* automated/subr-x-tests.el: New file.

2014-06-29  Michael Albinus  <michael.albinus@gmx.de>

	* automated/tramp-tests.el (tramp--instrument-test-case):
	Print debug buffer in any case.

2014-06-28  Leo Liu  <sdl.web@gmail.com>

	* automated/calc-tests.el: New file and add tests for math-bignum.
	(Bug#17556)

2014-06-28  Michael Albinus  <michael.albinus@gmx.de>

	* automated/dbus-tests.el (dbus--test-register-service)
	(dbus-test02-register-service-session): Replace `dbus-ping' calls
	by `dbus-list-known-names'.  (Bug#17858)

2014-06-28  Glenn Morris  <rgm@gnu.org>

	* automated/Makefile.in (GDB): New variable.
	(emacs): Use $GDB.  (Bug#15991)

	* automated/Makefile.in (WRITE_LOG): New variable.
	(%.log): Use WRITE_LOG.
	(test_template): Disable logging.

	* automated/Makefile.in (TESTS): New list of short PHONY aliases.
	(test_template): New definition.  Apply to TESTS.

2014-06-27  Glenn Morris  <rgm@gnu.org>

	* automated/Makefile.in (check-maybe): Rename from check.
	(check): Re-run all the tests, every time.
	(clean, mostlyclean): Also delete *.log~.

2014-06-26  Glenn Morris  <rgm@gnu.org>

	* automated/package-x-test.el: Do not mess with load-path.

	* automated/Makefile.in (%.log): If error, dump log to stdout.

2014-06-26  Stefan Monnier  <monnier@iro.umontreal.ca>

	* automated/package-test.el (package-test-update-listing)
	(package-test-update-archives, package-test-describe-package):
	Adjust tests according to new package-list-unsigned.

2014-06-26  Glenn Morris  <rgm@gnu.org>

	* automated/ert-tests.el (no-byte-compile): Set it.  (Bug#17851)

	* automated/eieio-tests.el (no-byte-compile): Set it.  (Bug#17852)

	* automated/Makefile.in: Simplify and parallelize.  (Bug#15991)
	(XARGS_LIMIT, BYTE_COMPILE_EXTRA_FLAGS)
	(setwins, compile-targets, compile-main, compile-clean): Remove.
	(GREP_OPTIONS): Unexport.
	(.el.elc): Replace with pattern rule.
	(%.elc, %.log): New pattern rules.
	(ELFILES, LOGFILES): New variables.
	(check): Depend on LOGFILES.  Call ert-summarize-tests-batch-and-exit.
	(clean, mostlyclean): New rules.
	(bootstrap-clean): Simplify.
	(bootstrap-clean, distclean): Depend on clean.

2014-06-25  Glenn Morris  <rgm@gnu.org>

	* automated/flymake-tests.el (flymake-tests--current-face):
	Sleep for longer.  Avoid querying.

2014-06-25  Dmitry Antipov  <dmantipov@yandex.ru>

	* automated/fns-tests.el (fns-tests-compare-string): New test.

2014-06-24  Michael Albinus  <michael.albinus@gmx.de>

	* automated/tramp-tests.el (tramp-test26-process-file): Extend test
	according to Bug#17815.

2014-06-21  Fabián Ezequiel Gallina  <fgallina@gnu.org>

	* automated/python-tests.el (python-util-strip-string-1): New test.

2014-06-15  Michael Albinus  <michael.albinus@gmx.de>

	Sync with Tramp 2.2.10.

	* automated/tramp-tests.el (tramp--test-enabled): Ignore errors.
	(tramp--instrument-test-case): Extend docstring.
	(tramp-test15-copy-directory): Skip for tramp-smb.el.
	(tramp-test21-file-links): Use `file-truename' for directories.
	(tramp-test27-start-file-process, tramp-test28-shell-command):
	Retrieve process output more robustly.
	(tramp--test-check-files): Extend test.
	(tramp-test30-special-characters): Skip for tramp-adb.el,
	tramp-gvfs.el and tramp-smb.el.  Add further file names.

2014-06-13  Glenn Morris  <rgm@gnu.org>

	* automated/Makefile.in (compile-main):
	GNU make automatically passes command-line arguments to sub-makes.

2014-06-05  Michal Nazarewicz  <mina86@mina86.com>

	* automated/tildify-tests.el (tildify-test--test): Optimize the test
	slightly by reusing the same temporary buffer across multiple test
	cases.

	* automated/tildify-tests.el (tildify-test-find-env-end-re-bug)
	(tildify-test-find-env-group-index-bug): Update to support new
	signature of the `tildify-foreach-region-outside-env' function.
	Namely, it now takes pairs as an argument instead of looking it up in
	`tildify-ignored-environments-alist'.

	* automated/tildify-tests.el (tildify-test--example-html): Add support
	for generating XML code, so that…
	(tildify-test-xml) …test can be added to check handling of XML
	documents.

	* automated/tildify-tests.el (tildify-test-find-env-group-index-bug):
	New test checking end-regex building when multiple environment pairs
	use integers to refer to capture groups.

	* automated/tildify-tests.el (tildify-test-find-env-end-re-bug): New
	test checking end-regex building in `tildify-find-env' function when
	integers (denoting capture groups) and strings are mixed together.

2014-06-02  Michael Albinus  <michael.albinus@gmx.de>

	* automated/tramp-tests.el (tramp-remote-process-environment): Declare.
	(tramp-test29-vc-registered): Set $BZR_HOME.  Remove instrumentation.

2014-06-01  Michael Albinus  <michael.albinus@gmx.de>

	* automated/tramp-tests.el (tramp-test29-vc-registered):
	Instrument failed test case.

2014-05-29  Stefan Monnier  <monnier@iro.umontreal.ca>

	* automated/ruby-mode-tests.el (ruby-assert-face): Use font-lock-ensure.
	(ruby-interpolation-keeps-non-quote-syntax): Use syntax-propertize.

2014-05-21  Michal Nazarewicz  <mina86@mina86.com>

	* automated/tildify-tests.el: New file.

2014-05-27  Stefan Monnier  <monnier@iro.umontreal.ca>

	* indent/ruby.rb: Add one more test.

	* indent/ps-mode.ps: New file.

	* indent/octave.m: Add a few more tests.

	* automated/core-elisp-tests.el
	(core-elisp-test-window-configurations): New test.

2014-05-26  Glenn Morris  <rgm@gnu.org>

	* automated/package-test.el (package-test-install-single):
	Update for changed output.

2014-05-22  Glenn Morris  <rgm@gnu.org>

	* automated/bytecomp-tests.el (test-byte-comp-compile-and-load):
	Fix handling of temporary elc files.

	* automated/fns-tests.el (fns-tests-nreverse):
	Update for changed string behavior.

2014-05-15  Dmitry Antipov  <dmantipov@yandex.ru>

	* automated/fns-tests.el: New file.
	* automated/fns-tests.el (fns-tests-nreverse)
	(fns-tests-nreverse-bool-vector): New tests.

2014-05-08  Glenn Morris  <rgm@gnu.org>

	* automated/vc-bzr.el (vc-bzr-test-bug9726, vc-bzr-test-bug9781)
	(vc-bzr-test-faulty-bzr-autoloads):
	Give bzr a temporary home-directory, in case the real one is missing.

2014-05-08  Dmitry Gutov  <dgutov@yandex.ru>

	* automated/ruby-mode-tests.el (ruby-interpolation-after-dollar-sign):
	New test.

2014-05-08  Glenn Morris  <rgm@gnu.org>

	* automated/help-fns.el: New file.

2014-05-01  Barry O'Reilly  <gundaetiapo@gmail.com>

	* automated/undo-tests.el (undo-test-region-deletion): New test to
	demonstrate bug#17235.
	(undo-test-region-example): New test to verify example given in
	comments for undo-make-selective-list.

2014-04-25  Michael Albinus  <michael.albinus@gmx.de>

	* automated/tramp-tests.el (top):
	* automated/file-notify-tests.el (top): Do not disable interactive
	passwords in batch mode.
	(password-cache-expiry): Set to nil.

	* automated/file-notify-tests.el
	(file-notify-test-remote-temporary-file-directory):
	* automated/tramp-tests.el (tramp-test-temporary-file-directory):
	Use a mock-up method as default.
	(tramp-test00-availability): Print the used directory name.
	(tramp-test33-recursive-load): Fix typo.

2014-04-22  Michael Albinus  <michael.albinus@gmx.de>

	* automated/tramp-tests.el (tramp--test-check-files): Remove traces.
	(tramp-test30-special-characters): Remove test for backslash.

2014-04-20  Michael Albinus  <michael.albinus@gmx.de>

	* automated/tramp-tests.el
	(tramp-test19-directory-files-and-attributes)
	(tramp-test22-file-times): Check for `file-attributes' equality
	only if there is a usable timestamp.
	(tramp--test-check-files): Do not use `copy-sequence'.

2014-04-22  Daniel Colascione  <dancol@dancol.org>

	* automated/bytecomp-tests.el (test-byte-comp-compile-and-load):
	Add compile flag.
	(test-byte-comp-macro-expansion)
	(test-byte-comp-macro-expansion-eval-and-compile)
	(test-byte-comp-macro-expansion-eval-when-compile)
	(test-byte-comp-macro-expand-lexical-override): Use it.
	(test-eager-load-macro-expansion)
	(test-eager-load-macro-expansion-eval-and-compile)
	(test-eager-load-macro-expansion-eval-when-compile)
	(test-eager-load-macro-expand-lexical-override): New tests.

	* automated/cl-lib.el (cl-lib-struct-accessors): Fix test to
	account for removal of `cl-struct-set-slot-value'. Also, move
	the defstruct to top level.

2014-04-21  Daniel Colascione  <dancol@dancol.org>

	* automated/bytecomp-tests.el (test-byte-comp-compile-and-load):
	New function.
	(test-byte-comp-macro-expansion)
	(test-byte-comp-macro-expansion-eval-and-compile)
	(test-byte-comp-macro-expansion-eval-when-compile)
	(test-byte-comp-macro-expand-lexical-override): New tests.

	* automated/cl-lib.el (cl-loop-destructuring-with): New test.
	(cl-the): Fix cl-the test.

2014-04-20  Daniel Colascione  <dancol@dancol.org>

	* automated/cl-lib.el (cl-lib-struct-accessors,cl-the): New tests.

2014-04-19  Michael Albinus  <michael.albinus@gmx.de>

	* automated/tramp-tests.el (tramp--test-check-files): Extend test.
	(tramp-test31-utf8): Let-bind also `file-name-coding-system'.

2014-04-18  Michael Albinus  <michael.albinus@gmx.de>

	* automated/tramp-tests.el (tramp-copy-size-limit): Set to nil.
	(tramp--test-make-temp-name): Optional argument LOCAL.
	(tramp--instrument-test-case): Show messages.  Catch also `quit'.
	(tramp-test10-write-region): No special test for out-of-band copy
	needed anymore.
	(tramp-test11-copy-file, tramp-test12-rename-file)
	(tramp-test21-file-links): Extend tests.
	(tramp-test20-file-modes): More robust check for user "root".
	(tramp--test-check-files): New defun.
	(tramp-test30-special-characters, tramp-test33-recursive-load)
	(tramp-test34-unload): New tests.
	(tramp-test31-utf8, tramp-test32-asynchronous-requests):  Rename.

2014-04-11  Glenn Morris  <rgm@gnu.org>

	* automated/Makefile.in (EMACSDATA, EMACSDOC, EMACSPATH): Unexport.

2014-04-11  Paul Eggert  <eggert@cs.ucla.edu>

	* automated/electric-tests.el: Fix spelling error in test name.
	(whitespace-skipping-for-quotes-not-outside):
	Rename from whitespace-skipping-for-quotes-not-ouside.

2014-04-09  Daniel Colascione  <dancol@dancol.org>

	* automated/syntax-tests.el: New file.

2014-04-09  Glenn Morris  <rgm@gnu.org>

	* automated/python-tests.el (python-triple-quote-pairing):
	Enable/disable electric-pair-mode as needed.

	* automated/electric-tests.el (electric-pair-backspace-1):
	Replace deleted function.

2014-04-07  João Távora  <joaotavora@gmail.com>

	* automated/python-tests.el (python-triple-quote-pairing): New test.
	(python-syntax-after-python-backspace): New test.

	* automated/electric-tests.el (electric-pair-define-test-form):
	More readable test docstrings.
	(whitespace-skipping-for-quotes-not-ouside)
	(whitespace-skipping-for-quotes-only-inside)
	(whitespace-skipping-quotes-not-without-proper-syntax): New tests.

2014-04-04  João Távora  <joaotavora@gmail.com>

	* automated/electric-tests.el (define-electric-pair-test):
	Don't overtest.
	(inhibit-in-mismatched-string-inside-ruby-comments): New test.
	(inhibit-in-mismatched-string-inside-c-comments): New test.

2014-04-02  João Távora  <joaotavora@gmail.com>

	* automated/electric-tests.el (inhibit-if-strings-mismatched):
	New test, change from `inhibit-only-of-next-is-mismatched'.

2014-03-26  Barry O'Reilly  <gundaetiapo@gmail.com>

	* automated/undo-tests.el (undo-test-marker-adjustment-nominal):
	(undo-test-region-t-marker): New tests of marker adjustments.
	(undo-test-marker-adjustment-moved):
	(undo-test-region-mark-adjustment): New tests to demonstrate
	bug#16818, which fail without the fix.

2014-03-23  Dmitry Gutov  <dgutov@yandex.ru>

	* automated/package-test.el (package-test-describe-package):
	Fix test failure in non-graphical mode.

2014-03-23  Daniel Colascione  <dancol@dancol.org>

	* automated/subword-tests.el (subword-tests2): More subword tests.

	* automated/cl-lib.el (cl-lib-keyword-names-versus-values):
	New test: correct parsing of keyword arguments.

2014-03-22  Dmitry Gutov  <dgutov@yandex.ru>

	* automated/package-test.el (package-test-describe-package):
	Check for the "Keywords: " line.

	* automated/data/package/archive-contents: Include the :keywords
	field in `simple-single' data form.

2014-03-21  Dmitry Gutov  <dgutov@yandex.ru>

	* automated/package-test.el
	(package-test-install-two-dependencies): New test (bug#16826).

	* automated/data/package/simple-two-depend-1.1.el: New file.

	* automated/data/package/archive-contents:
	Add info about the new package.

2014-03-07  Michael Albinus  <michael.albinus@gmx.de>

	* automated/tramp-tests.el (tramp-copy-size-limit): Declare.
	(tramp-test10-write-region): Extend for out-of-band copy.
	(tramp-test31-asynchronous-requests): New test.

2014-03-02  Barry O'Reilly  <gundaetiapo@gmail.com>

	* automated/undo-tests.el (undo-test-in-region-not-most-recent):
	Add new test of undo in region.
	(undo-test-in-region-eob): Add test case described at
	http://debbugs.gnu.org/cgi/bugreport.cgi?bug=16411

2014-02-28  Michael Albinus  <michael.albinus@gmx.de>

	* automated/tramp-tests.el (tramp--test-enabled)
	(tramp-test15-copy-directory): No special handling of tramp-adb.el
	anymore.  It's fixed in that package.

2014-02-27  Michael Albinus  <michael.albinus@gmx.de>

	* automated/tramp-tests.el (tramp--test-enabled): Move connection
	cleanup into this function.  Remove respective code from all test
	cases.
	(tramp--instrument-test-case): Declare `indent' and `debug'.
	Handle other errors as well.
	(tramp-test14-delete-directory): Check for `file-error' error.
	(tramp-test15-copy-directory): Ignore return value of
	`copy-directory'.  It's too much hassle to handle it for tramp-adb.el.
	(tramp-test19-directory-files-and-attributes): Take care of
	timestamp of "../".
	(tramp-test20-file-modes, tramp-test27-start-file-process)
	(tramp-test28-shell-command): Skip for tramp-adb.el.
	(tramp-test21-file-links): `file-truename' shall preserve trailing
	link of directories.
	(tramp-test22-file-times): Skip if `set-file-times' returns nil.
	(tramp-test26-process-file, tramp-test28-shell-command): Let-bind
	`kill-buffer-query-functions' to nil.
	(tramp-test28-shell-command): Run `async-shell-command' with timeouts.

2014-02-21  Michael Albinus  <michael.albinus@gmx.de>

	* automated/tramp-tests.el
	(tramp-test19-directory-files-and-attributes): Do not include
	directories in comparison; they might have changed their
	timestamps already.

2014-02-20  Michael Albinus  <michael.albinus@gmx.de>

	* automated/tramp-tests.el (tramp--instrument-test-case): New macro.
	(tramp-test17-insert-directory): First line could contain more
	text, when produced by `ls-lisp'.
	(tramp-test19-directory-files-and-attributes): Instrument failed
	test case.

2014-02-19  Michael Albinus  <michael.albinus@gmx.de>

	* automated/tramp-tests.el (tramp-test17-insert-directory):
	Make first line "total 123" optional.
	(tramp-test20-file-modes, tramp-test22-file-times)
	(tramp-test26-process-file, tramp-test27-start-file-process)
	(tramp-test28-shell-command): Skip for tramp-gvfs.el and
	tramp-smb.el.
	(tramp-test20-file-modes): Check for "root" only when there is an
	explicit user name.
	(tramp-test21-file-links): Handle "... not supported" error.
	(tramp-test22-file-times): Skip for "don't know" return values.
	(tramp-test26-process-file, tramp-test28-shell-command):
	Remove color escape sequences.
	(tramp-test28-shell-command): Use `accept-process-output' rather
	than `sit-for'.
	(tramp-test30-utf8): Set coding system `utf-8'.

2014-02-17  Michael Albinus  <michael.albinus@gmx.de>

	* automated/tramp-tests.el (tramp-test28-shell-command):
	Perform an initial `sit-for' prior the while loop.

2014-02-16  Michael Albinus  <michael.albinus@gmx.de>

	Sync with Tramp 2.2.9.

	* automated/tramp-tests.el (password-cache-expiry): Set to nil.
	(tramp-test28-shell-command): Make a while loop when waiting for
	process exit.

2014-02-11  Michael Albinus  <michael.albinus@gmx.de>

	* automated/tramp-tests.el (top): Require `vc', `vc-bzr', `vc-git'
	and `vc-hg'.  Declare `tramp-find-executable' and
	`tramp-get-remote-path'.
	(tramp-test29-vc-registered): New test.
	(tramp-test30-utf8): Rename from `tramp-test29-utf8'.

2014-02-07  Michael Albinus  <michael.albinus@gmx.de>

	* automated/tramp-tests.el (tramp-test26-process-file): Improve test.
	(tramp-test27-start-file-process): Use "_p" as argument of lambda.
	(tramp-test28-shell-command): Improve `shell-command' test.
	Add `async-shell-command' tests.

2014-02-04  Michael Albinus  <michael.albinus@gmx.de>

	* automated/file-notify-tests.el (file-notify--wait-for-events):
	Use `read-event' instead of `sit-for'.
	(file-notify-test02-events): Remove expected result, the bug is
	fixed meanwhile.
	(file-notify-test02-events, file-notify-test03-autorevert):
	Use `sleep-for' instead of `sit-for'.

2014-01-31  Dmitry Gutov  <dgutov@yandex.ru>

	* automated/ruby-mode-tests.el (ruby-align-chained-calls):
	New test.

2014-01-27  Michael Albinus  <michael.albinus@gmx.de>

	* automated/file-notify-tests.el (file-notify--deftest-remote):
	Do not skip when the local test has failed.  They are unrelated.
	(file-notify--wait-for-events): Use `sit-for'.  Let-bind
	`noninteractive' to nil, otherwise `sit-for' could be degraded to
	`sleep-for'.
	(file-notify-test02-events): Check for `file-remote-p' instead of
	`file-notify--test-remote-enabled'.

2014-01-26  Michael Albinus  <michael.albinus@gmx.de>

	* automated/file-notify-tests.el (file-notify-test02-events):
	Let test case fail for Bug#16519.

2014-01-22  Michael Albinus  <michael.albinus@gmx.de>

	* automated/file-notify-tests.el (file-notify-test02-events):
	Hide Bug#16519, until it is solved.

2014-01-21  Michael Albinus  <michael.albinus@gmx.de>

	* automated/file-notify-tests.el
	(file-notify--test-local-enabled): Fix error in logic.
	(file-notify--wait-for-events): New defmacro.
	(file-notify-test02-events): Make short breaks between file operations.
	Use `file-notify--wait-for-events'.  Check, that events have arrived.
	(file-notify-test03-autorevert): Use `file-notify--wait-for-events'.

	* automated/comint-testsuite.el
	(comint-testsuite-password-strings): Add localized examples.

2014-01-17  Michael Albinus  <michael.albinus@gmx.de>

	* automated/inotify-test.el (inotify-file-watch-simple): Skip test
	case if inotify is not linked with Emacs.  Use `read-event' rather
	than `sit-for' in order to process events.  (Bug#13662)

2014-01-13  Michael Albinus  <michael.albinus@gmx.de>

	* automated/ert-tests.el (ert-test-record-backtrace):
	Reenable test case with adapted test string.  (Bug#13064)

2013-12-28  Glenn Morris  <rgm@gnu.org>

	* automated/electric-tests.el: Require 'elec-pair.

2013-12-26  João Távora  <joaotavora@gmail.com>

	* automated/electric-tests.el (electric-pair-test-for):
	Fix autowrapping tests in batch-mode by running with
	`transient-mark-mode' set to `lambda'.

	* automated/electric-tests.el: New file.

2013-12-25  Fabián Ezequiel Gallina  <fgallina@gnu.org>

	* automated/python-tests.el
	(python-nav-lisp-forward-sexp-safe-1): Remove test.
	(python-nav-forward-sexp-safe-1): New test.

2013-12-20  Dmitry Gutov  <dgutov@yandex.ru>

	* automated/ruby-mode-tests.el: Add tests for
	`ruby-align-to-stmt-keywords'.

	* indent/ruby.rb: Update examples to reflect the lack of change in
	default indentation of `begin' blocks.

2013-12-17  Dmitry Gutov  <dgutov@yandex.ru>

	* indent/ruby.rb: Update examples according to the change
	in `smie-indent-close'.

2013-12-14  Dmitry Gutov  <dgutov@yandex.ru>

	* indent/ruby.rb: New examples.

2013-12-12  Fabián Ezequiel Gallina  <fgallina@gnu.org>

	* automated/python-tests.el (python-indent-dedenters-2): New test.

2013-12-12  Fabián Ezequiel Gallina  <fgallina@gnu.org>

	* automated/python-tests.el (python-indent-after-comment-1)
	(python-indent-after-comment-2): New tests.

2013-12-12  Nathan Trapuzzano  <nbtrap@nbtrap.com>

	* automated/python-tests.el (python-indent-block-enders-1):
	Rename from python-indent-block-enders.
	(python-indent-block-enders-2): New test.

2013-12-08  Dmitry Gutov  <dgutov@yandex.ru>

	* indent/js.js: New file.

2013-12-05  Michael Albinus  <michael.albinus@gmx.de>

	* automated/dbus-tests.el: New file.

2013-12-05  Stefan Monnier  <monnier@iro.umontreal.ca>

	* automated/regexp-tests.el: New file.

2013-11-29  Eli Zaretskii  <eliz@gnu.org>

	* automated/reftex-tests.el (reftex-parse-from-file-test):
	Run temp-dir through file-truename, to make sure the temporary file
	names are comparable as strings.

	* automated/decoder-tests.el (ert-test-decoder-prefer-utf-8):
	Force Unix EOLs by using 'utf-8-unix', since the default of
	'utf-8' is system-dependent, while the test expects to see Unix EOLs.

2013-11-28  Glenn Morris  <rgm@gnu.org>

	* automated/Makefile.in (SEPCHAR): Use in place of PATH_SEP.

2013-11-28  Eli Zaretskii  <eliz@gnu.org>

	* automated/Makefile.in (PATH_SEP): Set this instead of PATH_SEPARATOR.
	(EMACSOPT): Use $(PATH_SEP).

2013-11-28  Michael Albinus  <michael.albinus@gmx.de>

	* automated/file-notify-tests.el (auto-revert-stop-on-user-input):
	Set to nil.

2013-11-27  Michael Albinus  <michael.albinus@gmx.de>

	* automated/file-notify-tests.el
	(file-notify-test-remote-temporary-file-directory):
	Check $REMOTE_TEMPORARY_FILE_DIRECTORY.
	(tramp-read-passwd): Check $REMOTE_ALLOW_PASSWORD.
	(file-notify--deftest-remote): Cleanup connection initially.
	(file-notify-test03-autorevert): Run also in batch mode.  Use a
	larger timeout for remote files.  `sit-for' 1 second; 0.1 second
	does not work on MS Windows.  Call `accept-process-output' for
	remote files.  Apply `string-match' instead of `string-equal', the
	messages are different on MS Windows.

	* automated/tramp-tests.el (tramp-test-temporary-file-directory):
	Use $REMOTE_TEMPORARY_FILE_DIRECTORY.
	(tramp-read-passwd): Check $REMOTE_ALLOW_PASSWORD.

2013-11-23  Glenn Morris  <rgm@gnu.org>

	* automated/python-tests.el (python-shell-make-comint-1)
	(python-shell-make-comint-2, python-shell-get-process-1):
	Suppress creation of some temp-files.

	* automated/python-tests.el (python-shell-parse-command-1)
	(python-shell-make-comint-1, python-shell-make-comint-2)
	(python-shell-get-process-1)
	(python-shell-internal-get-or-create-process-1):
	Skip rather than fail if prereqs not found.

	* automated/Makefile.in (emacs):
	Empty EMACSLOADPATH rather than unsetting.

2013-11-22  Glenn Morris  <rgm@gnu.org>

	* automated/ruby-mode-tests.el (ruby-exit!-font-lock):
	Set expected-result.

2013-11-21  Glenn Morris  <rgm@gnu.org>

	* automated/Makefile.in (XARGS_LIMIT): New, set by configure.
	(compile-main): Pass XARGS_LIMIT to xargs.

	* automated/Makefile.in (PATH_SEPARATOR): New, set by configure.
	(EMACSOPT): Use PATH_SEPARATOR.

2013-11-20  Bozhidar Batsov  <bozhidar@batsov.com>

	* automated/ruby-mode-tests.el (ruby-exit!-font-lock):
	Add a failing test for Bug#15874.
	(ruby--insert-coding-comment-ruby-style)
	(ruby--insert-coding-comment-emacs-style)
	(ruby--insert-coding-comment-custom-style):
	Add a few tests for `ruby--insert-coding-comment'.

2013-11-18  Paul Eggert  <eggert@cs.ucla.edu>

	Improve API of recently-added bool vector functions (Bug#15912).
	* automated/data-tests.el: Adjust to API changes.

2013-11-16  Michael Albinus  <michael.albinus@gmx.de>

	* automated/tramp-tests.el (tramp-test07-file-exists-p)
	(tramp-test08-file-local-copy)
	(tramp-test09-insert-file-contents, tramp-test10-write-region)
	(tramp-test11-copy-file, tramp-test12-rename-file)
	(tramp-test13-make-directory, tramp-test14-delete-directory)
	(tramp-test15-copy-directory, tramp-test16-directory-files)
	(tramp-test17-insert-directory, tramp-test18-file-attributes)
	(tramp-test19-directory-files-and-attributes)
	(tramp-test20-file-modes, tramp-test21-file-links)
	(tramp-test22-file-times, tramp-test23-visited-file-modtime)
	(tramp-test24-file-name-completion, tramp-test25-load)
	(tramp-test26-process-file, tramp-test27-start-file-process)
	(tramp-test28-shell-command): Cleanup connection initially.

2013-11-15  Michael Albinus  <michael.albinus@gmx.de>

	* automated/tramp-tests.el (tramp-test29-utf8): Cleanup the
	connection before running the test.

2013-11-15  Michael Albinus  <michael.albinus@gmx.de>

	* automated/tramp-tests.el (tramp-test15-copy-directory)
	(tramp-test16-directory-files, tramp-test17-insert-directory)
	(tramp-test18-file-attributes)
	(tramp-test19-directory-files-and-attributes)
	(tramp-test20-file-modes, tramp-test21-file-links)
	(tramp-test22-file-times, tramp-test23-visited-file-modtime)
	(tramp-test24-file-name-completion, tramp-test25-load)
	(tramp-test26-process-file, tramp-test27-start-file-process)
	(tramp-test28-shell-command): Protect unwindforms with `ignore-errors'.
	(tramp-test29-utf8): New test.

2013-11-13  Michael Albinus  <michael.albinus@gmx.de>

	* automated/file-notify-tests.el (file-notify-test02-events)
	(file-notify-test03-autorevert): Suppress messages in `write-region'.

	* automated/tramp-tests.el (tramp-test02-file-name-dissect)
	(tramp-test03-file-name-defaults, tramp-test21-file-links): Add tests.
	(tramp-test26-process-file, tramp-test28-shell-command):
	Ensure, that the directory is not empty when calling "ls".

2013-11-11  Michael Albinus  <michael.albinus@gmx.de>

	* automated/tramp-tests.el (tramp-test-temporary-file-directory):
	Check $TRAMP_TEST_TEMPORARY_FILE_DIRECTORY.
	(tramp-read-passwd): Check $TRAMP_TEST_ALLOW_PASSWORD.
	(tramp-test09-insert-file-contents, tramp-test10-write-region)
	(tramp-test26-process-file): Add tests.
	(tramp-test11-copy-file): Remove debug message.
	(tramp-test20-file-modes): Special case, if user is "root".

2013-11-08  Michael Albinus  <michael.albinus@gmx.de>

	* automated/file-notify-tests.el:
	* automated/tramp-tests.el: Add `tramp-own-remote-path' to
	`tramp-remote-path' when running on hydra.
	(tramp-test07-file-exists-p): Remove instrumentation code.
	(tramp-test26-process-file): Don't use "/bin/true" and
	"/bin/false", these paths do not exist on hydra.

2013-11-08  Helmut Eller  <eller.helmut@gmail.com>

	* automated/process-tests.el: New file.

2013-11-08  Dmitry Gutov  <dgutov@yandex.ru>

	* indent/ruby.rb: New examples.

2013-11-06  Glenn Morris  <rgm@gnu.org>

	* automated/Makefile.in (setwins): Avoid accidental matches.

2013-11-06  Michael Albinus  <michael.albinus@gmx.de>

	* automated/tramp-tests.el (tramp-test07-file-exists-p):
	Fix docstring.  Instrument, in order to hunt failure on hydra.

2013-11-06  Glenn Morris  <rgm@gnu.org>

	* automated/flymake-tests.el (warning-predicate-rx-gcc)
	(warning-predicate-function-gcc, warning-predicate-rx-perl)
	(warning-predicate-function-perl):
	* automated/info-xref.el (info-xref-test-makeinfo):
	* automated/vc-bzr.el (vc-bzr-test-bug9726, vc-bzr-test-bug9781)
	(vc-bzr-test-faulty-bzr-autoloads): Skip rather than expect failure.

2013-11-05  Michael Albinus  <michael.albinus@gmx.de>

	* automated/tramp-tests.el: New file.

2013-11-05  Glenn Morris  <rgm@gnu.org>

	Get rid of --chdir usage.
	* automated/Makefile.in (EMACSOPT): Move -L here.
	(emacs): Set EMACS_TEST_DIRECTORY in the environment.
	(setwins): Don't assume called from srcdir.  Remove legacy stuff.
	(.el.elc): No more need to pass -L here.
	(compile-main): Get rid of sub-shell and cd.
	(compile-clean, check): Get rid of cd.

	Make it possible to run tests with a different working directory.
	* automated/flymake-tests.el (flymake-tests-data-directory): New.
	(flymake-tests--current-face): Use flymake-tests-data-directory.
	(warning-predicate-function-gcc, warning-predicate-rx-perl)
	(warning-predicate-function-perl): Adapt for above change.
	* automated/zlib-tests.el (zlib-tests-data-directory): New.
	(zlib--decompress): Use zlib-tests-data-directory.

	* automated/eieio-tests.el (eieio-test-37-persistent-classes):
	Remove test that makes no sense.

	* automated/files.el (files-test-local-variable-data):
	Fix result typo presumably caused by interference from dir-locals.
	(file-test--do-local-variables-test): Prevent dir-locals interfering.

2013-11-04  Dmitry Gutov  <dgutov@yandex.ru>

	* indent/ruby.rb: Add a statement on the line after heredoc.
	Move a now-successful example.

	* automated/ruby-mode-tests.el: Remove outdated comment.

2013-11-04  Glenn Morris  <rgm@gnu.org>

	* automated/Makefile.in (abs_srcdir): Remove.
	(emacs): Unset EMACSLOADPATH.
	(.el.elc, check): Use -L to append srcdir to load-path.

2013-11-02  Glenn Morris  <rgm@gnu.org>

	* automated/Makefile.in (top_builddir, abs_test, abs_lispsrc, lisp)
	(test, abs_top_srcdir, abs_top_builddir): Remove variables.
	(abs_srcdir): New, set by configure.
	(EMACS): Use a relative file name.
	(emacs): Use abs_srcdir rather than abs_lispsrc, abs_test.
	(lisp-compile): Remove (assume it's up-to-date).
	(compile-main): Do not run lisp-compile.
	(compile-main, compile-clean, compile-always, bootstrap-clean)
	(check): Use srcdir rather than $test.  Check cd return value.
	Use --chdir.
	(doit, compile, compile-always): Remove stuff copied from lisp/.
	(all, check, bootstrap-clean, distclean, maintainer-clean): PHONY.

2013-10-31  Michael Albinus  <michael.albinus@gmx.de>

	* automated/ert-tests.el (ert-test-stats-set-test-and-result):
	Add a skipping test.

2013-10-29  Stefan Monnier  <monnier@iro.umontreal.ca>

	* indent/prolog.prolog: Test alignment of ->; with operator at bol.

	* indent/css-mode.css (.x2): Test alignement inside braces.

2013-10-26  Dmitry Gutov  <dgutov@yandex.ru>

	* indent/ruby.rb: New failing example.

	* automated/ruby-mode-tests.el (ruby-toggle-block-to-brace):
	Fix the test, in respect to adding the space after the curly.

2013-10-24  Michael Albinus  <michael.albinus@gmx.de>

	* automated/ert-tests.el (ert-test-skip-unless): New test case.
	(ert-test-deftest): Adapt test for changed macro expansion.
	(ert-test-run-tests-interactively):
	* automated/ert-x-tests.el (ert-test-run-tests-interactively-2):
	Add a skipping test.

	* automated/file-notify-tests.el (top): Do not require tramp-sh.el.
	(file-notify--test-local-enabled): Make it a function.  Check also
	for `file-remote-p' of `temporary-file-directory'.
	(file-notify--test-remote-enabled-checked): New defvar.
	(file-notify--test-remote-enabled): Rewrite.  Do not use Tramp
	internal functions.  Cache result.
	(file-notify--deftest-remote, file-notify-test00-availability)
	(file-notify-test01-add-watch, file-notify-test02-events)
	(file-notify-test03-autorevert): Add checks with `skip_unless'.
	(file-notify-test-all): Do not check `file-notify--test-local-enabled'.

2013-10-24  Dmitry Gutov  <dgutov@yandex.ru>

	* indent/ruby.rb: Fix syntax error in the latest example.

2013-10-23  Glenn Morris  <rgm@gnu.org>

	* automated/Makefile.in (abs_top_srcdir, top_builddir):
	New, set by configure.
	(top_srcdir): Remove.
	(abs_test, abs_lispsrc): New.
	(lisp): No longer absolute.
	(emacs, lisp-compile, compile, compile-always):
	Quote entities that might contain whitespace.

2013-10-22  Dmitry Gutov  <dgutov@yandex.ru>

	* indent/ruby.rb: Move two examples to "working" section, add one
	more.

2013-10-21  Dmitry Gutov  <dgutov@yandex.ru>

	* indent/ruby.rb: New examples for indentation of blocks.
	Example of hash inside parens that inflooped before the present commit.

2013-10-17  Barry O'Reilly  <gundaetiapo@gmail.com>

	* automated/timer-tests.el: New file.  Tests that (sit-for 0)
	allows another timer to run.

2013-10-14  Dmitry Gutov  <dgutov@yandex.ru>

	* indent/ruby.rb: More examples for bug#15594, both failing and
	now passing.

2013-10-11  Dmitry Gutov  <dgutov@yandex.ru>

	* indent/ruby.rb: Add two more cases.

2013-10-10  Stefan Monnier  <monnier@iro.umontreal.ca>

	* automated/ruby-mode-tests.el (ruby-with-temp-buffer): Move before
	first use.
	(ruby-should-indent): Use indent-according-to-mode.
	(ruby-deftest-move-to-block): Use `declare'.

2013-10-07  Dmitry Gutov  <dgutov@yandex.ru>

	* indent/ruby.rb: Fix a spurious change, add more failing examples.

2013-10-07  Stefan Monnier  <monnier@iro.umontreal.ca>

	* indent/ruby.rb: Add a few more tests; adjust some indentation.

2013-10-06  Dmitry Gutov  <dgutov@yandex.ru>

	* automated/ruby-mode-tests.el: Add tests for `ruby-forward-sexp'
	and `ruby-backward-sexp' that fail when `ruby-use-smie' is t.

	* indent/ruby.rb: Fix a syntax error, add a few failing examples.

2013-10-05  Stefan Monnier  <monnier@iro.umontreal.ca>

	* indent/ruby.rb: Port a few cases from automated/ruby-mode-tests.el.
	Adjust indentation of continued line to the new SMIE behavior.

2013-10-04  Stefan Monnier  <monnier@iro.umontreal.ca>

	* automated/completion-tests.el:
	* indent/css-mode.css: New files.

2013-10-03  Daiki Ueno  <ueno@gnu.org>

	* automated/data/package/signed/archive-contents:
	* automated/data/package/signed/archive-contents.sig:
	* automated/data/package/signed/signed-good-1.0.el:
	* automated/data/package/signed/signed-good-1.0.el.sig:
	* automated/data/package/signed/signed-bad-1.0.el:
	* automated/data/package/signed/signed-bad-1.0.el.sig:
	* automated/data/package/key.pub:
	* automated/data/package/key.sec: New files.

	* automated/package-test.el (package-test-update-listing)
	(package-test-update-archives, package-test-describe-package):
	Adjust to package.el change.
	(package-test-signed): New test.

2013-10-01  Dmitry Gutov  <dgutov@yandex.ru>

	* automated/package-test.el: Update all cases to use :url instead
	of :homepage.

	* automated/package-x-test.el
	(package-x-test--single-archive-entry-1-3): Same.

2013-09-29  Dmitry Gutov  <dgutov@yandex.ru>

	* automated/package-test.el (simple-single-desc-1-4): Remove, it
	was unused.
	(simple-single-desc): Expect :homepage property.
	(multi-file-desc): Same.
	(with-package-test): Do not save previous `default-directory'
	value, let-bind the var instead.
	(package-test-install-single): Expect :homepage property in the
	generated pkg file.
	(package-test-describe-package): Expect Homepage button.
	(package-test-describe-non-installed-package)
	(package-test-describe-non-installed-multi-file-package): Same.
	(package-test-describe-not-installed-package): Remove, it was a
	duplicate.

	* automated/package-x-test.el
	(package-x-test--single-archive-entry-1-3): Expect :homepage
	property.
	(package-x-test--single-archive-entry-1-4): Expect nil extras slot.

	* automated/data/package/simple-single-1.3.el: Add URL header.

	* automated/data/package/archive-contents: Add :homepage
	properties to `simple-single' and `multi-file'.

2013-09-22  Daniel Colascione  <dancol@dancol.org>

	* automated/data-tests.el:
	(bool-vector-count-matches-all-0-nil)
	(bool-vector-count-matches-all-0-t)
	(bool-vector-count-matches-1-il, bool-vector-count-matches-1-t)
	(bool-vector-count-matches-at, bool-vector-intersection-op)
	(bool-vector-union-op, bool-vector-xor-op)
	(bool-vector-set-difference-op)
	(bool-vector-change-detection, bool-vector-not): New tests.
	(mock-bool-vector-count-matches-at)
	(test-bool-vector-bv-from-hex-string)
	(test-bool-vector-to-hex-string)
	(test-bool-vector-count-matches-at-tc)
	(test-bool-vector-apply-mock-op)
	(test-bool-vector-binop): New helper functions.
	(bool-vector-test-vectors): New testcase data.

2013-09-20  Ryan  <rct@thompsonclan.org>  (tiny change)

	* automated/advice-tests.el (advice-test-called-interactively-p-around)
	(advice-test-called-interactively-p-filter-args)
	(advice-test-called-interactively-p-around): New tests.

2013-09-16  Glenn Morris  <rgm@gnu.org>

	* automated/eshell.el (eshell-match-result):
	Return a more informative failure than simply "false".  Update callers.

	* automated/eshell.el (eshell-test/for-name-shadow-loop):
	Test value before and after loop as well as during.

2013-09-15  Glenn Morris  <rgm@gnu.org>

	* automated/eshell.el (eshell-test/for-name-shadow-loop):
	New test.  (Bug#15372)
	(eshell-test/for-loop, eshell-test/for-name-loop): Doc fix.

2013-09-13  Glenn Morris  <rgm@gnu.org>

	* automated/eshell.el (with-temp-eshell):
	Use a temp directory for eshell-directory-name.
	(eshell-test-command-result): New, again using a temp directory.
	Replace eshell-command-result with this throughout.
	(eshell-test/for-loop, eshell-test/for-name-loop):
	Ensure environment variables don't confuse us.

2013-09-12  Glenn Morris  <rgm@gnu.org>

	* automated/eshell.el (with-temp-eshell): Avoid hangs in batch mode
	due to "has a running process; kill it?" prompts.

2013-09-12  Stefan Monnier  <monnier@iro.umontreal.ca>

	* automated/eshell.el: Rename from eshell.el.
	(eshell-test/for-loop, eshell-test/for-name-loop): New tests (bug#15231).

2013-09-01  Glenn Morris  <rgm@gnu.org>

	* automated/Makefile.in (setwins): Avoid leading space in $wins.
	Otherwise the sed command used by eg compile-main ends up
	containing "/*.el".  (Bug#15170)

2013-08-28  Paul Eggert  <eggert@cs.ucla.edu>

	* automated/Makefile.in (SHELL): Now @SHELL@, not /bin/sh,
	for portability to hosts where /bin/sh has problems.

2013-08-21  David Engster  <deng@randomsample.de>

	* automated/eieio-tests.el, automated/eieio-test-persist.el:
	* automated/eieio-test-methodinvoke.el: EIEIO tests from CEDET
	upstream.  Changed to use ERT.

2013-08-14  Daniel Hackney  <dan@haxney.org>

	* automated/package-test.el: Remove tar-package-building functions.
	Tar file used for testing is included in the repository.
	(package-test-install-texinfo, package-test-cleanup-built-files):
	Remove.

2013-08-13  Fabián Ezequiel Gallina  <fgallina@gnu.org>

	* automated/python-tests.el (python-imenu-create-index-4)
	(python-imenu-create-flat-index-2): New tests.

2013-08-05  Glenn Morris  <rgm@gnu.org>

	* automated/mule-util.el: New file, with tests extracted from
	lisp/international/mule-util.el.

2013-08-04  Stefan Monnier  <monnier@iro.umontreal.ca>

	* automated/advice-tests.el (advice-tests-nadvice): Test removal
	before definition.
	(advice-tests-macroaliases): New test.

2013-08-04  Glenn Morris  <rgm@gnu.org>

	* automated/ert-tests.el: Disable failing test that no-one seems
	to know how to fix.  (Bug#13064)

	* automated/icalendar-tests.el (icalendar-tests--test-export)
	(icalendar-tests--test-import): Try more precise TZ specification.
	Remove debug messages.

2013-08-03  Glenn Morris  <rgm@gnu.org>

	* automated/core-elisp-tests.el (core-elisp-tests): Fix defcustom.

	* automated/icalendar-tests.el (icalendar-tests--test-export)
	(icalendar-tests--test-import):
	Use getenv/setenv rather than set-time-zone-rule.  Add debug messages.
	(icalendar-tests--test-import): Reset zone even if error occurred.

2013-08-02  Stefan Monnier  <monnier@iro.umontreal.ca>

	* automated/core-elisp-tests.el: New file.

2013-08-01  Glenn Morris  <rgm@gnu.org>

	* automated/file-notify-tests.el (file-notify--test-remote-enabled):
	Try to check that the remote system has a notification program.

2013-07-31  Glenn Morris  <rgm@gnu.org>

	* automated/undo-tests.el (undo-test2, undo-test5): Be quieter.

2013-07-24  Michael Albinus  <michael.albinus@gmx.de>

	* automated/file-notify-tests.el
	(file-notify--test-local-enabled): New defconst.  Replaces all
	`file-notify-support' occurrences.
	(file-notify--test-remote-enabled): New defun.
	(file-notify--deftest-remote): Use it.
	(file-notify-test00-availability): Rewrite.
	(file-notify-test00-availability-remote): New defun.
	(file-notify-test01-add-watch): Rewrite first erroneous check.

2013-07-23  Glenn Morris  <rgm@gnu.org>

	* automated/inotify-test.el (inotify-file-watch-simple):
	Delete temp-file when done.

	* automated/subword-tests.el: Require subword.

2013-07-22  Stefan Monnier  <monnier@iro.umontreal.ca>

	* automated/subword-tests.el: New file.

2013-07-13  Fabián Ezequiel Gallina  <fgallina@gnu.org>

	* automated/python-tests.el (python-imenu-create-index-2)
	(python-imenu-create-index-3): New tests.

2013-07-11  Glenn Morris  <rgm@gnu.org>

	* automated/ert-tests.el: Require cl-lib at runtime too.
	(ert-test-special-operator-p): Use cl-gensym rather than ert-- version.
	(ert-test-remprop, ert-test-remove-if-not, ert-test-remove*)
	(ert-test-set-functions, ert-test-gensym)
	(ert-test-coerce-to-vector, ert-test-string-position)
	(ert-test-mismatch): Remove tests.
	* automated/cl-lib.el: New, split from ert-tests.el.

	* automated/ruby-mode-tests.el (ruby-deftest-move-to-block):
	Goto point-min.
	(works-on-do, zero-is-noop, ok-with-three, ok-with-minus-two)
	(ruby-move-to-block-skips-percent-literal)
	(ruby-move-to-block-skips-heredoc)
	(ruby-move-to-block-moves-from-else-to-if)
	(ruby-beginning-of-defun-does-not-fold-case)
	(ruby-end-of-defun-skips-to-next-line-after-the-method):
	Replace goto-line with forward-line/goto-char.
	(ruby-move-to-block-does-not-fold-case): Remove unneeded end-of-buffer.

	* automated/package-test.el (makeinfo-buffer): Autoload.
	(compilation-in-progress, tar-parse-info, tar-header-name): Declare.
	(package-test-install-texinfo): Don't require makeinfo.

	* automated/files.el: Stop "local variables" confusion.

	* automated/flymake-tests.el (flymake-tests): Remove unused group.

	* automated/icalendar-tests.el (icalendar-tests--do-test-cycle):
	Use with-current-buffer.

	* automated/undo-tests.el (undo-test-buffer-modified)
	(undo-test-file-modified): New tests.

2013-07-09  Michael Albinus  <michael.albinus@gmx.de>

	* automated/file-notify-tests.el (file-notify-test00-availability):
	Set :expected-result.
	(file-notify-test01-add-watch, file-notify-test01-add-watch-remote)
	(file-notify-test02-events, file-notify-test02-events-remote)
	(file-notify-test03-autorevert, file-notify-test03-autorevert-remote):
	Skip when `file-notify-support' is nil.  (Bug#14823)

2013-07-09  Glenn Morris  <rgm@gnu.org>

	* automated/inotify-test.el (inotify-add-watch, inotify-rm-watch):
	Declare.
	(inotify-file-watch-simple): Silence compiler.

	* automated/python-tests.el (python-indent-block-enders):
	Make it actually test something.

	* automated/package-x-test.el: Require package-test when compiling.

	* automated/add-log-tests.el, automated/advice-tests.el:
	* automated/imenu-test.el, automated/package-x-test.el:
	* automated/python-tests.el, automated/ruby-mode-tests.el:
	* automated/xml-parse-tests.el: Explicitly require ert.

2013-07-08  Kenichi Handa  <handa@gnu.org>

	* automated/decoder-tests.el (decoder-tests-prefer-utf-8-read):
	Use with-ccoding-priority to avoid side-effect (Bug#14781).

2013-07-05  Michael Albinus  <michael.albinus@gmx.de>

	* automated/file-notify-tests.el
	(file-notify-test-remote-temporary-file-directory):
	Use `null-device' on w32.
	(file-notify--test-tmpfile, file-notify--test-tmpfile1)
	(file-notify--test-results, file-notify--test-event)
	(file-notify--deftest-remote, file-notify--event-test)
	(file-notify--test-event-handler)
	(file-notify--test-make-temp-name): Rename, in order to mark them
	internal.
	(tramp-message-show-message, tramp-read-passwd): Tweak them for
	better fitting in noninteractive tests.
	(file-notify-test00-availability): Rename from `file-notify-test0'.
	(file-notify-test01-add-watch): Rename from `file-notify-test1'.
	Use `temporary-file-directory '.
	(file-notify-test01-add-watch-remote): New test.
	(file-notify-test02-events): Rename from `file-notify-test2'.
	(file-notify-test02-events-remote): Rename from `file-notify-test3'.
	(file-notify-test03-autorevert): Rename from
	`file-notify-test4'.  Use timeouts.
	(file-notify-test03-autorevert-remote): Rename from
	`file-notify-test5'.

2013-07-04  Michael Albinus  <michael.albinus@gmx.de>

	* automated/file-notify-tests.el: New package.

2013-06-28  Kenichi Handa  <handa@gnu.org>

	* automated/decoder-tests.el (decoder-tests-gen-file): New arg FILE.
	(decoder-tests-ao-gen-file): Rename from decoder-tests-filename.
	Callers changed.
	(decoder-tests-filename): New function.
	(decoder-tests-prefer-utf-8-read)
	(decoder-tests-prefer-utf-8-write): New function.
	(ert-test-decoder-prefer-utf-8): New test.

2013-06-27  Dmitry Gutov  <dgutov@yandex.ru>

	* automated/package-x-test.el: Change the commentary.
	(package-x-test--single-archive-entry-1-3)
	(package-x-test--single-archive-entry-1-4): Fix the tests, by
	using the appropriate data structure.

2013-06-27  Daniel Hackney  <dan@haxney.org>

	* automated/Makefile.in (setwins): Include the 'data' subdirectory.

	* automated/package-x-test.el: New file.

	* automated/package-test.el: New file.

	* automated/data/package: New directory, with test examples.

2013-06-27  Glenn Morris  <rgm@gnu.org>

	* automated/python-tests.el (python-tests-with-temp-file):
	Clean up after ourself.

	* automated/undo-tests.el (undo-test3): Remove test that seems to
	do nothing that the previous one doesn't, except leave a tempfile.

2013-06-26  Glenn Morris  <rgm@gnu.org>

	* automated/info-xref.el: New file.

2013-06-25  Glenn Morris  <rgm@gnu.org>

	* automated/occur-tests.el (occur-test-create): New function.
	Use it to create separate tests for each element, so we run them
	all rather than stopping at the first error.

2013-06-24  Glenn Morris  <rgm@gnu.org>

	* automated/occur-tests.el (occur-tests):
	Update for 2013-05-29 change to occur header line.

2013-06-21  Eduard Wiebe  <usenet@pusto.de>

	Test suite for flymake.
	* automated/flymake-tests.el:
	* automated/flymake/warnpred/Makefile
	* automated/flymake/warnpred/test.c
	* automated/flymake/warnpred/test.pl: New files.

2013-06-12  Rüdiger Sonderfeld  <ruediger@c-plusplus.de>

	* automated/reftex-tests.el (reftex-parse-from-file-test): Fix test.

2013-06-12  Rüdiger Sonderfeld  <ruediger@c-plusplus.de>

	* automated/reftex-tests.el: New test suite for reftex.

2013-05-31  Dmitry Gutov  <dgutov@yandex.ru>

	* automated/ruby-mode-tests.el: New tests, for percent literals
	and expression expansion.

2013-05-29  Leo Liu  <sdl.web@gmail.com>

	* indent/octave.m: Tweak.

2013-05-26  Aidan Gauland  <aidalgol@amuri.net>

	* eshell.el: Rewrite tests using ERT.

2013-05-25  Leo Liu  <sdl.web@gmail.com>

	* indent/octave.m: Add tests for %!, # and ### comments.

2013-05-23  Kenichi Handa  <handa@gnu.org>

	* automated/decoder-tests.el: New file.

2013-05-19  Dmitry Gutov  <dgutov@yandex.ru>

	* indent/ruby.rb: Add multiline regexp example.

	* automated/ruby-mode-tests.el (ruby-heredoc-highlights-interpolations)
	(ruby-regexp-skips-over-interpolation)
	(ruby-regexp-continues-till-end-when-unclosed)
	(ruby-regexp-can-be-multiline)
	(ruby-interpolation-inside-percent-literal): New tests.

2013-05-08  Stefan Monnier  <monnier@iro.umontreal.ca>

	* indent/ruby.rb: Fix indentation after =; add more cases.

2013-05-05  Stefan Monnier  <monnier@iro.umontreal.ca>

	* indent/pascal.pas: Add test for mis-identified comments.

2013-04-01  Masatake YAMATO  <yamato@redhat.com>

	* automated/imenu-test.el: New file.  (Bug#14112)

2013-04-19  Fabián Ezequiel Gallina  <fgallina@gnu.org>

	* automated/python-tests.el (python-imenu-prev-index-position-1):
	Remove test.
	(python-imenu-create-index-1, python-imenu-create-flat-index-1):
	New tests.

2013-04-17  Fabián Ezequiel Gallina  <fgallina@gnu.org>

	* automated/python-tests.el (python-nav-backward-defun-2)
	(python-nav-backward-defun-3, python-nav-forward-defun-2)
	(python-nav-forward-defun-3): New tests.

2013-04-17  Fabián Ezequiel Gallina  <fgallina@gnu.org>

	* automated/python-tests.el (python-nav-backward-defun-1)
	(python-nav-forward-defun-1): New tests.

2013-04-09  Masatake YAMATO  <yamato@redhat.com>

	* automated/add-log-tests.el: New file.  (Bug#14112)

2013-03-30  Fabián Ezequiel Gallina  <fabian@anue.biz>

	* automated/python-tests.el (python-indent-block-enders): New test.
	(python-info-current-defun-2): Fix test.

2013-03-05  Paul Eggert  <eggert@cs.ucla.edu>

	* indent/octave.m: Fix encoding error in comment.  Add coding tag.

2013-02-28  Fabián Ezequiel Gallina  <fgallina@cuca>

	* automated/python-tests.el (python-tests-with-temp-buffer): Doc fix.
	(python-tests-with-temp-file): New macro.
	(python-tests-shell-interpreter): New var.
	(python-shell-get-process-name-1)
	(python-shell-internal-get-process-name-1)
	(python-shell-parse-command-1)
	(python-shell-calculate-process-environment-1)
	(python-shell-calculate-process-environment-2)
	(python-shell-calculate-process-environment-3)
	(python-shell-calculate-exec-path-1)
	(python-shell-calculate-exec-path-2)
	(python-shell-make-comint-1)
	(python-shell-make-comint-2)
	(python-shell-get-process-1)
	(python-shell-get-or-create-process-1)
	(python-shell-internal-get-or-create-process-1): New tests.

2013-02-21  Fabián Ezequiel Gallina  <fgallina@cuca>

	* automated/python-tests.el: New file.

2013-02-14  Dmitry Gutov  <dgutov@yandex.ru>

	* automated/ruby-mode-tests.el
	(ruby-move-to-block-skips-percent-literal): Add depth-affecting
	bits inside the examples.
	(ruby-move-to-block-skips-heredoc): New test.
	(ruby-add-log-current-method-after-inner-class):
	Lower expectations: move point inside a method, initially.

2013-02-13  Dmitry Gutov  <dgutov@yandex.ru>

	* automated/ruby-mode-tests.el
	(ruby-move-to-block-skips-percent-literal): New test.

2013-02-04  Chong Yidong  <cyd@gnu.org>

	* automated/thingatpt.el: New file.

2013-02-03  Chong Yidong  <cyd@gnu.org>

	* automated/files.el (file-test--do-local-variables-test):
	Avoid compilation warning message.

2013-01-27  Dmitry Gutov  <dgutov@yandex.ru>

	* automated/ruby-mode-tests.el
	(ruby-indent-spread-args-in-parens): New test.
	* automated/ruby-mode-tests.el (ruby-block-test-example):
	Break indentation of the do block opener and add a line inside it.
	* automated/ruby-mode-tests.el (works-on-do, ok-with-three):
	Adjust line numbers.

2013-01-15  Stefan Monnier  <monnier@iro.umontreal.ca>

	* automated/advice-tests.el: Split up.  Add advice-test-preactivate.

2013-01-14  Glenn Morris  <rgm@gnu.org>

	* automated/compile-tests.el (compile-tests--test-regexps-data):
	Fix interpretation of gnu line.col1-col2 format.  (Bug#13335)

2013-01-10  Wolfgang Jenkner  <wjenkner@inode.at>

	* automated/man-tests.el: New file.

2013-01-09  Aaron S. Hawley  <aaron.s.hawley@gmail.com>

	* automated/undo-tests.el (undo-test0): Adjust error to code change.

2013-01-08  Aaron S. Hawley  <aaron.s.hawley@gmail.com>

	* automated/undo-tests.el: New file.

2012-12-27  Dmitry Gutov  <dgutov@yandex.ru>

	* automated/ruby-mode-tests.el
	(ruby-indent-after-block-in-continued-expression): New test.

2012-12-14  Dmitry Gutov  <dgutov@yandex.ru>

	* automated/ruby-mode-tests.el:
	Rename one interpolation test; add three more.
	(ruby-with-temp-buffer): New macro, use it where appropriate.
	(ruby-add-log-current-method-examples): Use "_" for target point.
	Add four new tests for ruby-add-log-current-method.

2012-12-11  Glenn Morris  <rgm@gnu.org>

	* automated/f90.el (f90-test-bug13138): New test.

2012-12-10  Rüdiger Sonderfeld  <ruediger@c-plusplus.de>

	* automated/inotify-test.el: New test.

2012-12-02  Chong Yidong  <cyd@gnu.org>

	* automated/ruby-mode-tests.el
	(ruby-add-log-current-method-examples): Don't use loop macro, to
	allow automated testing to work.

2012-11-20  Stefan Monnier  <monnier@iro.umontreal.ca>

	* automated/advice-tests.el (advice-tests--data): Remove.
	(advice-tests): Move the tests directly here instead.
	Add called-interactively-p tests.

2012-11-19  Stefan Monnier  <monnier@iro.umontreal.ca>

	* automated/ert-x-tests.el: Use cl-lib.
	* automated/ert-tests.el: Use lexical-binding and cl-lib.

2012-11-14  Dmitry Gutov  <dgutov@yandex.ru>

	* automated/ruby-mode-tests.el (ruby-indent-singleton-class): Pass.
	(ruby-indent-inside-heredoc-after-operator)
	(ruby-indent-inside-heredoc-after-space): New tests.
	Change direct font-lock face references to var references.
	(ruby-interpolation-suppresses-syntax-inside): New test.
	(ruby-interpolation-inside-percent-literal-with-paren):
	New failing test.

2012-11-13  Dmitry Gutov  <dgutov@yandex.ru>

	* automated/ruby-mode-tests.el (ruby-heredoc-font-lock)
	(ruby-singleton-class-no-heredoc-font-lock)
	(ruby-add-log-current-method-examples): New tests.
	(ruby-test-string): Extract from ruby-should-indent-buffer.
	(ruby-deftest-move-to-block): New macro.
	Add several move-to-block tests.

2012-11-12  Stefan Monnier  <monnier@iro.umontreal.ca>

	* automated/advice-tests.el: New tests.

2012-10-14  Eli Zaretskii  <eliz@gnu.org>

	* automated/compile-tests.el (compile-tests--test-regexps-data):
	Add new data for msft's new format.

2012-09-08  Dmitry Gutov  <dgutov@yandex.ru>

	* automated/ruby-mode-tests.el:
	(ruby-toggle-block-to-multiline): New test.
	(ruby-should-indent-buffer, ruby-toggle-block-to-do-end)
	(ruby-toggle-block-to-brace): Use buffer-string.

2012-09-07  Dmitry Gutov  <dgutov@yandex.ru>

	* automated/ruby-mode-tests.el: New tests (Bug#11613).

2012-08-28  Chong Yidong  <cyd@gnu.org>

	* automated/files.el: Test every combination of values for
	enable-local-variables and enable-local-eval.

2012-08-19  Chong Yidong  <cyd@gnu.org>

	* redisplay-testsuite.el (test-redisplay): Use switch-to-buffer.

2012-08-18  Chong Yidong  <cyd@gnu.org>

	* redisplay-testsuite.el (test-redisplay-4): New test (Bug#3874).

2012-08-14  Dmitry Gutov  <dgutov@yandex.ru>

	* indent/ruby.rb: Rearrange examples, add new ones.

2012-08-12  Dmitry Gutov  <dgutov@yandex.ru>

	* automated/ruby-mode-tests.el (ruby-move-to-block-stops-at-opening)
	(ruby-toggle-block-to-do-end, ruby-toggle-block-to-brace): New test.

2012-08-11  Glenn Morris  <rgm@gnu.org>

	* automated/files.el: New file.

	* automated/Makefile.in (all): Fix typo.

2012-08-10  Dmitry Gutov  <dgutov@yandex.ru>

	* automated/ruby-mode-tests.el (ruby-should-indent):
	Add docstring, check (current-indentation) instead of (current-column).
	(ruby-should-indent-buffer): New function.
	Add tests for `ruby-deep-indent-paren' behavior.
	Port all tests from test/misc/test_ruby_mode.rb in Ruby repo.

2012-08-10  Nobuyoshi Nakada  <nobu@ruby-lang.org>

	Original tests in test_ruby_mode.rb in upstream (author).

2012-08-09  Dmitry Gutov  <dgutov@yandex.ru>

	* automated/ruby-mode-tests.el (ruby-should-indent)
	(ruby-assert-state): New functions.
	Add new tests.

2012-07-29  David Engster  <deng@randomsample.de>

	* automated/xml-parse-tests.el (xml-parse-tests--qnames):
	New variable to hold test data for name expansion.
	(xml-parse-tests): Test the two different types of name expansion.

2012-07-29  Juri Linkov  <juri@jurta.org>

	* automated/occur-tests.el (occur-test-case): Use predefined
	buffer name " *test-occur*" instead of a random buffer name.

2012-07-20  Dmitry Gutov  <dgutov@yandex.ru>

	* automated/ruby-mode-tests.el: New file with one test.

2012-07-17  Stefan Monnier  <monnier@iro.umontreal.ca>

	* indent/shell.sh: Add test case for ${#VAR}.

	* indent/latex-mode.tex: New file.

2012-07-11  Stefan Monnier  <monnier@iro.umontreal.ca>

	* eshell.el: Use cl-lib.

2012-07-03  Chong Yidong  <cyd@gnu.org>

	* automated/xml-parse-tests.el (xml-parse-tests--bad-data): New.

2012-07-02  Chong Yidong  <cyd@gnu.org>

	* automated/xml-parse-tests.el (xml-parse-tests--data):
	More testcases.

2012-07-01  Chong Yidong  <cyd@gnu.org>

	* automated/xml-parse-tests.el: New file.

2012-06-27  Stefan Monnier  <monnier@iro.umontreal.ca>

	* automated/ert-x-tests.el (ert-test-run-tests-interactively-2):
	Use cl-flet.

2012-06-08  Ulf Jasper  <ulf.jasper@web.de>

	* automated/icalendar-tests.el (icalendar--parse-vtimezone):
	Test escaped commas in TZID (Bug#11473).
	(icalendar-import-with-timezone): New.
	(icalendar-real-world): Add new testcase as given in the bugreport
	of Bug#11473.

2012-05-29  Ulf Jasper  <ulf.jasper@web.de>

	* automated/icalendar-tests.el (icalendar-tests--test-import):
	Include UID in import tests (Bug#11525).
	(icalendar-import-non-recurring, icalendar-import-rrule)
	(icalendar-import-duration, icalendar-import-bug-6766): Adjust to
	UID-import change.
	(icalendar-import-with-uid): New.
	(icalendar-tests--test-cycle, icalendar-tests--do-test-cycle):
	Include UID in cycle tests.
	(icalendar-cycle, icalendar-real-world): UID-import change.

2012-05-21  Glenn Morris  <rgm@gnu.org>

	* automated/Makefile.in (setwins): Scrap superfluous subshell.

2012-05-15  Teodor Zlatanov  <tzz@lifelogs.com>

	* automated/url-util-tests.el: New file to test
	lisp/url/url-util.el.  Only `url-build-query-string' and
	`url-parse-query-string' are tested right now (Bug#8706).

2012-04-28  Stefan Monnier  <monnier@iro.umontreal.ca>

	* indent/shell.sh:
	* indent/shell.rc: Ad some test cases.

2012-04-24  Stefan Monnier  <monnier@iro.umontreal.ca>

	* indent/ruby.rb: New file, to test new syntax-propertize code.

2012-04-11  Glenn Morris  <rgm@gnu.org>

	* automated/vc-bzr.el (vc-bzr-test-faulty-bzr-autoloads): New test.

2012-02-13  Teodor Zlatanov  <tzz@lifelogs.com>

	* automated/url-future-tests.el (url-future-tests): Move from
	lisp/url/url-future.el and rename.

2012-01-29  Ulf Jasper  <ulf.jasper@web.de>

	* automated/icalendar-tests.el (icalendar-import-non-recurring):
	Fix broken test, caused by missing trailing blank.

2011-12-03  Chong Yidong  <cyd@gnu.org>

	* automated/compile-tests.el (compile-tests--test-regexps-data):
	Increase column numbers by one to reflect change in how
	compilation-message is recorded (Bug#10172).

2011-11-22  Glenn Morris  <rgm@gnu.org>

	* rmailmm.el: New file, split from lisp/mail/rmailmm.el.

2011-11-20  Juanma Barranquero  <lekktu@gmail.com>

	* cedet/semantic-utest-c.el (semantic-utest-c-comparisons): Fix typo.

2011-11-16  Juanma Barranquero  <lekktu@gmail.com>

	* automated/icalendar-tests.el (icalendar-tests--get-ical-event)
	(icalendar-tests--test-export, icalendar-tests--do-test-export):
	* cedet/srecode-tests.el (srecode-field-utest-impl): Fix typo.

2011-10-30  Ulf Jasper  <ulf.jasper@web.de>

	* automated/newsticker-tests.el
	(newsticker--group-manage-orphan-feeds): Remove fsetting of
	newsticker--treeview-tree-update.

2011-10-29  Ulf Jasper  <ulf.jasper@web.de>

	* automated/newsticker-tests.el
	(newsticker--group-manage-orphan-feeds): Use fset instead of flet.

	* automated/newsticker-tests.el
	(newsticker--group-manage-orphan-feeds): Prevent updating
	newsticker treeview.  Fixed bug#9763.

2011-10-20  Glenn Morris  <rgm@gnu.org>

	* automated/vc-bzr.el (vc-bzr-test-bug9781): New test.

	* automated/vc-bzr.el: New file.

2011-10-15  Glenn Morris  <rgm@gnu.org>

	* automated/f90.el: New file.

2011-09-27  Ulf Jasper  <ulf.jasper@web.de>

	* automated/newsticker-tests.el: Move newsticker-testsuite.el
	to automated/newsticker-tests.el.  Convert to ERT.

2011-07-26  Ulf Jasper  <ulf.jasper@web.de>

	* automated/icalendar-tests.el (icalendar-tests--compare-strings):
	Remove, simply use string=.
	(icalendar--diarytime-to-isotime)
	(icalendar--datetime-to-diary-date)
	(icalendar--datestring-to-isodate)
	(icalendar--format-ical-event)
	(icalendar--parse-summary-and-rest)
	(icalendar-tests--do-test-import)
	(icalendar-tests--do-test-cycle): Change argument order of
	string= to EXPECTED ACTUAL.
	(icalendar--import-format-sample)
	(icalendar--format-ical-event)
	(icalendar-import-non-recurring)
	(icalendar-import-rrule)
	(icalendar-import-duration)
	(icalendar-import-bug-6766)
	(icalendar-real-world): Adjust to string= instead of
	icalendar-tests--compare-strings.
	(icalendar-import-multiple-vcalendars): New.

2011-05-11  Teodor Zlatanov  <tzz@lifelogs.com>

	* automated/gnus-tests.el: Add wrapper for Gnus tests.
	Require CL.

2011-05-09  Juri Linkov  <juri@jurta.org>

	* automated/occur-tests.el: Move from test/occur-testsuite.el.
	Convert to ERT.

2011-05-09  Chong Yidong  <cyd@stupidchicken.com>

	* automated/compile-tests.el: New file.

2011-05-08  Chong Yidong  <cyd@stupidchicken.com>

	* automated/font-parse-tests.el: Don't byte-compile.

	* automated/comint-testsuite.el: Move from test/.  Convert to ERT.

2011-03-10  Stefan Monnier  <monnier@iro.umontreal.ca>

	* automated/lexbind-tests.el: New file.

2011-03-07  Chong Yidong  <cyd@stupidchicken.com>

	* Version 23.3 released.

2011-03-05  Glenn Morris  <rgm@gnu.org>

	* eshell.el: Move here from lisp/eshell/esh-test.el.

2011-03-03  Christian Ohler  <ohler@gnu.org>

	* automated/ert-tests.el (ert-test-explain-not-equal-keymaps):
	New test.

2011-02-20  Ulf Jasper  <ulf.jasper@web.de>

	* automated/icalendar-tests.el: Move from icalendar-testsuite.el;
	convert to ERT format.

2011-02-14  Chong Yidong  <cyd@stupidchicken.com>

	* automated/bytecomp-tests.el: Move from bytecomp-testsuite.el;
	convert to ERT format.

2011-02-09  Stefan Monnier  <monnier@iro.umontreal.ca>

	* indent/shell.sh:
	* indent/shell.rc: New files.

2011-01-27  Chong Yidong  <cyd@stupidchicken.com>

	* automated/font-parse-tests.el: Move from
	font-parse-testsuite.el.

2011-01-26  Chong Yidong  <cyd@stupidchicken.com>

	* font-parse-testsuite.el (test-font-parse-data): New file.

2011-01-13  Stefan Monnier  <monnier@iro.umontreal.ca>

	* indent/prolog.prolog: Add tokenizing tests.

2011-01-13  Christian Ohler  <ohler@gnu.org>

	* automated: New directory for automated tests.

	* automated/ert-tests.el, automated/ert-x-tests.el: New files.

	* automated/Makefile.in: New file.

2010-11-11  Stefan Monnier  <monnier@iro.umontreal.ca>

	* indent/modula2.mod: New file.

2010-10-27  Stefan Monnier  <monnier@iro.umontreal.ca>

	* indent/octave.m: Add a test to ensure indentation is local.

2010-10-23  Glenn Morris  <rgm@gnu.org>

	* comint-testsuite.el
	(comint-testsuite--test-comint-password-prompt-regexp):
	Add "Please enter the password".  (Bug#7224)

2010-09-20  Stefan Monnier  <monnier@iro.umontreal.ca>

	* indent/prolog.prolog: Use normal spacing around !.

2010-09-18  Stefan Monnier  <monnier@iro.umontreal.ca>

	* indent/octave.m: Remove one more `fixindent'.  Use `end'.

2010-09-10  Stefan Monnier  <monnier@iro.umontreal.ca>

	* indent/octave.m: Remove some `fixindent' not needed any more.

2010-08-30  Stefan Monnier  <monnier@iro.umontreal.ca>

	* indent/octave.m: New file.

2010-08-08  Ulf Jasper  <ulf.jasper@web.de>

	* icalendar-testsuite.el (icalendar-testsuite-run): Add internal tests.
	(icalendar-testsuite--trim, icalendar-testsuite--compare-strings)
	(icalendar-testsuite--run-internal-tests): New.
	(icalendar-testsuite--test-convert-ordinary-to-ical)
	(icalendar-testsuite--test-convert-block-to-ical)
	(icalendar-testsuite--test-convert-anniversary-to-ical)
	(icalendar-testsuite--test-parse-vtimezone)
	(icalendar-testsuite--do-test-export): Code formatting.
	(icalendar-testsuite--test-parse-vtimezone): Doc fix.
	(icalendar-testsuite--do-test-import)
	(icalendar-testsuite--do-test-cycle):
	Use icalendar-testsuite--compare-strings
	(icalendar-testsuite--run-import-tests): Comment added.
	(icalendar-testsuite--run-import-tests)
	(icalendar-testsuite--run-real-world-tests): Fix expected results.

2010-06-25  Chong Yidong  <cyd@stupidchicken.com>

	* redisplay-testsuite.el (test-redisplay-3): New test.

2010-06-11  Chong Yidong  <cyd@stupidchicken.com>

	* comint-testsuite.el: New file.

2010-06-02  Stefan Monnier  <monnier@iro.umontreal.ca>

	* indent: New dir.

2010-05-07  Chong Yidong  <cyd@stupidchicken.com>

	* Version 23.2 released.

2010-03-29  Chong Yidong  <cyd@stupidchicken.com>

	* cedet/semantic-ia-utest.el
	(semantic-symref-test-count-hits-in-tag): Add function, from
	semantic-test.el.

	* cedet/tests/test.cpp:
	* cedet/tests/test.py:
	* cedet/tests/teststruct.cpp:
	* cedet/tests/testtemplates.cpp:
	* cedet/tests/testusing.cpp:
	* cedet/tests/scopetest.cpp:
	* cedet/tests/scopetest.java: Files deleted.

	* cedet/tests/test.make:
	* cedet/tests/test.c:
	* cedet/tests/testjavacomp.java:
	* cedet/tests/testspp.c:
	* cedet/tests/testsppreplace.c:
	* cedet/tests/testsppreplaced.c:
	* cedet/tests/testsubclass.cpp:
	* cedet/tests/testsubclass.hh:
	* cedet/tests/testtypedefs.cpp:
	* cedet/tests/testvarnames.c:
	* cedet/tests/test.el:
	* cedet/tests/testdoublens.cpp:
	* cedet/tests/testdoublens.hpp: Add copyright header.

	* cedet/semantic-tests.el (semanticdb-test-gnu-global):
	Remove reference to deleted files.

2010-03-30  Juri Linkov  <juri@jurta.org>

	* occur-testsuite.el (occur-tests): Add tests for context lines.

2010-03-23  Juri Linkov  <juri@jurta.org>

	* occur-testsuite.el: New file.

2010-03-10  Chong Yidong  <cyd@stupidchicken.com>

	* Branch for 23.2.

2010-02-19  Ulf Jasper  <ulf.jasper@web.de>

	* icalendar-testsuite.el
	(icalendar-testsuite--run-function-tests): Add new tests.
	(icalendar-testsuite--test-diarytime-to-isotime): Add another
	testcase.
	(icalendar-testsuite--test-convert-ordinary-to-ical): New.
	(icalendar-testsuite--test-convert-weekly-to-ical): New.
	(icalendar-testsuite--test-convert-yearly-to-ical): New.
	(icalendar-testsuite--test-convert-block-to-ical): New.
	(icalendar-testsuite--test-convert-cyclic-to-ical): New.
	(icalendar-testsuite--test-convert-anniversary-to-ical): New.

2010-01-18  Juanma Barranquero  <lekktu@gmail.com>

	* cedet/semantic-tests.el (semanticdb-test-gnu-global)
	(semantic-lex-test-full-depth, semantic-symref-test-count-hits-in-tag):
	Fix typos in docstrings and error messages.
	(semanticdb-ebrowse-run-tests): Fix typos in error messages.

2010-01-14  Juanma Barranquero  <lekktu@gmail.com>

	* cedet/cedet-utests.el (cedet-utest-log-shutdown, pulse-test):
	* cedet/semantic-ia-utest.el (semantic-ia-utest-error-log-list)
	(semantic-ia-utest-buffer-refs): Fix typos in docstrings.

2009-12-18  Ulf Jasper  <ulf.jasper@web.de>

	* icalendar-testsuite.el
	(icalendar-testsuite--run-function-tests):
	Add icalendar-testsuite--test-parse-vtimezone.
	(icalendar-testsuite--test-parse-vtimezone): New.
	(icalendar-testsuite--do-test-cycle): Doc changes.
	(icalendar-testsuite--run-real-world-tests): Remove trailing
	whitespace -- see change of icalendar--add-diary-entry in
	icalendar.el.
	(icalendar-testsuite--run-cycle-tests): Re-enable all tests.

2009-09-30  Glenn Morris  <rgm@gnu.org>

	* cedet/semantic-utest-c.el: Relicense under GPLv3+.

2009-06-26  Eric Ludlam  <zappo@gnu.org>

	* cedet/*: New unit tests, from CEDET repository.

2009-06-26  Chong Yidong  <cyd@stupidchicken.com>

	* redisplay-testsuite.el: New file.

2009-06-21  Chong Yidong  <cyd@stupidchicken.com>

	* Branch for 23.1.

2009-01-25  Ulf Jasper  <ulf.jasper@web.de>

	* icalendar-testsuite.el
	(icalendar-testsuite--run-function-tests):
	Add icalendar-testsuite--test-diarytime-to-isotime.
	(icalendar-testsuite--test-parse-summary-and-rest): Adjust to
	recent icalendar fixes.
	(icalendar-testsuite--test-diarytime-to-isotime): New.
	(icalendar-testsuite--test-create-uid): Adjust to recent
	icalendar changes.

2008-11-30  Shigeru Fukaya  <shigeru.fukaya@gmail.com>

	* bytecomp-testsuite.el: New file.

2008-10-31  Ulf Jasper  <ulf.jasper@web.de>

	* icalendar-testsuite.el (icalendar-testsuite--run-function-tests):
	Add `icalendar-testsuite--test-create-uid'.
	(icalendar-testsuite--test-create-uid): New.

2008-06-14  Ulf Jasper  <ulf.jasper@web.de>

	* newsticker-testsuite.el: New file.

2008-05-24  Ulf Jasper  <ulf.jasper@web.de>

	* icalendar-testsuite.el (icalendar-testsuite--run-function-tests):
	Add icalendar-testsuite--test-datestring-to-isodate,
	icalendar-testsuite--test-datetime-to-diary-date, and
	icalendar-testsuite--test-calendar-style.
	(icalendar-testsuite--test-format-ical-event)
	(icalendar-testsuite--test-parse-summary-and-rest):
	Doc fix.  Remove european-calendar-style.
	(icalendar-testsuite--get-ical-event): Doc fix.
	(icalendar-testsuite--test-first-weekday-of-year)
	(icalendar-testsuite--run-cycle-tests): Add doc string.
	(icalendar-testsuite--test-datestring-to-isodate)
	(icalendar-testsuite--test-datetime-to-diary-date)
	(icalendar-testsuite--test-calendar-style): New functions.
	(icalendar-testsuite--test-export): Handle iso date style.
	New arg INPUT-ISO.  Use calendar-date-style.
	(icalendar-testsuite--test-import): Handle iso date style.
	New arg EXPECTED-ISO.  Use calendar-date-style.
	(icalendar-testsuite--test-cycle): Handle iso date style.
	(icalendar-testsuite--run-import-tests)
	(icalendar-testsuite--run-export-tests)
	(icalendar-testsuite--run-real-world-tests): Add iso style tests.

2008-02-29  Glenn Morris  <rgm@gnu.org>

	* README: New file.

2008-02-29  Ulf Jasper  <ulf.jasper@web.de>

	* icalendar-testsuite.el: New file.

;; Local Variables:
;; coding: utf-8
;; End:

  Copyright (C) 2008-2014 Free Software Foundation, Inc.

  This file is part of GNU Emacs.

  GNU Emacs is free software: you can redistribute it and/or modify
  it under the terms of the GNU General Public License as published by
  the Free Software Foundation, either version 3 of the License, or
  (at your option) any later version.

  GNU Emacs is distributed in the hope that it will be useful,
  but WITHOUT ANY WARRANTY; without even the implied warranty of
  MERCHANTABILITY or FITNESS FOR A PARTICULAR PURPOSE.  See the
  GNU General Public License for more details.

  You should have received a copy of the GNU General Public License
  along with GNU Emacs.  If not, see <http://www.gnu.org/licenses/>.<|MERGE_RESOLUTION|>--- conflicted
+++ resolved
@@ -1,34 +1,32 @@
-<<<<<<< HEAD
-2014-12-27  Glenn Morris  <rgm@gnu.org>
-
-	* automated/let-alist.el: Load dependency.
-
-2014-12-27  Fabián Ezequiel Gallina  <fgallina@gnu.org>
-
-	* automated/python-tests.el
-	(python-shell-completion-native-interpreter-disabled-p-1): New
-	test.
-
-2014-12-27  Fabián Ezequiel Gallina  <fgallina@gnu.org>
-
-	* automated/python-tests.el (python-shell-get-or-create-process-1)
-	(python-shell-get-or-create-process-2)
-	(python-shell-get-or-create-process-3): Remove tests.
-=======
-2014-12-30  Michael Albinus  <michael.albinus@gmx.de>
+2015-01-01  Michael Albinus  <michael.albinus@gmx.de>
 
 	* automated/tramp-tests.el (tramp--test-smb-or-windows-nt-p):
 	New defun.
 	(tramp-test30-special-characters): Use it.  (Bug#19463)
 	(tramp--test-check-files): Filter nil file names out.
 
-2014-12-29  Michael Albinus  <michael.albinus@gmx.de>
+2015-01-01  Michael Albinus  <michael.albinus@gmx.de>
 
 	Sync with Tramp 2.2.11.
 
 	* automated/tramp-tests.el (tramp-test30-special-characters):
 	Skip test on MS-Windows.
->>>>>>> a5f90a37
+
+2014-12-27  Glenn Morris  <rgm@gnu.org>
+
+	* automated/let-alist.el: Load dependency.
+
+2014-12-27  Fabián Ezequiel Gallina  <fgallina@gnu.org>
+
+	* automated/python-tests.el
+	(python-shell-completion-native-interpreter-disabled-p-1): New
+	test.
+
+2014-12-27  Fabián Ezequiel Gallina  <fgallina@gnu.org>
+
+	* automated/python-tests.el (python-shell-get-or-create-process-1)
+	(python-shell-get-or-create-process-2)
+	(python-shell-get-or-create-process-3): Remove tests.
 
 2014-12-27  Fabián Ezequiel Gallina  <fgallina@gnu.org>
 
