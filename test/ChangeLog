--- conflicted
+++ resolved
@@ -1,4 +1,14 @@
-<<<<<<< HEAD
+2014-12-27  João Távora  <joaotavora@gmail.com>
+
+	* automated/electric-tests.el (autowrapping-7): Tests for
+	tex-mode.
+
+2014-12-27  Glenn Morris  <rgm@gnu.org>
+
+	* automated/flymake/warnpred/test.pl: Tweak format, since the
+	previous one seems to have stopped giving a warning with perl 5.20.1.
+
+2014-12-27  Fabián Ezequiel Gallina  <fgallina@gnu.org>
 2014-12-26  Fabián Ezequiel Gallina  <fgallina@gnu.org>
 
 	* automated/python-tests.el (python-shell-get-process-name-1)
@@ -66,19 +76,6 @@
 	Update for recent incompatible change in vc-register.
 
 2014-11-29  Fabián Ezequiel Gallina  <fgallina@gnu.org>
-=======
-2014-12-14  João Távora  <joaotavora@gmail.com>
-
-	* automated/electric-tests.el (autowrapping-7): Tests for
-	tex-mode.
-
-2014-12-13  Glenn Morris  <rgm@gnu.org>
-
-	* automated/flymake/warnpred/test.pl: Tweak format, since the
-	previous one seems to have stopped giving a warning with perl 5.20.1.
-
-2014-11-22  Fabián Ezequiel Gallina  <fgallina@gnu.org>
->>>>>>> 2616307f
 
 	* automated/python-tests.el
 	(python-shell-calculate-process-environment-4)
